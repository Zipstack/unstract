--- conflicted
+++ resolved
@@ -5,20 +5,6 @@
 from unstract.flags.feature_flag import check_feature_flag_status
 
 if check_feature_flag_status("sdk1"):
-<<<<<<< HEAD
-    from unstract.sdk1.constants import LogLevel, MetadataKey, ToolEnv, UsageKwargs
-    from unstract.sdk1.llm import LLM
-    from unstract.sdk1.tool.base import BaseTool
-    from unstract.sdk1.tool.cache import ToolCache
-    from unstract.sdk1.utils.tool import ToolUtils
-    from unstract.sdk1.x2txt import TextExtractionResult, X2Text
-else:
-    from unstract.sdk.cache import ToolCache
-    from unstract.sdk.constants import LogLevel, MetadataKey, ToolEnv, UsageKwargs
-    from unstract.sdk.llm import LLM
-    from unstract.sdk.tool.base import BaseTool
-    from unstract.sdk.utils import ToolUtils
-=======
     from unstract.sdk1.constants import LogLevel, MetadataKey, UsageKwargs
     from unstract.sdk1.llm import LLM
     from unstract.sdk1.tool.base import BaseTool
@@ -27,7 +13,6 @@
     from unstract.sdk.constants import LogLevel, MetadataKey, UsageKwargs
     from unstract.sdk.llm import LLM
     from unstract.sdk.tool.base import BaseTool
->>>>>>> c37b12fd
     from unstract.sdk.x2txt import TextExtractionResult, X2Text
 
 
