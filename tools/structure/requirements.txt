--- conflicted
+++ resolved
@@ -1,8 +1,4 @@
 # Add your dependencies here
 
 # Required for all unstract tools
-<<<<<<< HEAD
-unstract-sdk~=0.42.0
-=======
-unstract-sdk~=0.44.0
->>>>>>> a1331236
+unstract-sdk~=0.44.0