--- conflicted
+++ resolved
@@ -2,11 +2,7 @@
   "schemaVersion": "0.0.1",
   "displayName": "Structure Tool",
   "functionName": "structure_tool",
-<<<<<<< HEAD
-  "toolVersion": "0.0.51",
-=======
   "toolVersion": "0.0.52",
->>>>>>> 6359adba
   "description": "This is a template tool which can answer set of input prompts designed in the Prompt Studio",
   "input": {
     "description": "File that needs to be indexed and parsed for answers"
