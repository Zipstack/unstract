import json
import os
import sys
from pathlib import Path
from typing import Any

from constants import SettingsKeys  # type: ignore [attr-defined]
from unstract.sdk.constants import LogState, MetadataKey
from unstract.sdk.index import Index
from unstract.sdk.prompt import PromptTool
from unstract.sdk.tool.base import BaseTool
from unstract.sdk.tool.entrypoint import ToolEntrypoint
<<<<<<< HEAD
from unstract.sdk.utils.common_utils import CommonUtils
=======
from unstract.sdk.utils import ToolUtils
>>>>>>> 3f86e977


class StructureTool(BaseTool):
    def validate(self, input_file: str, settings: dict[str, Any]) -> None:
        pass

    def run(
        self,
        settings: dict[str, Any],
        input_file: str,
        output_dir: str,
    ) -> None:
        prompt_registry_id: str = settings[SettingsKeys.PROMPT_REGISTRY_ID]
        challenge_llm: str = settings[SettingsKeys.CHALLENGE_LLM_ADAPTER_ID]
        enable_challenge: bool = settings[SettingsKeys.ENABLE_CHALLENGE]
        summarize_as_source: bool = settings[SettingsKeys.SUMMARIZE_AS_SOURCE]
        single_pass_extraction_mode: bool = settings[
            SettingsKeys.SINGLE_PASS_EXTRACTION_MODE
        ]
        responder: PromptTool = PromptTool(
            tool=self,
            prompt_port=self.get_env_or_die(SettingsKeys.PROMPT_PORT),
            prompt_host=self.get_env_or_die(SettingsKeys.PROMPT_HOST),
        )
        self.stream_log(f"Fetching metadata for tool {prompt_registry_id}")
        try:
            exported_tool = responder.get_exported_tool(
                tool=self, prompt_registry_id=prompt_registry_id
            )
            tool_metadata = exported_tool[SettingsKeys.TOOL_METADATA]
            self.stream_log(f"Tool Metadata retrived succesfully: {tool_metadata}")
        except Exception as e:
            self.stream_error_and_exit(f"Error loading structure definition: {e}")

        # Update GUI
        input_log = f"### Structure Definition:\n```json\n{tool_metadata}\n```\n\n"
        output_log = "### Indexing..."
        self.stream_update(input_log, state=LogState.INPUT_UPDATE)
        self.stream_update(output_log, state=LogState.OUTPUT_UPDATE)

        file_hash = self.get_exec_metadata.get(MetadataKey.SOURCE_HASH)
        index = Index(tool=self)
        tool_id = tool_metadata[SettingsKeys.TOOL_ID]
        tool_settings = tool_metadata[SettingsKeys.TOOL_SETTINGS]
        outputs = tool_metadata[SettingsKeys.OUTPUTS]
<<<<<<< HEAD
        try:
            usage_kwargs: dict[Any, Any] = dict()
            run_id = CommonUtils.get_uuid()
            usage_kwargs["run_id"] = run_id
            for output in outputs:
                index.index(
                    tool_id=tool_metadata[SettingsKeys.TOOL_ID],
                    embedding_instance_id=output[SettingsKeys.EMBEDDING],
                    vector_db_instance_id=output[SettingsKeys.VECTOR_DB],
                    x2text_instance_id=output[SettingsKeys.X2TEXT_ADAPTER],
                    file_path=input_file,
                    chunk_size=output[SettingsKeys.CHUNK_SIZE],
                    chunk_overlap=output[SettingsKeys.CHUNK_OVERLAP],
                    reindex=output[SettingsKeys.REINDEX],
                    file_hash=file_hash,
                    usage_kwargs=usage_kwargs,
                )
        except Exception as e:
            self.stream_error_and_exit(f"Error fetching data and indexing: {e}")
=======
        tool_settings[SettingsKeys.CHALLENGE_LLM] = challenge_llm
        tool_settings[SettingsKeys.ENABLE_CHALLENGE] = enable_challenge
        tool_settings[SettingsKeys.ENABLE_SINGLE_PASS_EXTRACTION] = (
            single_pass_extraction_mode
        )
>>>>>>> 3f86e977

        prompt_service_resp = None
        _, file_name = os.path.split(input_file)
        if summarize_as_source:
            file_name = SettingsKeys.SUMMARIZE
        tool_data_dir = Path(self.get_env_or_die(SettingsKeys.TOOL_DATA_DIR))
        # TODO : Resolve and pass log events ID
        payload = {
<<<<<<< HEAD
            "outputs": outputs,
            "tool_id": tool_id,
            "run_id": run_id,
            "file_hash": file_hash,
            "file_name": file_name,
        }
        self.stream_log(f"Fetching responses for prompts for run_id: {run_id} ...")
        prompt_service_resp = responder.answer_prompt(payload=payload)
=======
            SettingsKeys.TOOL_SETTINGS: tool_settings,
            SettingsKeys.OUTPUTS: outputs,
            SettingsKeys.TOOL_ID: tool_id,
            SettingsKeys.FILE_HASH: file_hash,
            SettingsKeys.FILE_NAME: file_name,
        }

        # TODO: Need to split extraction and indexing
        # to avoid unwanted indexing
        self.stream_log("Indexing document")
        if tool_settings[SettingsKeys.ENABLE_SINGLE_PASS_EXTRACTION]:
            index.index_file(
                tool_id=tool_metadata[SettingsKeys.TOOL_ID],
                embedding_instance_id=tool_settings[SettingsKeys.EMBEDDING],
                vector_db_instance_id=tool_settings[SettingsKeys.VECTOR_DB],
                x2text_instance_id=tool_settings[SettingsKeys.X2TEXT_ADAPTER],
                file_path=input_file,
                file_hash=file_hash,
                chunk_size=tool_settings[SettingsKeys.CHUNK_SIZE],
                chunk_overlap=tool_settings[SettingsKeys.CHUNK_OVERLAP],
                output_file_path=tool_data_dir / SettingsKeys.EXTRACT,
                reindex=True,
            )
            if summarize_as_source:
                summarize_file_hash = self._summarize_and_index(
                    tool_id=tool_id,
                    tool_settings=tool_settings,
                    tool_data_dir=tool_data_dir,
                    responder=responder,
                    outputs=outputs,
                    index=index,
                )
                payload[SettingsKeys.FILE_HASH] = summarize_file_hash
            self.stream_log("Fetching response for single pass extraction")
            prompt_service_resp = responder.single_pass_extraction(payload=payload)
        else:
            try:
                # To reindex even if file is already
                # indexed to get the output in required path
                reindex = True
                for output in outputs:
                    index.index_file(
                        tool_id=tool_metadata[SettingsKeys.TOOL_ID],
                        embedding_instance_id=output[SettingsKeys.EMBEDDING],
                        vector_db_instance_id=output[SettingsKeys.VECTOR_DB],
                        x2text_instance_id=output[SettingsKeys.X2TEXT_ADAPTER],
                        file_path=input_file,
                        file_hash=file_hash,
                        chunk_size=output[SettingsKeys.CHUNK_SIZE],
                        chunk_overlap=output[SettingsKeys.CHUNK_OVERLAP],
                        output_file_path=tool_data_dir / SettingsKeys.EXTRACT,
                        reindex=reindex,
                    )
                    if summarize_as_source:
                        summarize_file_hash = self._summarize_and_index(
                            tool_id=tool_id,
                            tool_settings=tool_settings,
                            tool_data_dir=tool_data_dir,
                            responder=responder,
                            outputs=outputs,
                            index=index,
                        )
                        payload[SettingsKeys.FILE_HASH] = summarize_file_hash
                        # For summary indexing should be done
                        # only once. So breaking the loop
                        break
                    reindex = False
            except Exception as e:
                self.stream_error_and_exit(f"Error fetching data and indexing: {e}")
            self.stream_log("Fetching responses for prompts...")
            prompt_service_resp = responder.answer_prompt(payload=payload)
>>>>>>> 3f86e977

        # TODO: Make use of dataclasses
        if prompt_service_resp[SettingsKeys.STATUS] != SettingsKeys.OK:
            self.stream_error_and_exit(
                f"Failed to fetch responses for "
                f"prompts: {prompt_service_resp[SettingsKeys.ERROR]}"
            )

        structured_output = prompt_service_resp[SettingsKeys.STRUCTURE_OUTPUT]

        # Update GUI
        input_log = (
            f"### Structure Definition:\n"
            f"```json\n{json.dumps(tool_metadata, indent=2)}\n```\n\n"
        )
        output_log = f"### Parsed output:\n```json\n{structured_output}\n```\n\n"
        self.stream_update(input_log, state=LogState.INPUT_UPDATE)
        self.stream_update(output_log, state=LogState.OUTPUT_UPDATE)

        # Write the translated text to output file
        try:
            self.stream_log("Writing parsed output...")
            source_name = self.get_exec_metadata.get(MetadataKey.SOURCE_NAME)
            output_path = Path(output_dir) / f"{Path(source_name).stem}.json"
            with open(output_path, "w", encoding="utf-8") as f:
                f.write(structured_output)
        except (FileNotFoundError, PermissionError, OSError) as e:
            self.stream_error_and_exit(f"Error creating output file: {e}")
        except json.JSONDecodeError as e:
            self.stream_error_and_exit(f"Error encoding JSON: {e}")
        self.write_tool_result(data=json.loads(structured_output))

    def _summarize_and_index(
        self,
        tool_id: str,
        tool_settings: dict[str, Any],
        tool_data_dir: Path,
        responder: PromptTool,
        outputs: dict[str, Any],
        index: Index,
    ) -> str:
        """Summarizes the context of the file and indexes the summarized
        content.

        Args:
            tool_id (str): The identifier of the tool.
            tool_settings (dict[str, Any]): Settings for the tool.
            tool_data_dir (Path): Directory where tool data is stored.
            responder (PromptTool): Instance of a tool used to generate the summary.
            outputs (dict[str, Any]): Dictionary containing prompt details.
            index (Index): Instance used to index the summarized content.

        Returns:
            str: The hash of the summarized file.
        """
        llm_adapter_instance_id: str = tool_settings[SettingsKeys.LLM]
        summarize_prompt: str = tool_settings[SettingsKeys.SUMMARIZE_PROMPT]
        context = ""
        extract_file_path = tool_data_dir / SettingsKeys.EXTRACT
        with open(extract_file_path, encoding="utf-8") as file:
            context = file.read()
        prompt_keys = [output["name"] for output in outputs]
        self.stream_log("Summarizing context")
        # Handle run_id along with prompt run
        payload = {
            SettingsKeys.LLM_ADAPTER_INSTANCE_ID: llm_adapter_instance_id,
            SettingsKeys.SUMMARIZE_PROMPT: summarize_prompt,
            SettingsKeys.CONTEXT: context,
            SettingsKeys.PROMPT_KEYS: prompt_keys,
        }
        response = responder.summarize(payload=payload)
        if response[SettingsKeys.STATUS] != SettingsKeys.OK:
            self.stream_error_and_exit(
                f"Error summarizing response: {response[SettingsKeys.ERROR]}"
            )
        structure_output = json.loads(response["structure_output"])
        summarized_context = structure_output.get(SettingsKeys.DATA, "")
        self.stream_log("Writing summarized context to a file")
        summarize_file_path = tool_data_dir / "SUMMARIZE"
        with open(summarize_file_path, "w", encoding="utf-8") as f:
            f.write(summarized_context)
        self.stream_log("Indexing summarized context")
        summarize_file_hash: str = ToolUtils.get_hash_from_file(
            file_path=summarize_file_path
        )
        index.index_file(
            tool_id=tool_id,
            embedding_instance_id=tool_settings[SettingsKeys.EMBEDDING],
            vector_db_instance_id=tool_settings[SettingsKeys.VECTOR_DB],
            x2text_instance_id=tool_settings[SettingsKeys.X2TEXT_ADAPTER],
            file_path=summarize_file_path,
            file_hash=summarize_file_hash,
            chunk_size=0,
            chunk_overlap=0,
        )
        return summarize_file_hash


if __name__ == "__main__":
    args = sys.argv[1:]
    tool = StructureTool.from_tool_args(args=args)
    ToolEntrypoint.launch(tool=tool, args=args)<|MERGE_RESOLUTION|>--- conflicted
+++ resolved
@@ -10,11 +10,8 @@
 from unstract.sdk.prompt import PromptTool
 from unstract.sdk.tool.base import BaseTool
 from unstract.sdk.tool.entrypoint import ToolEntrypoint
-<<<<<<< HEAD
+from unstract.sdk.utils import ToolUtils
 from unstract.sdk.utils.common_utils import CommonUtils
-=======
-from unstract.sdk.utils import ToolUtils
->>>>>>> 3f86e977
 
 
 class StructureTool(BaseTool):
@@ -60,33 +57,11 @@
         tool_id = tool_metadata[SettingsKeys.TOOL_ID]
         tool_settings = tool_metadata[SettingsKeys.TOOL_SETTINGS]
         outputs = tool_metadata[SettingsKeys.OUTPUTS]
-<<<<<<< HEAD
-        try:
-            usage_kwargs: dict[Any, Any] = dict()
-            run_id = CommonUtils.get_uuid()
-            usage_kwargs["run_id"] = run_id
-            for output in outputs:
-                index.index(
-                    tool_id=tool_metadata[SettingsKeys.TOOL_ID],
-                    embedding_instance_id=output[SettingsKeys.EMBEDDING],
-                    vector_db_instance_id=output[SettingsKeys.VECTOR_DB],
-                    x2text_instance_id=output[SettingsKeys.X2TEXT_ADAPTER],
-                    file_path=input_file,
-                    chunk_size=output[SettingsKeys.CHUNK_SIZE],
-                    chunk_overlap=output[SettingsKeys.CHUNK_OVERLAP],
-                    reindex=output[SettingsKeys.REINDEX],
-                    file_hash=file_hash,
-                    usage_kwargs=usage_kwargs,
-                )
-        except Exception as e:
-            self.stream_error_and_exit(f"Error fetching data and indexing: {e}")
-=======
         tool_settings[SettingsKeys.CHALLENGE_LLM] = challenge_llm
         tool_settings[SettingsKeys.ENABLE_CHALLENGE] = enable_challenge
         tool_settings[SettingsKeys.ENABLE_SINGLE_PASS_EXTRACTION] = (
             single_pass_extraction_mode
         )
->>>>>>> 3f86e977
 
         prompt_service_resp = None
         _, file_name = os.path.split(input_file)
@@ -95,16 +70,6 @@
         tool_data_dir = Path(self.get_env_or_die(SettingsKeys.TOOL_DATA_DIR))
         # TODO : Resolve and pass log events ID
         payload = {
-<<<<<<< HEAD
-            "outputs": outputs,
-            "tool_id": tool_id,
-            "run_id": run_id,
-            "file_hash": file_hash,
-            "file_name": file_name,
-        }
-        self.stream_log(f"Fetching responses for prompts for run_id: {run_id} ...")
-        prompt_service_resp = responder.answer_prompt(payload=payload)
-=======
             SettingsKeys.TOOL_SETTINGS: tool_settings,
             SettingsKeys.OUTPUTS: outputs,
             SettingsKeys.TOOL_ID: tool_id,
@@ -116,7 +81,7 @@
         # to avoid unwanted indexing
         self.stream_log("Indexing document")
         if tool_settings[SettingsKeys.ENABLE_SINGLE_PASS_EXTRACTION]:
-            index.index_file(
+            index.index(
                 tool_id=tool_metadata[SettingsKeys.TOOL_ID],
                 embedding_instance_id=tool_settings[SettingsKeys.EMBEDDING],
                 vector_db_instance_id=tool_settings[SettingsKeys.VECTOR_DB],
@@ -145,6 +110,9 @@
                 # To reindex even if file is already
                 # indexed to get the output in required path
                 reindex = True
+                usage_kwargs: dict[Any, Any] = dict()
+                run_id = CommonUtils.generate_uuid()
+                usage_kwargs["run_id"] = run_id
                 for output in outputs:
                     index.index_file(
                         tool_id=tool_metadata[SettingsKeys.TOOL_ID],
@@ -157,6 +125,7 @@
                         chunk_overlap=output[SettingsKeys.CHUNK_OVERLAP],
                         output_file_path=tool_data_dir / SettingsKeys.EXTRACT,
                         reindex=reindex,
+                        usage_kwargs=usage_kwargs,
                     )
                     if summarize_as_source:
                         summarize_file_hash = self._summarize_and_index(
@@ -176,7 +145,6 @@
                 self.stream_error_and_exit(f"Error fetching data and indexing: {e}")
             self.stream_log("Fetching responses for prompts...")
             prompt_service_resp = responder.answer_prompt(payload=payload)
->>>>>>> 3f86e977
 
         # TODO: Make use of dataclasses
         if prompt_service_resp[SettingsKeys.STATUS] != SettingsKeys.OK:
