import json
import logging
import os
import sys
from pathlib import Path
from typing import Any

from constants import SettingsKeys  # type: ignore [attr-defined]
from helpers import StructureToolHelper as STHelper
from unstract.sdk.constants import LogLevel, LogState, MetadataKey, ToolEnv, UsageKwargs
from unstract.sdk.prompt import PromptTool
from unstract.sdk.tool.base import BaseTool
from unstract.sdk.tool.entrypoint import ToolEntrypoint
from utils import json_to_markdown

logger = logging.getLogger(__name__)

PAID_FEATURE_MSG = (
    "It is a cloud / enterprise feature. If you have purchased a plan and still "
    "face this issue, please contact support"
)


class StructureTool(BaseTool):
    def validate(self, input_file: str, settings: dict[str, Any]) -> None:
        enable_challenge: bool = settings.get(SettingsKeys.ENABLE_CHALLENGE, False)
        challenge_llm: str = settings.get(SettingsKeys.CHALLENGE_LLM_ADAPTER_ID, "")
        if enable_challenge and not challenge_llm:
            raise ValueError("Challenge LLM is not set after enabling Challenge")

    def run(
        self,
        settings: dict[str, Any],
        input_file: str,
        output_dir: str,
    ) -> None:
        prompt_registry_id: str = settings[SettingsKeys.PROMPT_REGISTRY_ID]
        enable_challenge: bool = settings.get(SettingsKeys.ENABLE_CHALLENGE, False)
        summarize_as_source: bool = settings.get(
            SettingsKeys.SUMMARIZE_AS_SOURCE, False
        )
        single_pass_extraction_mode: bool = settings.get(
            SettingsKeys.SINGLE_PASS_EXTRACTION_MODE, False
        )
        challenge_llm: str = settings.get(SettingsKeys.CHALLENGE_LLM_ADAPTER_ID, "")
        enable_highlight: bool = settings.get(SettingsKeys.ENABLE_HIGHLIGHT, False)
        responder: PromptTool = PromptTool(
            tool=self,
            prompt_port=self.get_env_or_die(SettingsKeys.PROMPT_PORT),
            prompt_host=self.get_env_or_die(SettingsKeys.PROMPT_HOST),
        )
        self.stream_log(
            f"Fetching prompt studio exported tool with UUID '{prompt_registry_id}'"
        )
        try:
            exported_tool = responder.get_exported_tool(
                tool=self, prompt_registry_id=prompt_registry_id
            )
            tool_metadata = exported_tool[SettingsKeys.TOOL_METADATA]
            ps_project_name = tool_metadata.get("name", prompt_registry_id)
            total_prompt_count = len(tool_metadata[SettingsKeys.OUTPUTS])
            tool.stream_log(
                f"Retrieved prompt studio exported tool '{ps_project_name}' having "
                f"'{total_prompt_count}' prompts"
            )
        except Exception as e:
            self.stream_error_and_exit(f"Error loading structure definition: {e}")

        # Update GUI
        input_log = (
            f"## Loaded '{ps_project_name}'\n{json_to_markdown(tool_metadata)}\n"
        )
        output_log = (
            f"## Processing '{self.source_file_name}'\nThis might take a while and "
            "involve...\n- Extracting text\n- Indexing\n- Retrieving answers "
            f"for possibly '{total_prompt_count}' prompts"
        )
        self.stream_update(input_log, state=LogState.INPUT_UPDATE)
        self.stream_update(output_log, state=LogState.OUTPUT_UPDATE)

        file_hash = self.get_exec_metadata.get(MetadataKey.SOURCE_HASH)
        tool_id = tool_metadata[SettingsKeys.TOOL_ID]
        tool_settings = tool_metadata[SettingsKeys.TOOL_SETTINGS]
        outputs = tool_metadata[SettingsKeys.OUTPUTS]
        tool_settings[SettingsKeys.CHALLENGE_LLM] = challenge_llm
        tool_settings[SettingsKeys.ENABLE_CHALLENGE] = enable_challenge
        tool_settings[SettingsKeys.ENABLE_SINGLE_PASS_EXTRACTION] = (
            single_pass_extraction_mode
        )
        tool_settings[SettingsKeys.SUMMARIZE_AS_SOURCE] = summarize_as_source
        tool_settings[SettingsKeys.ENABLE_HIGHLIGHT] = enable_highlight
        prompt_service_resp = None
        _, file_name = os.path.split(input_file)
        if summarize_as_source:
            file_name = SettingsKeys.SUMMARIZE
        tool_data_dir = Path(self.get_env_or_die(ToolEnv.EXECUTION_DATA_DIR))
        execution_run_data_folder = Path(
            self.get_env_or_die(ToolEnv.EXECUTION_DATA_DIR)
        )

        index_metrics = {}
        extracted_input_file = str(execution_run_data_folder / SettingsKeys.EXTRACT)
        # TODO : Resolve and pass log events ID
        payload = {
            SettingsKeys.RUN_ID: self.file_execution_id,
            SettingsKeys.EXECUTION_ID: self.execution_id,
            SettingsKeys.TOOL_SETTINGS: tool_settings,
            SettingsKeys.OUTPUTS: outputs,
            SettingsKeys.TOOL_ID: tool_id,
            SettingsKeys.FILE_HASH: file_hash,
            SettingsKeys.FILE_NAME: file_name,
            SettingsKeys.FILE_PATH: extracted_input_file,
            SettingsKeys.EXECUTION_SOURCE: SettingsKeys.TOOL,
        }
        # TODO: Need to split extraction and indexing
        # to avoid unwanted indexing
        self.stream_log(f"Extracting document '{self.source_file_name}'")
        usage_kwargs: dict[Any, Any] = dict()
        usage_kwargs[UsageKwargs.RUN_ID] = self.file_execution_id
        usage_kwargs[UsageKwargs.FILE_NAME] = self.source_file_name
<<<<<<< HEAD
        extracted_text = STHelper.dynamic_extraction(
            file_path=input_file,
            enable_highlight=enable_highlight,
            usage_kwargs=usage_kwargs,
            run_id=self.file_execution_id,
            tool_settings=tool_settings,
            extract_file_path=tool_data_dir / SettingsKeys.EXTRACT,
            tool=self,
            execution_run_data_folder=execution_run_data_folder,
        )
=======
        usage_kwargs[UsageKwargs.EXECUTION_ID] = self.execution_id

>>>>>>> 96624356
        if tool_settings[SettingsKeys.ENABLE_SINGLE_PASS_EXTRACTION]:
            if summarize_as_source:
                summarize_file_hash = self._summarize_and_index(
                    tool_id=tool_id,
                    tool_settings=tool_settings,
                    tool_data_dir=tool_data_dir,
                    responder=responder,
                    outputs=outputs,
                    usage_kwargs=usage_kwargs,
                )
                payload[SettingsKeys.FILE_HASH] = summarize_file_hash
                # STHelper.dynamic_indexing(
                #     tool_settings=tool_settings,
                #     run_id=self.file_execution_id,
                #     file_path=tool_data_dir / SettingsKeys.EXTRACT,
                #     tool=self,
                #     execution_run_data_folder=execution_run_data_folder,
                #     chunk_overlap=tool_settings[SettingsKeys.CHUNK_OVERLAP],
                #     chunk_size=tool_settings[SettingsKeys.CHUNK_SIZE],
                #     reIndex=True,
                #     usage_kwargs=usage_kwargs,
                #     enable_highlight=enable_highlight,
                #     extracted_text=extracted_text,
                #     tool_id=tool_metadata[SettingsKeys.TOOL_ID],
                #     file_hash=file_hash,
                # )
                # TODO : Handle metrics for single pass extraction
                # index_metrics = {SettingsKeys.INDEXING: index.get_metrics()}

            self.stream_log("Fetching response for single pass extraction")
            prompt_service_resp = responder.single_pass_extraction(
                payload=payload,
            )
        else:
            try:
                # To reindex even if file is already
                # indexed to get the output in required path
                reindex = True
                for output in outputs:
                    if summarize_as_source:
                        summarize_file_hash = self._summarize_and_index(
                            tool_id=tool_id,
                            tool_settings=tool_settings,
                            tool_data_dir=tool_data_dir,
                            responder=responder,
                            outputs=outputs,
                            usage_kwargs=usage_kwargs,
                        )
                        payload[SettingsKeys.OUTPUTS] = outputs
                        payload[SettingsKeys.FILE_HASH] = summarize_file_hash
                        break
                    if reindex or not summarize_as_source:
                        self.stream_log("Sucessfully extracted text, indexing..")
                        STHelper.dynamic_indexing(
                            tool_settings=tool_settings,
                            run_id=self.file_execution_id,
                            file_path=tool_data_dir / SettingsKeys.EXTRACT,
                            tool=self,
                            execution_run_data_folder=str(execution_run_data_folder),
                            chunk_overlap=output[SettingsKeys.CHUNK_OVERLAP],
                            reIndex=reindex,
                            usage_kwargs=usage_kwargs,
                            enable_highlight=enable_highlight,
                            chunk_size=output[SettingsKeys.CHUNK_SIZE],
                            tool_id=tool_metadata[SettingsKeys.TOOL_ID],
                            file_hash=file_hash,
                            extracted_text=extracted_text,
                        )
                        # TODO : Handle metrics for single pass extraction
                        # index_metrics[output[SettingsKeys.NAME]] = {
                        #     SettingsKeys.INDEXING: index.get_metrics()
                        # }
                        # index.clear_metrics()

                    reindex = False
            except Exception as e:
                self.stream_log(
                    f"Error fetching data and indexing: {e}", level=LogLevel.ERROR
                )
                raise

            # TODO : Make this snippet pluggable and introduce pluggablity for tools.
            for output in outputs:
                if SettingsKeys.TABLE_SETTINGS in output:
                    table_settings = output[SettingsKeys.TABLE_SETTINGS]
                    table_settings[SettingsKeys.INPUT_FILE] = extracted_input_file
                    output.update({SettingsKeys.TABLE_SETTINGS: table_settings})

            self.stream_log(f"Fetching responses for {len(outputs)} prompt(s)...")
            prompt_service_resp = responder.answer_prompt(
                payload=payload,
            )

        # TODO: Make use of dataclasses
        if prompt_service_resp[SettingsKeys.STATUS] != SettingsKeys.OK:
            self.stream_error_and_exit(
                f"Failed to fetch responses for "
                f"prompts: {prompt_service_resp[SettingsKeys.ERROR]}"
            )

        structured_output = prompt_service_resp[SettingsKeys.STRUCTURE_OUTPUT]
        structured_output_dict = json.loads(structured_output)

        # HACK: Replacing actual file's name instead of INFILE
        if SettingsKeys.METADATA in structured_output_dict:
            structured_output_dict[SettingsKeys.METADATA][
                SettingsKeys.FILE_NAME
            ] = self.source_file_name

        if not summarize_as_source:
            metadata = structured_output_dict[SettingsKeys.METADATA]
            # Update the dictionary with modified metadata
            structured_output_dict[SettingsKeys.METADATA] = metadata
            structured_output = json.dumps(structured_output_dict)

        metrics = structured_output_dict.get(SettingsKeys.METRICS, {})
        new_metrics = {}
        if tool_settings[SettingsKeys.ENABLE_SINGLE_PASS_EXTRACTION]:
            new_metrics = {
                **metrics,
                **index_metrics,
            }
        else:
            # Merge dictionaries
            new_metrics = {
                key: {**metrics.get(key, {}), **index_metrics.get(key, {})}
                for key in set(metrics)
                | set(index_metrics)  # Union of keys from both dictionaries
            }
        if new_metrics:
            structured_output_dict[SettingsKeys.METRICS] = new_metrics
        # Update GUI
        output_log = (
            f"## Result\n**NOTE:** In case of a deployed pipeline, the result would "
            "be a JSON. This has been rendered for readability here\n"
            f"{json_to_markdown(structured_output_dict)}\n"
        )
        self.stream_update(output_log, state=LogState.OUTPUT_UPDATE)

        # Write the translated text to output file
        try:
            self.stream_log("Writing parsed output...")
            output_path = Path(output_dir) / f"{Path(self.source_file_name).stem}.json"
            self.workflow_filestorage.json_dump(
                path=output_path, data=structured_output_dict
            )
        except OSError as e:
            self.stream_error_and_exit(f"Error creating output file: {e}")
        except json.JSONDecodeError as e:
            self.stream_error_and_exit(f"Error encoding JSON: {e}")
        self.write_tool_result(data=structured_output_dict)

    def _summarize_and_index(
        self,
        tool_id: str,
        tool_settings: dict[str, Any],
        tool_data_dir: Path,
        responder: PromptTool,
        outputs: dict[str, Any],
        usage_kwargs: dict[Any, Any] = {},
        enable_highlight: bool = False,
        execution_run_data_folder: str = None,
    ) -> str:
        """Summarizes the context of the file and indexes the summarized
        content.

        Args:
            tool_id (str): The identifier of the tool.
            tool_settings (dict[str, Any]): Settings for the tool.
            tool_data_dir (Path): Directory where tool data is stored.
            responder (PromptTool): Instance of a tool used to generate the summary.
            outputs (dict[str, Any]): Dictionary containing prompt details.
            index (Index): Instance used to index the summarized content.

        Returns:
            str: The hash of the summarized file.
        """
        llm_adapter_instance_id: str = tool_settings[SettingsKeys.LLM]
        embedding_instance_id: str = tool_settings[SettingsKeys.EMBEDDING]
        vector_db_instance_id: str = tool_settings[SettingsKeys.VECTOR_DB]
        x2text_instance_id: str = tool_settings[SettingsKeys.X2TEXT_ADAPTER]
        summarize_prompt: str = tool_settings[SettingsKeys.SUMMARIZE_PROMPT]
        run_id: str = usage_kwargs.get(UsageKwargs.RUN_ID)
        extract_file_path = tool_data_dir / SettingsKeys.EXTRACT
        summarize_file_path = tool_data_dir / SettingsKeys.SUMMARIZE

        summarized_context = ""
        self.stream_log(
            f"Checking if summarized context exists at {summarize_file_path}"
        )
        if self.workflow_filestorage.exists(summarize_file_path):
            summarized_context = self.workflow_filestorage.read(
                path=summarize_file_path, mode="r"
            )
        if not summarized_context:
            context = ""
            context = self.workflow_filestorage.read(path=extract_file_path, mode="r")
            prompt_keys = []
            for output in outputs:
                prompt_keys.append(output[SettingsKeys.NAME])
                output[SettingsKeys.EMBEDDING] = embedding_instance_id
                output[SettingsKeys.VECTOR_DB] = vector_db_instance_id
                output[SettingsKeys.X2TEXT_ADAPTER] = x2text_instance_id
                output[SettingsKeys.CHUNK_SIZE] = 0
                output[SettingsKeys.CHUNK_OVERLAP] = 0
            self.stream_log("Summarizing context")
            payload = {
                SettingsKeys.RUN_ID: run_id,
                SettingsKeys.LLM_ADAPTER_INSTANCE_ID: llm_adapter_instance_id,
                SettingsKeys.SUMMARIZE_PROMPT: summarize_prompt,
                SettingsKeys.CONTEXT: context,
                SettingsKeys.PROMPT_KEYS: prompt_keys,
            }
            response = responder.summarize(payload=payload)
            if response[SettingsKeys.STATUS] != SettingsKeys.OK:
                self.stream_error_and_exit(
                    f"Error summarizing response: {response[SettingsKeys.ERROR]}"
                )
            structure_output = json.loads(response[SettingsKeys.STRUCTURE_OUTPUT])
            summarized_context = structure_output.get(SettingsKeys.DATA, "")
            self.stream_log("Writing summarized context to a file")
            self.workflow_filestorage.write(
                path=summarize_file_path, mode="w", data=summarized_context
            )

        self.stream_log("Indexing summarized context")
        summarize_file_hash: str = self.workflow_filestorage.get_hash_from_file(
            path=summarize_file_path
        )
        STHelper.dynamic_indexing(
            file_path=summarize_file_path,
            tool_settings=tool_settings,
            run_id=self.file_execution_id,
            execution_run_data_folder=execution_run_data_folder,
            reIndex=True,
            usage_kwargs=usage_kwargs,
            enable_highlight=enable_highlight,
            file_hash=summarize_file_hash,
            tool_id=tool_id,
            tool=self,
            chunk_overlap=0,
            chunk_size=0,
            extracted_text=summarized_context,
        )
        return summarize_file_hash


if __name__ == "__main__":
    args = sys.argv[1:]
    tool = StructureTool.from_tool_args(args=args)
    ToolEntrypoint.launch(tool=tool, args=args)<|MERGE_RESOLUTION|>--- conflicted
+++ resolved
@@ -118,7 +118,7 @@
         usage_kwargs: dict[Any, Any] = dict()
         usage_kwargs[UsageKwargs.RUN_ID] = self.file_execution_id
         usage_kwargs[UsageKwargs.FILE_NAME] = self.source_file_name
-<<<<<<< HEAD
+        usage_kwargs[UsageKwargs.EXECUTION_ID] = self.execution_id
         extracted_text = STHelper.dynamic_extraction(
             file_path=input_file,
             enable_highlight=enable_highlight,
@@ -129,10 +129,7 @@
             tool=self,
             execution_run_data_folder=execution_run_data_folder,
         )
-=======
-        usage_kwargs[UsageKwargs.EXECUTION_ID] = self.execution_id
-
->>>>>>> 96624356
+
         if tool_settings[SettingsKeys.ENABLE_SINGLE_PASS_EXTRACTION]:
             if summarize_as_source:
                 summarize_file_hash = self._summarize_and_index(
