import json
import os
import sys
from pathlib import Path
from typing import Any

from constants import SettingsKeys  # type: ignore [attr-defined]
from unstract.sdk.constants import LogState, MetadataKey
from unstract.sdk.index import Index
from unstract.sdk.prompt import PromptTool
from unstract.sdk.tool.base import BaseTool
from unstract.sdk.tool.entrypoint import ToolEntrypoint
from unstract.sdk.utils import ToolUtils
from unstract.sdk.utils.common_utils import CommonUtils


class StructureTool(BaseTool):
    def validate(self, input_file: str, settings: dict[str, Any]) -> None:
        pass

    def run(
        self,
        settings: dict[str, Any],
        input_file: str,
        output_dir: str,
    ) -> None:
        prompt_registry_id: str = settings[SettingsKeys.PROMPT_REGISTRY_ID]
        challenge_llm: str = settings[SettingsKeys.CHALLENGE_LLM_ADAPTER_ID]
        enable_challenge: bool = settings[SettingsKeys.ENABLE_CHALLENGE]

        summarize_as_source: bool = settings[SettingsKeys.SUMMARIZE_AS_SOURCE]
        single_pass_extraction_mode: bool = settings[
            SettingsKeys.SINGLE_PASS_EXTRACTION_MODE
        ]
        responder: PromptTool = PromptTool(
            tool=self,
            prompt_port=self.get_env_or_die(SettingsKeys.PROMPT_PORT),
            prompt_host=self.get_env_or_die(SettingsKeys.PROMPT_HOST),
        )
        self.stream_log(f"Fetching metadata for tool {prompt_registry_id}")
        try:
            exported_tool = responder.get_exported_tool(
                tool=self, prompt_registry_id=prompt_registry_id
            )
            tool_metadata = exported_tool[SettingsKeys.TOOL_METADATA]
            self.stream_log(f"Tool Metadata retrived succesfully: {tool_metadata}")
        except Exception as e:
            self.stream_error_and_exit(f"Error loading structure definition: {e}")

        # Update GUI
        input_log = f"### Structure Definition:\n```json\n{tool_metadata}\n```\n\n"
        output_log = "### Indexing..."
        self.stream_update(input_log, state=LogState.INPUT_UPDATE)
        self.stream_update(output_log, state=LogState.OUTPUT_UPDATE)

        file_hash = self.get_exec_metadata.get(MetadataKey.SOURCE_HASH)
        index = Index(tool=self)
        tool_id = tool_metadata[SettingsKeys.TOOL_ID]
        tool_settings = tool_metadata[SettingsKeys.TOOL_SETTINGS]
        outputs = tool_metadata[SettingsKeys.OUTPUTS]
        enable_highlight: bool = tool_settings[SettingsKeys.ENABLE_HIGHLIGHT]
        tool_settings[SettingsKeys.CHALLENGE_LLM] = challenge_llm
        tool_settings[SettingsKeys.ENABLE_CHALLENGE] = enable_challenge
        tool_settings[SettingsKeys.ENABLE_SINGLE_PASS_EXTRACTION] = (
            single_pass_extraction_mode
        )

        prompt_service_resp = None
        _, file_name = os.path.split(input_file)
        if summarize_as_source:
            file_name = SettingsKeys.SUMMARIZE
        tool_data_dir = Path(self.get_env_or_die(SettingsKeys.TOOL_DATA_DIR))
        run_id = CommonUtils.generate_uuid()
        # TODO : Resolve and pass log events ID
        payload = {
            SettingsKeys.RUN_ID: run_id,
            SettingsKeys.TOOL_SETTINGS: tool_settings,
            SettingsKeys.OUTPUTS: outputs,
            SettingsKeys.TOOL_ID: tool_id,
            SettingsKeys.FILE_HASH: file_hash,
            SettingsKeys.FILE_NAME: file_name,
        }

        # TODO: Need to split extraction and indexing
        # to avoid unwanted indexing
        self.stream_log("Indexing document")
        usage_kwargs: dict[Any, Any] = dict()
        usage_kwargs[SettingsKeys.RUN_ID] = run_id
        if tool_settings[SettingsKeys.ENABLE_SINGLE_PASS_EXTRACTION]:
            index.index(
                tool_id=tool_id,
                embedding_instance_id=tool_settings[SettingsKeys.EMBEDDING],
                vector_db_instance_id=tool_settings[SettingsKeys.VECTOR_DB],
                x2text_instance_id=tool_settings[SettingsKeys.X2TEXT_ADAPTER],
                file_path=input_file,
                file_hash=file_hash,
                chunk_size=tool_settings[SettingsKeys.CHUNK_SIZE],
                chunk_overlap=tool_settings[SettingsKeys.CHUNK_OVERLAP],
                output_file_path=tool_data_dir / SettingsKeys.EXTRACT,
                reindex=True,
                usage_kwargs=usage_kwargs,
                enable_highlight=enable_highlight,
            )
            if summarize_as_source:
                summarize_file_hash = self._summarize_and_index(
                    tool_id=tool_id,
                    tool_settings=tool_settings,
                    tool_data_dir=tool_data_dir,
                    responder=responder,
                    outputs=outputs,
                    index=index,
                    usage_kwargs=usage_kwargs,
                    enable_highlight=enable_highlight,
                )
                payload[SettingsKeys.FILE_HASH] = summarize_file_hash
            self.stream_log("Fetching response for single pass extraction")
            prompt_service_resp = responder.single_pass_extraction(payload=payload)
        else:
            try:
                # To reindex even if file is already
                # indexed to get the output in required path
                reindex = True
                for output in outputs:
<<<<<<< HEAD
                    index.index(
                        tool_id=tool_metadata[SettingsKeys.TOOL_ID],
                        embedding_instance_id=output[SettingsKeys.EMBEDDING],
                        vector_db_instance_id=output[SettingsKeys.VECTOR_DB],
                        x2text_instance_id=output[SettingsKeys.X2TEXT_ADAPTER],
                        file_path=input_file,
                        file_hash=file_hash,
                        chunk_size=output[SettingsKeys.CHUNK_SIZE],
                        chunk_overlap=output[SettingsKeys.CHUNK_OVERLAP],
                        output_file_path=tool_data_dir / SettingsKeys.EXTRACT,
                        reindex=reindex,
                        usage_kwargs=usage_kwargs,
                        enable_highlight=enable_highlight,
                    )
=======
                    if reindex or not summarize_as_source:
                        index.index(
                            tool_id=tool_metadata[SettingsKeys.TOOL_ID],
                            embedding_instance_id=output[SettingsKeys.EMBEDDING],
                            vector_db_instance_id=output[SettingsKeys.VECTOR_DB],
                            x2text_instance_id=output[SettingsKeys.X2TEXT_ADAPTER],
                            file_path=input_file,
                            file_hash=file_hash,
                            chunk_size=output[SettingsKeys.CHUNK_SIZE],
                            chunk_overlap=output[SettingsKeys.CHUNK_OVERLAP],
                            output_file_path=tool_data_dir / SettingsKeys.EXTRACT,
                            reindex=reindex,
                            usage_kwargs=usage_kwargs,
                        )
>>>>>>> 927a5a69
                    if summarize_as_source:
                        summarize_file_hash = self._summarize_and_index(
                            tool_id=tool_id,
                            tool_settings=tool_settings,
                            tool_data_dir=tool_data_dir,
                            responder=responder,
                            outputs=outputs,
                            index=index,
                            usage_kwargs=usage_kwargs,
                        )
                        payload[SettingsKeys.OUTPUTS] = outputs
                        payload[SettingsKeys.FILE_HASH] = summarize_file_hash
                        break
                    reindex = False
            except Exception as e:
                self.stream_error_and_exit(f"Error fetching data and indexing: {e}")
            self.stream_log("Fetching responses for prompts...")
            prompt_service_resp = responder.answer_prompt(payload=payload)

        # TODO: Make use of dataclasses
        if prompt_service_resp[SettingsKeys.STATUS] != SettingsKeys.OK:
            self.stream_error_and_exit(
                f"Failed to fetch responses for "
                f"prompts: {prompt_service_resp[SettingsKeys.ERROR]}"
            )

        structured_output = prompt_service_resp[SettingsKeys.STRUCTURE_OUTPUT]

        # Update GUI
        input_log = (
            f"### Structure Definition:\n"
            f"```json\n{json.dumps(tool_metadata, indent=2)}\n```\n\n"
        )
        output_log = f"### Parsed output:\n```json\n{structured_output}\n```\n\n"
        self.stream_update(input_log, state=LogState.INPUT_UPDATE)
        self.stream_update(output_log, state=LogState.OUTPUT_UPDATE)

        # Write the translated text to output file
        try:
            self.stream_log("Writing parsed output...")
            source_name = self.get_exec_metadata.get(MetadataKey.SOURCE_NAME)
            output_path = Path(output_dir) / f"{Path(source_name).stem}.json"
            with open(output_path, "w", encoding="utf-8") as f:
                f.write(structured_output)
        except (FileNotFoundError, PermissionError, OSError) as e:
            self.stream_error_and_exit(f"Error creating output file: {e}")
        except json.JSONDecodeError as e:
            self.stream_error_and_exit(f"Error encoding JSON: {e}")
        self.write_tool_result(data=json.loads(structured_output))

    def _summarize_and_index(
        self,
        tool_id: str,
        tool_settings: dict[str, Any],
        tool_data_dir: Path,
        responder: PromptTool,
        outputs: dict[str, Any],
        index: Index,
        usage_kwargs: dict[Any, Any] = {},
        enable_highlight: bool = False,
    ) -> str:
        """Summarizes the context of the file and indexes the summarized
        content.

        Args:
            tool_id (str): The identifier of the tool.
            tool_settings (dict[str, Any]): Settings for the tool.
            tool_data_dir (Path): Directory where tool data is stored.
            responder (PromptTool): Instance of a tool used to generate the summary.
            outputs (dict[str, Any]): Dictionary containing prompt details.
            index (Index): Instance used to index the summarized content.

        Returns:
            str: The hash of the summarized file.
        """
        llm_adapter_instance_id: str = tool_settings[SettingsKeys.LLM]
        embedding_instance_id: str = tool_settings[SettingsKeys.EMBEDDING]
        vector_db_instance_id: str = tool_settings[SettingsKeys.VECTOR_DB]
        x2text_instance_id: str = tool_settings[SettingsKeys.X2TEXT_ADAPTER]
        summarize_prompt: str = tool_settings[SettingsKeys.SUMMARIZE_PROMPT]
        run_id: str = usage_kwargs.get(SettingsKeys.RUN_ID)
        extract_file_path = tool_data_dir / SettingsKeys.EXTRACT
        summarize_file_path = tool_data_dir / SettingsKeys.SUMMARIZE

        summarized_context = ""
        if summarize_file_path.exists():
            with open(summarize_file_path, encoding="utf-8") as f:
                summarized_context = f.read()
        if not summarized_context:
            context = ""
            with open(extract_file_path, encoding="utf-8") as file:
                context = file.read()
            prompt_keys = []
            for output in outputs:
                prompt_keys.append(output[SettingsKeys.NAME])
                output[SettingsKeys.EMBEDDING] = embedding_instance_id
                output[SettingsKeys.VECTOR_DB] = vector_db_instance_id
                output[SettingsKeys.X2TEXT_ADAPTER] = x2text_instance_id
                output[SettingsKeys.CHUNK_SIZE] = 0
                output[SettingsKeys.CHUNK_OVERLAP] = 0
            self.stream_log("Summarizing context")
            payload = {
                SettingsKeys.RUN_ID: run_id,
                SettingsKeys.LLM_ADAPTER_INSTANCE_ID: llm_adapter_instance_id,
                SettingsKeys.SUMMARIZE_PROMPT: summarize_prompt,
                SettingsKeys.CONTEXT: context,
                SettingsKeys.PROMPT_KEYS: prompt_keys,
            }
            response = responder.summarize(payload=payload)
            if response[SettingsKeys.STATUS] != SettingsKeys.OK:
                self.stream_error_and_exit(
                    f"Error summarizing response: {response[SettingsKeys.ERROR]}"
                )
            structure_output = json.loads(response[SettingsKeys.STRUCTURE_OUTPUT])
            summarized_context = structure_output.get(SettingsKeys.DATA, "")
            self.stream_log("Writing summarized context to a file")
            with open(summarize_file_path, "w", encoding="utf-8") as f:
                f.write(summarized_context)

        self.stream_log("Indexing summarized context")
        summarize_file_hash: str = ToolUtils.get_hash_from_file(
            file_path=summarize_file_path
        )
        index.index(
            tool_id=tool_id,
            embedding_instance_id=embedding_instance_id,
            vector_db_instance_id=vector_db_instance_id,
            x2text_instance_id=x2text_instance_id,
            file_path=summarize_file_path,
            file_hash=summarize_file_hash,
            chunk_size=0,
            chunk_overlap=0,
            usage_kwargs=usage_kwargs,
            enable_highlight=enable_highlight,
        )
        return summarize_file_hash


if __name__ == "__main__":
    args = sys.argv[1:]
    tool = StructureTool.from_tool_args(args=args)
    ToolEntrypoint.launch(tool=tool, args=args)<|MERGE_RESOLUTION|>--- conflicted
+++ resolved
@@ -121,22 +121,6 @@
                 # indexed to get the output in required path
                 reindex = True
                 for output in outputs:
-<<<<<<< HEAD
-                    index.index(
-                        tool_id=tool_metadata[SettingsKeys.TOOL_ID],
-                        embedding_instance_id=output[SettingsKeys.EMBEDDING],
-                        vector_db_instance_id=output[SettingsKeys.VECTOR_DB],
-                        x2text_instance_id=output[SettingsKeys.X2TEXT_ADAPTER],
-                        file_path=input_file,
-                        file_hash=file_hash,
-                        chunk_size=output[SettingsKeys.CHUNK_SIZE],
-                        chunk_overlap=output[SettingsKeys.CHUNK_OVERLAP],
-                        output_file_path=tool_data_dir / SettingsKeys.EXTRACT,
-                        reindex=reindex,
-                        usage_kwargs=usage_kwargs,
-                        enable_highlight=enable_highlight,
-                    )
-=======
                     if reindex or not summarize_as_source:
                         index.index(
                             tool_id=tool_metadata[SettingsKeys.TOOL_ID],
@@ -150,8 +134,9 @@
                             output_file_path=tool_data_dir / SettingsKeys.EXTRACT,
                             reindex=reindex,
                             usage_kwargs=usage_kwargs,
+                            enable_highlight=enable_highlight,
                         )
->>>>>>> 927a5a69
+
                     if summarize_as_source:
                         summarize_file_hash = self._summarize_and_index(
                             tool_id=tool_id,
