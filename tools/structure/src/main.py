--- conflicted
+++ resolved
@@ -63,11 +63,7 @@
         tool_settings[SettingsKeys.ENABLE_SINGLE_PASS_EXTRACTION] = (
             single_pass_extraction_mode
         )
-<<<<<<< HEAD
-=======
         tool_settings[SettingsKeys.SUMMARIZE_AS_SOURCE] = summarize_as_source
-
->>>>>>> 8d21cb1c
         prompt_service_resp = None
         _, file_name = os.path.split(input_file)
         if summarize_as_source:
