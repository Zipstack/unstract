--- conflicted
+++ resolved
@@ -57,13 +57,9 @@
         tool_settings["enable_challenge"] = enable_challenge
         tool_settings["enable_single_pass_extraction"] = single_pass_extraction_mode
 
-<<<<<<< HEAD
         prompt_service_resp = None
-        # TODO : Check if reindex. If Yes, reindex, else continue.
-=======
         _, file_name = os.path.split(input_file)
         # TODO : Resolve and pass log events ID
->>>>>>> 68c835a6
         payload = {
             "tool_settings": tool_settings,
             "outputs": outputs,
