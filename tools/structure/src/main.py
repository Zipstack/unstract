--- conflicted
+++ resolved
@@ -175,15 +175,11 @@
                     if (reindex or not summarize_as_source) and output[
                         SettingsKeys.CHUNK_SIZE
                     ] != 0:
-<<<<<<< HEAD
-                        self.stream_log("Sucessfully extracted text, indexing..")
                         indexing_start_time = datetime.datetime.now()
-=======
                         self.stream_log(
                             f"Sucessfully extracted text, "
                             f"indexing {tool_data_dir / SettingsKeys.EXTRACT}.."
                         )
->>>>>>> 4d30f8ef
                         STHelper.dynamic_indexing(
                             tool_settings=tool_settings,
                             run_id=self.file_execution_id,
