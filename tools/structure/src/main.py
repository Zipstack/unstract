import json
import os
import sys
from pathlib import Path
from typing import Any

from constants import SettingsKeys  # type: ignore [attr-defined]
from unstract.sdk.constants import LogLevel, LogState, MetadataKey
from unstract.sdk.index import Index
from unstract.sdk.prompt import PromptTool
from unstract.sdk.tool.base import BaseTool
from unstract.sdk.tool.entrypoint import ToolEntrypoint
from unstract.sdk.utils import ToolUtils
from unstract.sdk.utils.common_utils import CommonUtils

PAID_FEATURE_MSG = (
    "It is a cloud / enterprise feature. If you have purchased a plan and still "
    "face this issue, please contact support"
)


class StructureTool(BaseTool):
    def validate(self, input_file: str, settings: dict[str, Any]) -> None:
        enable_challenge: bool = settings.get(SettingsKeys.ENABLE_CHALLENGE, False)
        challenge_llm: str = settings.get(SettingsKeys.CHALLENGE_LLM_ADAPTER_ID, "")
        if enable_challenge and not challenge_llm:
            raise ValueError("Challenge LLM is not set after enabling Challenge")

    def run(
        self,
        settings: dict[str, Any],
        input_file: str,
        output_dir: str,
    ) -> None:
        prompt_registry_id: str = settings[SettingsKeys.PROMPT_REGISTRY_ID]
<<<<<<< HEAD
        challenge_llm: str = settings[SettingsKeys.CHALLENGE_LLM_ADAPTER_ID]
        enable_challenge: bool = settings[SettingsKeys.ENABLE_CHALLENGE]
        summarize_as_source: bool = settings[SettingsKeys.SUMMARIZE_AS_SOURCE]
        single_pass_extraction_mode: bool = settings[
            SettingsKeys.SINGLE_PASS_EXTRACTION_MODE
        ]
        enable_highlight: bool = settings.get(SettingsKeys.ENABLE_HIGHLIGHT, False)
=======
        enable_challenge: bool = settings.get(SettingsKeys.ENABLE_CHALLENGE, False)
        summarize_as_source: bool = settings.get(
            SettingsKeys.SUMMARIZE_AS_SOURCE, False
        )
        single_pass_extraction_mode: bool = settings.get(
            SettingsKeys.SINGLE_PASS_EXTRACTION_MODE, False
        )
        challenge_llm: str = settings.get(SettingsKeys.CHALLENGE_LLM_ADAPTER_ID, "")
>>>>>>> af93d9ef
        responder: PromptTool = PromptTool(
            tool=self,
            prompt_port=self.get_env_or_die(SettingsKeys.PROMPT_PORT),
            prompt_host=self.get_env_or_die(SettingsKeys.PROMPT_HOST),
        )
        self.stream_log(f"Fetching metadata for tool {prompt_registry_id}")
        try:
            exported_tool = responder.get_exported_tool(
                tool=self, prompt_registry_id=prompt_registry_id
            )
            tool_metadata = exported_tool[SettingsKeys.TOOL_METADATA]
            self.stream_log(f"Tool metadata retrieved successfully: {tool_metadata}")
        except Exception as e:
            self.stream_error_and_exit(f"Error loading structure definition: {e}")

        # Update GUI
        input_log = f"### Structure Definition:\n```json\n{tool_metadata}\n```\n\n"
        output_log = "### Indexing..."
        self.stream_update(input_log, state=LogState.INPUT_UPDATE)
        self.stream_update(output_log, state=LogState.OUTPUT_UPDATE)

        file_hash = self.get_exec_metadata.get(MetadataKey.SOURCE_HASH)
        index = Index(tool=self)
        tool_id = tool_metadata[SettingsKeys.TOOL_ID]
        tool_settings = tool_metadata[SettingsKeys.TOOL_SETTINGS]
        outputs = tool_metadata[SettingsKeys.OUTPUTS]
        tool_settings[SettingsKeys.CHALLENGE_LLM] = challenge_llm
        tool_settings[SettingsKeys.ENABLE_CHALLENGE] = enable_challenge
        tool_settings[SettingsKeys.ENABLE_SINGLE_PASS_EXTRACTION] = (
            single_pass_extraction_mode
        )
        tool_settings[SettingsKeys.SUMMARIZE_AS_SOURCE] = summarize_as_source
        tool_settings[SettingsKeys.ENABLE_HIGHLIGHT] = enable_highlight
        prompt_service_resp = None
        _, file_name = os.path.split(input_file)
        if summarize_as_source:
            file_name = SettingsKeys.SUMMARIZE
        tool_data_dir = Path(self.get_env_or_die(SettingsKeys.TOOL_DATA_DIR))
        execution_run_data_folder = Path(
            self.get_env_or_die(SettingsKeys.EXECUTION_RUN_DATA_FOLDER)
        )
        run_id = CommonUtils.generate_uuid()
        # TODO : Resolve and pass log events ID
        payload = {
            SettingsKeys.RUN_ID: run_id,
            SettingsKeys.TOOL_SETTINGS: tool_settings,
            SettingsKeys.OUTPUTS: outputs,
            SettingsKeys.TOOL_ID: tool_id,
            SettingsKeys.FILE_HASH: file_hash,
            SettingsKeys.FILE_NAME: file_name,
        }
        # TODO: Need to split extraction and indexing
        # to avoid unwanted indexing
        source_file_name = self.get_exec_metadata.get(MetadataKey.SOURCE_NAME)
        self.stream_log(f"Indexing document '{source_file_name}'")
        usage_kwargs: dict[Any, Any] = dict()
        usage_kwargs[SettingsKeys.RUN_ID] = run_id
        usage_kwargs[SettingsKeys.FILE_NAME] = source_file_name

        process_text = None
        try:
            from helper import process_text  # type: ignore [attr-defined]
        except ImportError:
            self.stream_log(
                f"Function to higlight context is not found. {PAID_FEATURE_MSG}",
                level=LogLevel.WARN,
            )

        if tool_settings[SettingsKeys.ENABLE_SINGLE_PASS_EXTRACTION]:
            index.index(
                tool_id=tool_id,
                embedding_instance_id=tool_settings[SettingsKeys.EMBEDDING],
                vector_db_instance_id=tool_settings[SettingsKeys.VECTOR_DB],
                x2text_instance_id=tool_settings[SettingsKeys.X2TEXT_ADAPTER],
                file_path=input_file,
                file_hash=file_hash,
                chunk_size=tool_settings[SettingsKeys.CHUNK_SIZE],
                chunk_overlap=tool_settings[SettingsKeys.CHUNK_OVERLAP],
                output_file_path=tool_data_dir / SettingsKeys.EXTRACT,
                reindex=True,
                usage_kwargs=usage_kwargs,
                process_text=process_text,
            )
            if summarize_as_source:
                summarize_file_hash = self._summarize_and_index(
                    tool_id=tool_id,
                    tool_settings=tool_settings,
                    tool_data_dir=tool_data_dir,
                    responder=responder,
                    outputs=outputs,
                    index=index,
                    usage_kwargs=usage_kwargs,
                )
                payload[SettingsKeys.FILE_HASH] = summarize_file_hash
            self.stream_log("Fetching response for single pass extraction")
            prompt_service_resp = responder.single_pass_extraction(
                payload=payload,
            )
        else:
            try:
                # To reindex even if file is already
                # indexed to get the output in required path
                reindex = True
                for output in outputs:
                    if reindex or not summarize_as_source:
                        index.index(
                            tool_id=tool_metadata[SettingsKeys.TOOL_ID],
                            embedding_instance_id=output[SettingsKeys.EMBEDDING],
                            vector_db_instance_id=output[SettingsKeys.VECTOR_DB],
                            x2text_instance_id=output[SettingsKeys.X2TEXT_ADAPTER],
                            file_path=input_file,
                            file_hash=file_hash,
                            chunk_size=output[SettingsKeys.CHUNK_SIZE],
                            chunk_overlap=output[SettingsKeys.CHUNK_OVERLAP],
                            output_file_path=tool_data_dir / SettingsKeys.EXTRACT,
                            reindex=reindex,
                            usage_kwargs=usage_kwargs,
                            process_text=process_text,
                        )

                    if summarize_as_source:
                        summarize_file_hash = self._summarize_and_index(
                            tool_id=tool_id,
                            tool_settings=tool_settings,
                            tool_data_dir=tool_data_dir,
                            responder=responder,
                            outputs=outputs,
                            index=index,
                            usage_kwargs=usage_kwargs,
                        )
                        payload[SettingsKeys.OUTPUTS] = outputs
                        payload[SettingsKeys.FILE_HASH] = summarize_file_hash
                        break
                    reindex = False
            except Exception as e:
                self.stream_log(
                    f"Error fetching data and indexing: {e}", level=LogLevel.ERROR
                )
                raise

            # TODO : Make this snippet pluggable and introduce pluggablity for tools.
            for output in outputs:
                try:
                    table_settings = output[SettingsKeys.TABLE_SETTINGS]
                    extracted_input_file = (
                        execution_run_data_folder / SettingsKeys.EXTRACT
                    )
                    table_settings[SettingsKeys.INPUT_FILE] = str(extracted_input_file)
                    output.update({SettingsKeys.TABLE_SETTINGS: table_settings})

                except KeyError:
                    # To check if the prompt has table enforce type selected.
                    pass

            self.stream_log(f"Fetching responses for {len(outputs)} prompt(s)...")
            prompt_service_resp = responder.answer_prompt(
                payload=payload,
            )

        # TODO: Make use of dataclasses
        if prompt_service_resp[SettingsKeys.STATUS] != SettingsKeys.OK:
            self.stream_error_and_exit(
                f"Failed to fetch responses for "
                f"prompts: {prompt_service_resp[SettingsKeys.ERROR]}"
            )

        structured_output = prompt_service_resp[SettingsKeys.STRUCTURE_OUTPUT]
        structured_output_dict = json.loads(structured_output)

        if not summarize_as_source:
            metadata = structured_output_dict[SettingsKeys.METADATA]
            epilogue = metadata.pop(SettingsKeys.EPILOGUE, None)
            if epilogue:
                try:
                    from helper import transform_dict  # type: ignore [attr-defined]

                    highlight_data = transform_dict(epilogue, tool_data_dir)
                    metadata[SettingsKeys.HIGHLIGHT_DATA] = highlight_data
                except ImportError:
                    self.stream_log(
                        f"Highlight metadata is not added. {PAID_FEATURE_MSG}",
                        level=LogLevel.WARN,
                    )
            # Update the dictionary with modified metadata
            structured_output_dict[SettingsKeys.METADATA] = metadata
            structured_output = json.dumps(structured_output_dict)

        # Update GUI
        input_log = (
            f"### Structure Definition:\n"
            f"```json\n{json.dumps(tool_metadata, indent=2)}\n```\n\n"
        )
        output_log = f"### Parsed output:\n```json\n{structured_output}\n```\n\n"
        self.stream_update(input_log, state=LogState.INPUT_UPDATE)
        self.stream_update(output_log, state=LogState.OUTPUT_UPDATE)

        # Write the translated text to output file
        try:
            self.stream_log("Writing parsed output...")
            source_name = self.get_exec_metadata.get(MetadataKey.SOURCE_NAME)
            output_path = Path(output_dir) / f"{Path(source_name).stem}.json"
            with open(output_path, "w", encoding="utf-8") as f:
                f.write(structured_output)
        except OSError as e:
            self.stream_error_and_exit(f"Error creating output file: {e}")
        except json.JSONDecodeError as e:
            self.stream_error_and_exit(f"Error encoding JSON: {e}")
        self.write_tool_result(data=structured_output_dict)

    def _summarize_and_index(
        self,
        tool_id: str,
        tool_settings: dict[str, Any],
        tool_data_dir: Path,
        responder: PromptTool,
        outputs: dict[str, Any],
        index: Index,
        usage_kwargs: dict[Any, Any] = {},
    ) -> str:
        """Summarizes the context of the file and indexes the summarized
        content.

        Args:
            tool_id (str): The identifier of the tool.
            tool_settings (dict[str, Any]): Settings for the tool.
            tool_data_dir (Path): Directory where tool data is stored.
            responder (PromptTool): Instance of a tool used to generate the summary.
            outputs (dict[str, Any]): Dictionary containing prompt details.
            index (Index): Instance used to index the summarized content.

        Returns:
            str: The hash of the summarized file.
        """
        llm_adapter_instance_id: str = tool_settings[SettingsKeys.LLM]
        embedding_instance_id: str = tool_settings[SettingsKeys.EMBEDDING]
        vector_db_instance_id: str = tool_settings[SettingsKeys.VECTOR_DB]
        x2text_instance_id: str = tool_settings[SettingsKeys.X2TEXT_ADAPTER]
        summarize_prompt: str = tool_settings[SettingsKeys.SUMMARIZE_PROMPT]
        run_id: str = usage_kwargs.get(SettingsKeys.RUN_ID)
        extract_file_path = tool_data_dir / SettingsKeys.EXTRACT
        summarize_file_path = tool_data_dir / SettingsKeys.SUMMARIZE

        summarized_context = ""
        if summarize_file_path.exists():
            with open(summarize_file_path, encoding="utf-8") as f:
                summarized_context = f.read()
        if not summarized_context:
            context = ""
            with open(extract_file_path, encoding="utf-8") as file:
                context = file.read()
            prompt_keys = []
            for output in outputs:
                prompt_keys.append(output[SettingsKeys.NAME])
                output[SettingsKeys.EMBEDDING] = embedding_instance_id
                output[SettingsKeys.VECTOR_DB] = vector_db_instance_id
                output[SettingsKeys.X2TEXT_ADAPTER] = x2text_instance_id
                output[SettingsKeys.CHUNK_SIZE] = 0
                output[SettingsKeys.CHUNK_OVERLAP] = 0
            self.stream_log("Summarizing context")
            payload = {
                SettingsKeys.RUN_ID: run_id,
                SettingsKeys.LLM_ADAPTER_INSTANCE_ID: llm_adapter_instance_id,
                SettingsKeys.SUMMARIZE_PROMPT: summarize_prompt,
                SettingsKeys.CONTEXT: context,
                SettingsKeys.PROMPT_KEYS: prompt_keys,
            }
            response = responder.summarize(payload=payload)
            if response[SettingsKeys.STATUS] != SettingsKeys.OK:
                self.stream_error_and_exit(
                    f"Error summarizing response: {response[SettingsKeys.ERROR]}"
                )
            structure_output = json.loads(response[SettingsKeys.STRUCTURE_OUTPUT])
            summarized_context = structure_output.get(SettingsKeys.DATA, "")
            self.stream_log("Writing summarized context to a file")
            with open(summarize_file_path, "w", encoding="utf-8") as f:
                f.write(summarized_context)

        self.stream_log("Indexing summarized context")
        summarize_file_hash: str = ToolUtils.get_hash_from_file(
            file_path=summarize_file_path
        )
        index.index(
            tool_id=tool_id,
            embedding_instance_id=embedding_instance_id,
            vector_db_instance_id=vector_db_instance_id,
            x2text_instance_id=x2text_instance_id,
            file_path=summarize_file_path,
            file_hash=summarize_file_hash,
            chunk_size=0,
            chunk_overlap=0,
            usage_kwargs=usage_kwargs,
        )
        return summarize_file_hash


if __name__ == "__main__":
    args = sys.argv[1:]
    tool = StructureTool.from_tool_args(args=args)
    ToolEntrypoint.launch(tool=tool, args=args)<|MERGE_RESOLUTION|>--- conflicted
+++ resolved
@@ -33,15 +33,6 @@
         output_dir: str,
     ) -> None:
         prompt_registry_id: str = settings[SettingsKeys.PROMPT_REGISTRY_ID]
-<<<<<<< HEAD
-        challenge_llm: str = settings[SettingsKeys.CHALLENGE_LLM_ADAPTER_ID]
-        enable_challenge: bool = settings[SettingsKeys.ENABLE_CHALLENGE]
-        summarize_as_source: bool = settings[SettingsKeys.SUMMARIZE_AS_SOURCE]
-        single_pass_extraction_mode: bool = settings[
-            SettingsKeys.SINGLE_PASS_EXTRACTION_MODE
-        ]
-        enable_highlight: bool = settings.get(SettingsKeys.ENABLE_HIGHLIGHT, False)
-=======
         enable_challenge: bool = settings.get(SettingsKeys.ENABLE_CHALLENGE, False)
         summarize_as_source: bool = settings.get(
             SettingsKeys.SUMMARIZE_AS_SOURCE, False
@@ -50,7 +41,7 @@
             SettingsKeys.SINGLE_PASS_EXTRACTION_MODE, False
         )
         challenge_llm: str = settings.get(SettingsKeys.CHALLENGE_LLM_ADAPTER_ID, "")
->>>>>>> af93d9ef
+        enable_highlight: bool = settings.get(SettingsKeys.ENABLE_HIGHLIGHT, False)
         responder: PromptTool = PromptTool(
             tool=self,
             prompt_port=self.get_env_or_die(SettingsKeys.PROMPT_PORT),
