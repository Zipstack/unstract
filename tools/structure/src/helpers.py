--- conflicted
+++ resolved
@@ -1,9 +1,5 @@
-<<<<<<< HEAD
+import datetime
 from typing import Any
-=======
-import datetime
-from typing import Any, Optional
->>>>>>> 0bfc37f5
 
 from constants import IndexingConstants as IKeys
 from constants import SettingsKeys  # type: ignore [attr-defined]
