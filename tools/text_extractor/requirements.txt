# Add your dependencies here

# Required for all unstract tools
<<<<<<< HEAD
unstract-sdk~=0.43.0
=======
unstract-sdk~=0.44.0
>>>>>>> 3d4b4dc5
<|MERGE_RESOLUTION|>--- conflicted
+++ resolved
@@ -1,8 +1,4 @@
 # Add your dependencies here
 
 # Required for all unstract tools
-<<<<<<< HEAD
-unstract-sdk~=0.43.0
-=======
-unstract-sdk~=0.44.0
->>>>>>> 3d4b4dc5
+unstract-sdk~=0.44.0