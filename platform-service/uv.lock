--- conflicted
+++ resolved
@@ -3184,13 +3184,8 @@
     { name = "requests", specifier = ">=2.31.0" },
     { name = "unstract-core", extras = ["flask"], editable = "../unstract/core" },
     { name = "unstract-flags", editable = "../unstract/flags" },
-<<<<<<< HEAD
     { name = "unstract-sdk", extras = ["gcs", "azure", "aws"], specifier = "~=0.78.0" },
-    { name = "unstract-sdk1", editable = "../unstract/sdk1" },
-=======
-    { name = "unstract-sdk", extras = ["gcs", "azure", "aws"], specifier = "~=0.77.3" },
     { name = "unstract-sdk1", extras = ["gcs", "azure", "aws"], editable = "../unstract/sdk1" },
->>>>>>> 1c0eec75
 ]
 
 [package.metadata.requires-dev]
