class FeatureFlag:
    """Temporary feature flags."""

    MULTI_TENANCY_V2 = "multi_tenancy_v2"


class DBTable:
    """Database tables."""

    PAGE_USAGE = "page_usage"


class DBTableV2:
    """Database tables."""

<<<<<<< HEAD
    ORGANIZATION = "organization"
    ADAPTER_INSTANCE = "adapter_instance"
    PROMPT_STUDIO_REGISTRY = "prompt_studio_registry"
    PLATFORM_KEY = "platform_key"
    TOKEN_USAGE = "usage"
=======
    ORGANIZATION = "organization_v2"
    ADAPTER_INSTANCE = "adapter_instance_v2"
    PROMPT_STUDIO_REGISTRY = "prompt_studio_registry_v2"
    PLATFORM_KEY = "platform_key_v2"
    TOKEN_USAGE = "token_usage_v2"


class LogLevel:
    DEBUG = "DEBUG"
    INFO = "INFO"
    WARNING = "WARNING"
    ERROR = "ERROR"
    CRITICAL = "CRITICAL"
>>>>>>> dc9da3da
<|MERGE_RESOLUTION|>--- conflicted
+++ resolved
@@ -13,18 +13,11 @@
 class DBTableV2:
     """Database tables."""
 
-<<<<<<< HEAD
     ORGANIZATION = "organization"
     ADAPTER_INSTANCE = "adapter_instance"
     PROMPT_STUDIO_REGISTRY = "prompt_studio_registry"
     PLATFORM_KEY = "platform_key"
     TOKEN_USAGE = "usage"
-=======
-    ORGANIZATION = "organization_v2"
-    ADAPTER_INSTANCE = "adapter_instance_v2"
-    PROMPT_STUDIO_REGISTRY = "prompt_studio_registry_v2"
-    PLATFORM_KEY = "platform_key_v2"
-    TOKEN_USAGE = "token_usage_v2"
 
 
 class LogLevel:
@@ -32,5 +25,4 @@
     INFO = "INFO"
     WARNING = "WARNING"
     ERROR = "ERROR"
-    CRITICAL = "CRITICAL"
->>>>>>> dc9da3da
+    CRITICAL = "CRITICAL"