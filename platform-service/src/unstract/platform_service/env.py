--- conflicted
+++ resolved
@@ -26,10 +26,7 @@
     APPLICATION_NAME = EnvManager.get_required_setting(
         "APPLICATION_NAME", "unstract-platform-service"
     )
-<<<<<<< HEAD
-=======
     DB_SCHEMA = EnvManager.get_required_setting("DB_SCHEMA", "unstract_v2")
->>>>>>> dc9da3da
     LOG_LEVEL = EnvManager.get_required_setting("LOG_LEVEL", LogLevel.INFO)
 
 
