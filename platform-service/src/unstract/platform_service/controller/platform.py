--- conflicted
+++ resolved
@@ -159,14 +159,9 @@
     try:
         with db.atomic() as transaction:
             db.execute_sql(query, params)
-<<<<<<< HEAD
             app.logger.info(
                 "Page usage recorded with id %s for %s", usage_id, org_id
             )
-=======
-            transaction.commit()
-            app.logger.info("Page usage recorded with id %s for %s", usage_id, org_id)
->>>>>>> 36b58fd4
             result["status"] = "OK"
             result["unique_id"] = usage_id
 
