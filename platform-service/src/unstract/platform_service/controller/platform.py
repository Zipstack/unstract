--- conflicted
+++ resolved
@@ -20,19 +20,7 @@
 
 from unstract.flags.feature_flag import check_feature_flag_status
 
-<<<<<<< HEAD
-=======
-be_db = PostgresqlDatabase(
-    Env.PG_BE_DATABASE,
-    user=Env.PG_BE_USERNAME,
-    password=Env.PG_BE_PASSWORD,
-    host=Env.PG_BE_HOST,
-    port=Env.PG_BE_PORT,
-    options=f"-c application_name={Env.APPLICATION_NAME}",
-)
-be_db.init(Env.PG_BE_DATABASE)
-
->>>>>>> 83e7b380
+
 platform_bp = Blueprint("platform", __name__)
 
 
