[project]
name = "unstract-platform-service"
version = "0.0.1"
description = "Helps tools interact and retrieve details from the Unstract platform through the Unstract SDK"
authors = [{ name = "Zipstack Inc.", email = "devsupport@zipstack.com" }]
requires-python = ">=3.12,<3.13"
readme = "README.md"
license = { text = "MIT" }

dependencies = [
    "flask~=3.1.0",
    "peewee~=3.16",
    "psycopg2-binary~=2.9",
    "python-dotenv~=1.0",
    "redis~=5.2.1",
    "cryptography>=41.0.7",
    "requests>=2.31.0",
<<<<<<< HEAD
    "unstract-sdk[gcs, azure, aws]~=0.77.1", # Add version
=======
    "unstract-sdk[gcs, azure, aws]~=0.77.3", # Add version
>>>>>>> 97974893
    "unstract-flags",
    "unstract-core[flask]",
    "unstract-sdk1"
]

[tool.uv.sources]
unstract-flags = { path = "../unstract/flags", editable = true }
unstract-core = { path = "../unstract/core", editable = true }
unstract-sdk1 = { path = "../unstract/sdk1", editable = true }

[dependency-groups]
test = ["pytest>=8.0.1"]
deploy = [
    "gunicorn[gevent]~=23.0",
    # OpenTelemetry for tracing and profiling
    "opentelemetry-distro",
    "opentelemetry-exporter-otlp",
]
dev = ["poethepoet>=0.33.1", "debugpy>=1.8.14"]

# [project.scripts]
# platform_service = "./entrypoint.sh"
# uv run flask --app unstract.platform_service.run:app run --port 3001
[build-system]
requires = ["hatchling"]
build-backend = "hatchling.build"

[tool.hatch.build.targets.wheel]
packages = ["src/unstract"]

[tool.poe]
envfile = ".env"

[tool.poe.tasks.platform-service]
cmd = "./entrypoint.sh"
help = "Runs the Unstract platform service (Gunicorn)"

[tool.poe.tasks.platform-service-flask]
cmd = "uv run flask --app unstract.platform_service.run:app run --port 3001"
help = "Runs the Unstract platform service (Flask)"<|MERGE_RESOLUTION|>--- conflicted
+++ resolved
@@ -15,11 +15,7 @@
     "redis~=5.2.1",
     "cryptography>=41.0.7",
     "requests>=2.31.0",
-<<<<<<< HEAD
-    "unstract-sdk[gcs, azure, aws]~=0.77.1", # Add version
-=======
     "unstract-sdk[gcs, azure, aws]~=0.77.3", # Add version
->>>>>>> 97974893
     "unstract-flags",
     "unstract-core[flask]",
     "unstract-sdk1"
