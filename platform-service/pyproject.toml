[project]
name = "unstract-platform-service"
version = "0.0.1"
description = "Helps tools interact and retrieve details from the Unstract platform through the Unstract SDK"
authors = [{ name = "Zipstack Inc.", email = "devsupport@zipstack.com" }]
requires-python = ">=3.9,<3.13"
readme = "README.md"
license = { text = "MIT" }

dependencies = [
    "flask~=3.0.0",
    "peewee~=3.16",
    "psycopg2-binary~=2.9",
    "python-dotenv~=1.0",
    "redis~=5.2.1",
    "cryptography>=41.0.7",
    "requests>=2.31.0",
    "unstract-sdk~=0.70.0", # Add version
    "unstract-flags",
]

<<<<<<< HEAD
[tool.uv.sources]
# unstract-sdk = { git = "https://github.com/Zipstack/unstract-sdk", branch = "python-upgrade" }
unstract-flags = { path = "../unstract/flags", editable = true }
=======
[project.optional-dependencies]
deploy = [
    "gunicorn[gevent]~=23.0",
    # OpenTelemetry for tracing and profiling
    "opentelemetry-distro",
    "opentelemetry-exporter-otlp",
]
>>>>>>> 92bd819e

[dependency-groups]
test = ["pytest>=8.0.1"]
deploy = ["gunicorn>=21.2.0"]

# [project.scripts]
# platform_service = "./entrypoint.sh"
# uv run flask --app unstract.platform_service.run:app run --port 3001

<<<<<<< HEAD
[build-system]
requires = ["hatchling"]
build-backend = "hatchling.build"
=======
[tool.pdm.dev-dependencies]
test = [
    "pytest>=8.0.1",
]

[tool.pdm.resolution.overrides]
aioboto3 = "13.1.1"
aiobotocore = "2.13.1"
boto3 = "1.34.131"
>>>>>>> 92bd819e

[tool.hatch.build.targets.wheel]
packages = ["src/unstract"]<|MERGE_RESOLUTION|>--- conflicted
+++ resolved
@@ -19,43 +19,29 @@
     "unstract-flags",
 ]
 
-<<<<<<< HEAD
 [tool.uv.sources]
-# unstract-sdk = { git = "https://github.com/Zipstack/unstract-sdk", branch = "python-upgrade" }
 unstract-flags = { path = "../unstract/flags", editable = true }
-=======
-[project.optional-dependencies]
+
+[dependency-groups]
+test = ["pytest>=8.0.1"]
 deploy = [
     "gunicorn[gevent]~=23.0",
     # OpenTelemetry for tracing and profiling
     "opentelemetry-distro",
     "opentelemetry-exporter-otlp",
 ]
->>>>>>> 92bd819e
-
-[dependency-groups]
-test = ["pytest>=8.0.1"]
-deploy = ["gunicorn>=21.2.0"]
 
 # [project.scripts]
 # platform_service = "./entrypoint.sh"
 # uv run flask --app unstract.platform_service.run:app run --port 3001
-
-<<<<<<< HEAD
 [build-system]
 requires = ["hatchling"]
 build-backend = "hatchling.build"
-=======
-[tool.pdm.dev-dependencies]
-test = [
-    "pytest>=8.0.1",
-]
-
-[tool.pdm.resolution.overrides]
-aioboto3 = "13.1.1"
-aiobotocore = "2.13.1"
-boto3 = "1.34.131"
->>>>>>> 92bd819e
 
 [tool.hatch.build.targets.wheel]
-packages = ["src/unstract"]+packages = ["src/unstract"]
+
+# [tool.pdm.scripts]
+# platform_service.cmd = "./entrypoint.sh"
+# platform_service.env_file = ".env"
+# platform_service.help = "Runs the Unstract platform service"