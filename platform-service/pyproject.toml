--- conflicted
+++ resolved
@@ -13,11 +13,7 @@
     "redis~=5.2.1",
     "cryptography>=41.0.7",
     "requests>=2.31.0",
-<<<<<<< HEAD
-    "unstract-sdk[gcs]~=0.60.0",
-=======
-    "unstract-sdk[gcs, azure, aws]~=0.59.0",
->>>>>>> c7f0ecf3
+    "unstract-sdk[gcs, azure, aws]~=0.60.0",
     "unstract-flags @ file:///${PROJECT_ROOT}/../unstract/flags",
 ]
 requires-python = ">=3.9,<3.11.1"
