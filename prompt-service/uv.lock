--- conflicted
+++ resolved
@@ -3162,7 +3162,7 @@
     { name = "requests" },
     { name = "unstract-core" },
     { name = "unstract-flags" },
-    { name = "unstract-sdk", extra = ["azure"] },
+    { name = "unstract-sdk", extra = ["aws", "azure", "gcs"] },
     { name = "unstract-sdk1", extra = ["aws", "azure", "gcs"] },
 ]
 
@@ -3196,13 +3196,8 @@
     { name = "requests", specifier = ">=2.28,<3.0" },
     { name = "unstract-core", editable = "../unstract/core" },
     { name = "unstract-flags", editable = "../unstract/flags" },
-<<<<<<< HEAD
-    { name = "unstract-sdk", extras = ["azure"], specifier = "~=0.78.0" },
-    { name = "unstract-sdk1", editable = "../unstract/sdk1" },
-=======
-    { name = "unstract-sdk", extras = ["azure"], specifier = "~=0.77.3" },
+    { name = "unstract-sdk", extras = ["aws", "gcs", "azure"], specifier = "~=0.78.0" },
     { name = "unstract-sdk1", extras = ["aws", "gcs", "azure"], editable = "../unstract/sdk1" },
->>>>>>> 1c0eec75
 ]
 
 [package.metadata.requires-dev]
@@ -3270,8 +3265,15 @@
 ]
 
 [package.optional-dependencies]
+aws = [
+    { name = "boto3" },
+    { name = "s3fs", extra = ["boto3"] },
+]
 azure = [
     { name = "adlfs" },
+]
+gcs = [
+    { name = "gcsfs" },
 ]
 
 [[package]]
