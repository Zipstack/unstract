[build-system]
requires = ["pdm-backend"]
build-backend = "pdm.backend"

[project]
name = "unstract-prompt-service"
version = "0.0.1"
description = "Unstract's prompt studio helper"
authors = [
    {name = "Zipstack Inc.", email = "devsupport@zipstack.com"},
]
dependencies = [
    "peewee~=3.16",
    "nltk~=3.8",
    "flask~=3.0",
    "llama-index==0.12.8",
    "python-dotenv==1.0.0",
    #ToDo: Temporarily removing the extra dependencies of aws and gcs from unstract-sdk
    #to resolve lock file. Will have to be re-looked into
    "unstract-sdk[azure]~=0.62.1",
    "gcsfs==2024.10.0",
    "s3fs==2024.10.0",
    "redis>=5.0.3",
    "unstract-core @ file:///${PROJECT_ROOT}/../unstract/core",
    "unstract-flags @ file:///${PROJECT_ROOT}/../unstract/flags",
]
requires-python = ">=3.9,<3.11.1"
readme = "README.md"
# license = {text = "MIT"}

[tool.pdm.build]
includes = ["src"]
package-dir = "src"
# source-includes = ["tests"]

[tool.pdm.dev-dependencies]
deploy = [
    "gunicorn>=21.2.0",
]
test = [
    "pytest>=8.0.1",
    "pytest-dotenv==0.5.2",
    "pytest-mock>=3.14.0",
    "python-dotenv==1.0.0",
<<<<<<< HEAD
=======
    "flask-WTF~=1.1"
>>>>>>> ba48b874
]

[tool.pdm.scripts]
prompt_service.cmd = "flask --app src/unstract/prompt_service/main.py run --port 3003"
prompt_service.env_file = ".env"
prompt_service.help = "Runs the Unstract prompt service"
prompt_service_v2.cmd = "flask --app src/unstract/prompt_service_v2/run.py run --port 3003"
prompt_service_v2.env_file = ".env"
prompt_service_v2.help = "Runs the Unstract prompt service v2"<|MERGE_RESOLUTION|>--- conflicted
+++ resolved
@@ -42,10 +42,7 @@
     "pytest-dotenv==0.5.2",
     "pytest-mock>=3.14.0",
     "python-dotenv==1.0.0",
-<<<<<<< HEAD
-=======
     "flask-WTF~=1.1"
->>>>>>> ba48b874
 ]
 
 [tool.pdm.scripts]
