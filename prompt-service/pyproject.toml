--- conflicted
+++ resolved
@@ -15,11 +15,7 @@
     "flask~=3.0",
     "llama-index==0.10.58",
     "python-dotenv==1.0.0",
-<<<<<<< HEAD
-    "unstract-sdk~=0.43.0",
-=======
     "unstract-sdk~=0.44.0",
->>>>>>> 3d4b4dc5
     "redis>=5.0.3",
     "unstract-core @ file:///${PROJECT_ROOT}/../unstract/core",
     "unstract-flags @ file:///${PROJECT_ROOT}/../unstract/flags",
