[project]
name = "unstract-prompt-service"
version = "0.0.1"
description = "Unstract's prompt studio helper"
authors = [{ name = "Zipstack Inc.", email = "devsupport@zipstack.com" }]
requires-python = ">=3.12,<3.13"
readme = "README.md"
# license = {text = "MIT"}

dependencies = [
    "peewee~=3.16",
    "nltk~=3.8",
    "flask~=3.0",
    "llama-index==0.12.8",
    "python-dotenv==1.0.0",
<<<<<<< HEAD
    #ToDo: Temporarily removing the extra dependencies of aws and gcs from unstract-sdk
    #to resolve lock file. Will have to be re-looked into
    "unstract-sdk~=0.70.0",
=======
    # TODO: Temporarily removing the extra dependencies of aws and gcs from unstract-sdk
    # to resolve lock file. Will have to be re-looked into
    "unstract-sdk[azure]~=0.62.1",
>>>>>>> 4d30f8ef
    "gcsfs==2024.10.0",
    "s3fs==2024.10.0",
    "redis>=5.0.3,<5.3",
    "unstract-core",
    "unstract-flags",
]

[tool.uv.sources]
unstract-flags = { path = "../unstract/flags", editable = true }
unstract-core = { path = "../unstract/core", editable = true }

[dependency-groups]
test = [
    "pytest~=8.0.1",
    "pytest-dotenv==0.5.2",
    "pytest-mock~=3.14.0",
    "python-dotenv==1.0.0",
    "flask-WTF~=1.1",
]
deploy = [
    "gunicorn[gevent]~=23.0",
    # OpenTelemetry for tracing and profiling
    "opentelemetry-distro",
    "opentelemetry-exporter-otlp",
]

[build-system]
requires = ["hatchling"]
build-backend = "hatchling.build"

<<<<<<< HEAD
[tool.hatch.build.targets.wheel]
packages = ["src/unstract"]
=======
[tool.pdm.dev-dependencies]
test = [
    "pytest>=8.0.1",
    "pytest-dotenv==0.5.2",
    "pytest-mock>=3.14.0",
    "python-dotenv==1.0.0",
    "flask-WTF~=1.1"
]
dev = [
    "-e unstract-core @ file:///${PROJECT_ROOT}/../unstract/core",
    "-e unstract-flags @ file:///${PROJECT_ROOT}/../unstract/flags",
]
>>>>>>> 4d30f8ef

# [tool.pdm.scripts]
# prompt_service.cmd = "flask --app src/unstract/prompt_service/run.py run --port 3003"
# prompt_service.env_file = ".env"
# prompt_service.help = "Runs the Unstract prompt service"<|MERGE_RESOLUTION|>--- conflicted
+++ resolved
@@ -13,15 +13,9 @@
     "flask~=3.0",
     "llama-index==0.12.8",
     "python-dotenv==1.0.0",
-<<<<<<< HEAD
-    #ToDo: Temporarily removing the extra dependencies of aws and gcs from unstract-sdk
-    #to resolve lock file. Will have to be re-looked into
-    "unstract-sdk~=0.70.0",
-=======
     # TODO: Temporarily removing the extra dependencies of aws and gcs from unstract-sdk
     # to resolve lock file. Will have to be re-looked into
-    "unstract-sdk[azure]~=0.62.1",
->>>>>>> 4d30f8ef
+    "unstract-sdk~=0.70.0",
     "gcsfs==2024.10.0",
     "s3fs==2024.10.0",
     "redis>=5.0.3,<5.3",
@@ -52,23 +46,8 @@
 requires = ["hatchling"]
 build-backend = "hatchling.build"
 
-<<<<<<< HEAD
 [tool.hatch.build.targets.wheel]
 packages = ["src/unstract"]
-=======
-[tool.pdm.dev-dependencies]
-test = [
-    "pytest>=8.0.1",
-    "pytest-dotenv==0.5.2",
-    "pytest-mock>=3.14.0",
-    "python-dotenv==1.0.0",
-    "flask-WTF~=1.1"
-]
-dev = [
-    "-e unstract-core @ file:///${PROJECT_ROOT}/../unstract/core",
-    "-e unstract-flags @ file:///${PROJECT_ROOT}/../unstract/flags",
-]
->>>>>>> 4d30f8ef
 
 # [tool.pdm.scripts]
 # prompt_service.cmd = "flask --app src/unstract/prompt_service/run.py run --port 3003"
