[project]
name = "unstract-prompt-service"
version = "0.0.1"
description = "Unstract's prompt studio helper"
authors = [{ name = "Zipstack Inc.", email = "devsupport@zipstack.com" }]
requires-python = ">=3.12,<3.13"
readme = "README.md"
# license = {text = "MIT"}

dependencies = [
    "peewee~=3.16",
    "nltk~=3.8",
    "flask~=3.0",
    "llama-index==0.13.2",
    "python-dotenv==1.0.1",
    "json-repair~=0.42.0",
    "requests>=2.28,<3.0",
    # TODO: Temporarily removing the extra dependencies of aws and gcs from unstract-sdk
    # to resolve lock file. Will have to be re-looked into
<<<<<<< HEAD
    "unstract-sdk[azure]~=0.78.0",
    "gcsfs==2024.10.0",
    "s3fs==2024.10.0",
=======
    "unstract-sdk[azure]~=0.77.3",
>>>>>>> 1c0eec75
    "redis>=5.0.3,<5.3",
    "unstract-core",
    "unstract-flags",
    "unstract-sdk1[aws,gcs,azure]"
]

[tool.uv.sources]
unstract-flags = { path = "../unstract/flags", editable = true }
unstract-core = { path = "../unstract/core", editable = true }
unstract-sdk1 = { path = "../unstract/sdk1", editable = true }

[dependency-groups]
test = [
    "pytest~=8.0.1",
    "pytest-dotenv==0.5.2",
    "pytest-mock~=3.14.0",
    "python-dotenv==1.0.1",
    "flask-WTF~=1.1",
]
deploy = [
    "gunicorn~=23.0",
    # OpenTelemetry for tracing and profiling
    "opentelemetry-distro",
    "opentelemetry-exporter-otlp",
]
dev = ["poethepoet>=0.33.1", "debugpy>=1.8.14"]

[build-system]
requires = ["hatchling"]
build-backend = "hatchling.build"

[tool.hatch.build.targets.wheel]
packages = ["src/unstract"]

[tool.poe]
envfile = ".env"

[tool.poe.tasks.prompt-service]
cmd = "./entrypoint.sh"
help = "Runs the Unstract prompt service (Gunicorn)"

[tool.poe.tasks.prompt-service-flask]
cmd = "uv run flask --app src/unstract/prompt_service/run.py run --port 3003"
help = "Runs the Unstract prompt service (Flask)"<|MERGE_RESOLUTION|>--- conflicted
+++ resolved
@@ -15,15 +15,7 @@
     "python-dotenv==1.0.1",
     "json-repair~=0.42.0",
     "requests>=2.28,<3.0",
-    # TODO: Temporarily removing the extra dependencies of aws and gcs from unstract-sdk
-    # to resolve lock file. Will have to be re-looked into
-<<<<<<< HEAD
-    "unstract-sdk[azure]~=0.78.0",
-    "gcsfs==2024.10.0",
-    "s3fs==2024.10.0",
-=======
-    "unstract-sdk[azure]~=0.77.3",
->>>>>>> 1c0eec75
+    "unstract-sdk[aws,gcs,azure]~=0.78.0",
     "redis>=5.0.3,<5.3",
     "unstract-core",
     "unstract-flags",
