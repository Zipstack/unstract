--- conflicted
+++ resolved
@@ -15,11 +15,7 @@
     "flask~=3.0",
     "llama-index==0.10.58",
     "python-dotenv==1.0.0",
-<<<<<<< HEAD
-    "unstract-sdk~=0.54.0rc1",
-=======
-    "unstract-sdk~=0.53.2",
->>>>>>> c4a6593c
+    "unstract-sdk~=0.54.0rc2",
     "redis>=5.0.3",
     "unstract-core @ file:///${PROJECT_ROOT}/../unstract/core",
     "unstract-flags @ file:///${PROJECT_ROOT}/../unstract/flags",
