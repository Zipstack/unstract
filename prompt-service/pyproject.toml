[project]
name = "unstract-prompt-service"
version = "0.0.1"
description = "Unstract's prompt studio helper"
authors = [{ name = "Zipstack Inc.", email = "devsupport@zipstack.com" }]
requires-python = ">=3.12,<3.13"
readme = "README.md"
# license = {text = "MIT"}

dependencies = [
    "peewee~=3.16",
    "nltk~=3.8",
    "flask~=3.0",
    "llama-index==0.12.8",
    "python-dotenv==1.0.0",
    "json-repair~=0.42.0",
    # TODO: Temporarily removing the extra dependencies of aws and gcs from unstract-sdk
    # to resolve lock file. Will have to be re-looked into
<<<<<<< HEAD
    "unstract-sdk[azure]~=0.71.0",
=======
    "unstract-sdk~=0.71.1",
>>>>>>> d88c50ab
    "gcsfs==2024.10.0",
    "s3fs==2024.10.0",
    "redis>=5.0.3,<5.3",
    "unstract-core",
    "unstract-flags",
]

[tool.uv.sources]
unstract-flags = { path = "../unstract/flags", editable = true }
unstract-core = { path = "../unstract/core", editable = true }

[dependency-groups]
test = [
    "pytest~=8.0.1",
    "pytest-dotenv==0.5.2",
    "pytest-mock~=3.14.0",
    "python-dotenv==1.0.0",
    "flask-WTF~=1.1",
]
deploy = [
    "gunicorn~=23.0",
    # OpenTelemetry for tracing and profiling
    "opentelemetry-distro",
    "opentelemetry-exporter-otlp",
]
dev = ["poethepoet>=0.33.1"]

[build-system]
requires = ["hatchling"]
build-backend = "hatchling.build"

[tool.hatch.build.targets.wheel]
packages = ["src/unstract"]

[tool.poe]
envfile = ".env"

[tool.poe.tasks.prompt-service]
cmd = "./entrypoint.sh"
help = "Runs the Unstract prompt service (Gunicorn)"

[tool.poe.tasks.prompt-service-flask]
cmd = "uv run flask --app src/unstract/prompt_service/run.py run --port 3003"
help = "Runs the Unstract prompt service (Flask)"<|MERGE_RESOLUTION|>--- conflicted
+++ resolved
@@ -16,11 +16,7 @@
     "json-repair~=0.42.0",
     # TODO: Temporarily removing the extra dependencies of aws and gcs from unstract-sdk
     # to resolve lock file. Will have to be re-looked into
-<<<<<<< HEAD
-    "unstract-sdk[azure]~=0.71.0",
-=======
-    "unstract-sdk~=0.71.1",
->>>>>>> d88c50ab
+    "unstract-sdk[azure]~=0.71.1",
     "gcsfs==2024.10.0",
     "s3fs==2024.10.0",
     "redis>=5.0.3,<5.3",
