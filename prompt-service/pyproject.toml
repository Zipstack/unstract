[project]
name = "unstract-prompt-service"
version = "0.0.1"
description = "Unstract's prompt studio helper"
authors = [{ name = "Zipstack Inc.", email = "devsupport@zipstack.com" }]
requires-python = ">=3.12,<3.13"
readme = "README.md"
# license = {text = "MIT"}

dependencies = [
    "peewee~=3.16",
    "nltk~=3.8",
    "flask~=3.0",
    "llama-index==0.13.2",
<<<<<<< HEAD
    "python-dotenv==1.0.0",
=======
    "python-dotenv==1.0.1",
>>>>>>> 97974893
    "json-repair~=0.42.0",
    "requests>=2.28,<3.0",
    # TODO: Temporarily removing the extra dependencies of aws and gcs from unstract-sdk
    # to resolve lock file. Will have to be re-looked into
<<<<<<< HEAD
    "unstract-sdk[azure]~=0.77.1",
=======
    "unstract-sdk[azure]~=0.77.3",
>>>>>>> 97974893
    "gcsfs==2024.10.0",
    "s3fs==2024.10.0",
    "redis>=5.0.3,<5.3",
    "unstract-core",
    "unstract-flags",
    "unstract-sdk1"
]

[tool.uv.sources]
unstract-flags = { path = "../unstract/flags", editable = true }
unstract-core = { path = "../unstract/core", editable = true }
unstract-sdk1 = { path = "../unstract/sdk1", editable = true }

[dependency-groups]
test = [
    "pytest~=8.0.1",
    "pytest-dotenv==0.5.2",
    "pytest-mock~=3.14.0",
    "python-dotenv==1.0.1",
    "flask-WTF~=1.1",
]
deploy = [
    "gunicorn~=23.0",
    # OpenTelemetry for tracing and profiling
    "opentelemetry-distro",
    "opentelemetry-exporter-otlp",
]
dev = ["poethepoet>=0.33.1", "debugpy>=1.8.14"]

[build-system]
requires = ["hatchling"]
build-backend = "hatchling.build"

[tool.hatch.build.targets.wheel]
packages = ["src/unstract"]

[tool.poe]
envfile = ".env"

[tool.poe.tasks.prompt-service]
cmd = "./entrypoint.sh"
help = "Runs the Unstract prompt service (Gunicorn)"

[tool.poe.tasks.prompt-service-flask]
cmd = "uv run flask --app src/unstract/prompt_service/run.py run --port 3003"
help = "Runs the Unstract prompt service (Flask)"<|MERGE_RESOLUTION|>--- conflicted
+++ resolved
@@ -12,20 +12,12 @@
     "nltk~=3.8",
     "flask~=3.0",
     "llama-index==0.13.2",
-<<<<<<< HEAD
-    "python-dotenv==1.0.0",
-=======
     "python-dotenv==1.0.1",
->>>>>>> 97974893
     "json-repair~=0.42.0",
     "requests>=2.28,<3.0",
     # TODO: Temporarily removing the extra dependencies of aws and gcs from unstract-sdk
     # to resolve lock file. Will have to be re-looked into
-<<<<<<< HEAD
-    "unstract-sdk[azure]~=0.77.1",
-=======
     "unstract-sdk[azure]~=0.77.3",
->>>>>>> 97974893
     "gcsfs==2024.10.0",
     "s3fs==2024.10.0",
     "redis>=5.0.3,<5.3",
