[build-system]
requires = ["pdm-backend"]
build-backend = "pdm.backend"

[project]
name = "unstract-prompt-service"
version = "0.0.1"
description = "Unstract's prompt studio helper"
authors = [
    {name = "Zipstack Inc.", email = "devsupport@zipstack.com"},
]
dependencies = [
    "peewee~=3.16",
    "nltk~=3.8",
    "flask~=3.0",
    "llama-index==0.10.23",
    "python-dotenv==1.0.0",
<<<<<<< HEAD
    "unstract-sdk~=0.19.0",
=======
    "unstract-sdk~=0.18.2",
>>>>>>> 5e4c8d06
    "redis>=5.0.3",
    "unstract-core @ file:///${PROJECT_ROOT}/../unstract/core",
]
requires-python = ">=3.9,<3.11.1"
readme = "README.md"
# license = {text = "MIT"}

[tool.pdm.build]
includes = ["src"]
package-dir = "src"
# source-includes = ["tests"]

[tool.pdm.dev-dependencies]
deploy = [
    "gunicorn>=21.2.0",
]

[tool.pdm.scripts]
prompt_service.cmd = "flask --app src/unstract/prompt_service/main.py run --port 3003"
prompt_service.env_file = ".env"
prompt_service.help = "Runs the Unstract prompt service"<|MERGE_RESOLUTION|>--- conflicted
+++ resolved
@@ -13,13 +13,9 @@
     "peewee~=3.16",
     "nltk~=3.8",
     "flask~=3.0",
-    "llama-index==0.10.23",
+    "llama-index==0.10.28",
     "python-dotenv==1.0.0",
-<<<<<<< HEAD
     "unstract-sdk~=0.19.0",
-=======
-    "unstract-sdk~=0.18.2",
->>>>>>> 5e4c8d06
     "redis>=5.0.3",
     "unstract-core @ file:///${PROJECT_ROOT}/../unstract/core",
 ]
