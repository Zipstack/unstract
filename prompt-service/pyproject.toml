--- conflicted
+++ resolved
@@ -17,11 +17,7 @@
     "python-dotenv==1.0.0",
     #ToDo: Temporarily removing the extra dependencies of aws and gcs from unstract-sdk
     #to resolve lock file. Will have to be re-looked into
-<<<<<<< HEAD
-    "unstract-sdk~=0.60.0",
-=======
-    "unstract-sdk[azure]~=0.59.0",
->>>>>>> c7f0ecf3
+    "unstract-sdk[azure]~=0.60.0",
     "gcsfs==2024.10.0",
     "s3fs==2024.10.0",
     "redis>=5.0.3",
