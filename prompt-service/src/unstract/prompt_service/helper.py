--- conflicted
+++ resolved
@@ -21,19 +21,17 @@
 from unstract.sdk.exceptions import SdkError
 from unstract.sdk.llm import LLM
 
-<<<<<<< HEAD
+from unstract.flags.feature_flag import check_feature_flag_status
+
+if check_feature_flag_status(FeatureFlag.REMOTE_FILE_STORAGE):
+    from unstract.sdk.file_storage import FileStorage, FileStorageProvider
+    from unstract.sdk.file_storage.constants import StorageType
+    from unstract.sdk.file_storage.env_helper import EnvHelper
+
 PAID_FEATURE_MSG = (
     "It is a cloud / enterprise feature. If you have purchased a plan and still "
     "face this issue, please contact support"
 )
-=======
-from unstract.flags.feature_flag import check_feature_flag_status
-
-if check_feature_flag_status(FeatureFlag.REMOTE_FILE_STORAGE):
-    from unstract.sdk.file_storage import FileStorage, FileStorageProvider
-    from unstract.sdk.file_storage.constants import StorageType
-    from unstract.sdk.file_storage.env_helper import EnvHelper
->>>>>>> 91e4c6c6
 
 load_dotenv()
 
@@ -334,11 +332,6 @@
             extract_json=prompt_type.lower() != PSKeys.TEXT,
         )
         answer: str = completion[PSKeys.RESPONSE].text
-<<<<<<< HEAD
-        highlight_data = completion.get(PSKeys.HIGHLIGHT_DATA, [])
-        if all([metadata, prompt_key]):
-            metadata.setdefault(PSKeys.HIGHLIGHT_DATA, {})[prompt_key] = highlight_data
-=======
         highlight_data = completion.get(PSKeys.HIGHLIGHT_DATA)
         confidence_data = completion.get(PSKeys.CONFIDENCE_DATA)
         if metadata is not None and prompt_key:
@@ -351,7 +344,6 @@
                 metadata.setdefault(PSKeys.CONFIDENCE_DATA, {})[
                     prompt_key
                 ] = confidence_data
->>>>>>> 91e4c6c6
         return answer
     # TODO: Catch and handle specific exception here
     except SdkRateLimitError as e:
