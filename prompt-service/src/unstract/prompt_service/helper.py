import importlib
import os
from logging import Logger
from pathlib import Path
from typing import Any, Optional

from dotenv import load_dotenv
from flask import Flask, current_app
from unstract.prompt_service.config import db
from unstract.prompt_service.constants import (
    DBTableV2,
    ExecutionSource,
    FeatureFlag,
    FileStorageKeys,
)
from unstract.prompt_service.constants import PromptServiceContants as PSKeys
from unstract.prompt_service.db_utils import DBUtils
from unstract.prompt_service.env_manager import EnvLoader
from unstract.prompt_service.exceptions import APIError, RateLimitError
from unstract.sdk.exceptions import RateLimitError as SdkRateLimitError
from unstract.sdk.exceptions import SdkError
from unstract.sdk.llm import LLM

from unstract.flags.feature_flag import check_feature_flag_status

if check_feature_flag_status(FeatureFlag.REMOTE_FILE_STORAGE):
    from unstract.sdk.file_storage import FileStorage, FileStorageProvider
    from unstract.sdk.file_storage.constants import StorageType
    from unstract.sdk.file_storage.env_helper import EnvHelper

load_dotenv()

# Global variable to store plugins
plugins: dict[str, dict[str, Any]] = {}


def plugin_loader(app: Flask) -> None:
    """Loads plugins found in the plugins root dir.

    Each plugin:
    * needs to be a package dir AND
    * should contain a src/__init__.py which exports below:

        metadata: dict[str, Any] = {
            "version": str,
            "name": str,
            "entrypoint_cls": class,
            "exception_cls": class,
            "disable": bool
        }
    """
    global plugins
    plugins_dir: Path = Path(os.path.dirname(__file__)) / "plugins"
    plugins_pkg = "unstract.prompt_service.plugins"

    if not plugins_dir.exists():
        app.logger.info(f"Plugins dir not found: {plugins_dir}. Skipping.")
        return

    app.logger.info(f"Loading plugins from: {plugins_dir}")

    for pkg in os.listdir(os.fspath(plugins_dir)):
        if pkg.endswith(".so"):
            pkg = pkg.split(".")[0]
        pkg_anchor = f"{plugins_pkg}.{pkg}.src"
        try:
            module = importlib.import_module(pkg_anchor)
        except ImportError as e:
            app.logger.error(f"Failed to load plugin ({pkg}): {str(e)}")
            continue

        if not hasattr(module, "metadata"):
            app.logger.warn(f"Plugin metadata not found: {pkg}")
            continue

        metadata: dict[str, Any] = module.metadata
        if metadata.get("disable", False):
            app.logger.info(f"Ignore disabled plugin: {pkg} v{metadata['version']}")
            continue

        try:
            plugins[metadata["name"]] = {
                "version": metadata["version"],
                "entrypoint_cls": metadata["entrypoint_cls"],
                "exception_cls": metadata["exception_cls"],
            }
            app.logger.info(f"Loaded plugin: {pkg} v{metadata['version']}")
        except KeyError as e:
            app.logger.error(f"Invalid metadata for plugin '{pkg}': {str(e)}")

    if not plugins:
        app.logger.info("No plugins found.")

    initialize_plugin_endpoints(app=app)


def get_cleaned_context(context: set[str]) -> list[str]:
    clean_context_plugin: dict[str, Any] = plugins.get(PSKeys.CLEAN_CONTEXT, {})
    if clean_context_plugin:
        return clean_context_plugin["entrypoint_cls"].run(context=context)
    return list(context)


def initialize_plugin_endpoints(app: Flask) -> None:
    """Enables plugins if available."""
    single_pass_extration_plugin: dict[str, Any] = plugins.get(
        PSKeys.SINGLE_PASS_EXTRACTION, {}
    )
    summarize_plugin: dict[str, Any] = plugins.get(PSKeys.SUMMARIZE, {})
    simple_prompt_studio: dict[str, Any] = plugins.get(PSKeys.SIMPLE_PROMPT_STUDIO, {})
    if single_pass_extration_plugin:
        single_pass_extration_plugin["entrypoint_cls"](
            app=app,
            challenge_plugin=plugins.get(PSKeys.CHALLENGE, {}),
            get_cleaned_context=get_cleaned_context,
            highlight_data_plugin=plugins.get(PSKeys.HIGHLIGHT_DATA_PLUGIN, {}),
        )
    if summarize_plugin:
        summarize_plugin["entrypoint_cls"](
            app=app,
        )
    if simple_prompt_studio:
        simple_prompt_studio["entrypoint_cls"](
            app=app,
        )


def query_usage_metadata(token: str, metadata: dict[str, Any]) -> dict[str, Any]:
    DB_SCHEMA = EnvLoader.get_env_or_die("DB_SCHEMA", "unstract")
    organization_uid, org_id = DBUtils.get_organization_from_bearer_token(token)
    run_id: str = metadata["run_id"]
    query: str = f"""
        SELECT
            usage_type,
            llm_usage_reason,
            model_name,
            SUM(prompt_tokens) AS input_tokens,
            SUM(completion_tokens) AS output_tokens,
            SUM(total_tokens) AS total_tokens,
            SUM(embedding_tokens) AS embedding_tokens,
            SUM(cost_in_dollars) AS cost_in_dollars
        FROM "{DB_SCHEMA}"."{DBTableV2.TOKEN_USAGE}"
        WHERE run_id = %s and organization_id = %s
        GROUP BY usage_type, llm_usage_reason, model_name;
    """
    logger: Logger = current_app.logger
    try:
        with db.atomic():
            logger.info(
                "Querying usage metadata for org_id: %s, run_id: %s", org_id, run_id
            )
            cursor = db.execute_sql(query, (run_id, organization_uid))
            results: list[tuple] = cursor.fetchall()
            # Process results as needed
            for row in results:
                key, item = _get_key_and_item(row)
                # Initialize the key as an empty list if it doesn't exist
                if key not in metadata:
                    metadata[key] = []
                # Append the item to the list associated with the key
                metadata[key].append(item)
    except Exception as e:
        logger.error(f"Error executing querying usage metadata: {e}")
    return metadata


def _get_key_and_item(row: tuple) -> tuple[str, dict[str, Any]]:
    (
        usage_type,
        llm_usage_reason,
        model_name,
        input_tokens,
        output_tokens,
        total_tokens,
        embedding_tokens,
        cost_in_dollars,
    ) = row
    cost_in_dollars: str = _format_float_positional(cost_in_dollars)
    key: str = usage_type
    item: dict[str, Any] = {
        "model_name": model_name,
        "cost_in_dollars": cost_in_dollars,
    }
    if llm_usage_reason:
        key = f"{llm_usage_reason}_{key}"
        item["input_tokens"] = input_tokens
        item["output_tokens"] = output_tokens
        item["total_tokens"] = total_tokens
    else:
        item["embedding_tokens"] = embedding_tokens
    return key, item


def _format_float_positional(value: float, precision: int = 10) -> str:
    formatted: str = f"{value:.{precision}f}"
    return formatted.rstrip("0").rstrip(".") if "." in formatted else formatted


def extract_variable(
    structured_output: dict[str, Any],
    variable_names: list[Any],
    output: dict[str, Any],
    promptx: str,
) -> str:
    logger: Logger = current_app.logger
    for variable_name in variable_names:
        if promptx.find(f"%{variable_name}%") >= 0:
            if variable_name in structured_output:
                promptx = promptx.replace(
                    f"%{variable_name}%",
                    str(structured_output[variable_name]),
                )
            else:
                raise ValueError(
                    f"Variable {variable_name} not found " "in structured output"
                )

    if promptx != output[PSKeys.PROMPT]:
        logger.info(f"Prompt after variable replacement: {promptx}")
    return promptx


def construct_and_run_prompt(
    tool_settings: dict[str, Any],
    output: dict[str, Any],
    llm: LLM,
    context: str,
    prompt: str,
    metadata: dict[str, Any],
    file_path: str = "",
) -> str:
    platform_postamble = tool_settings.get(PSKeys.PLATFORM_POSTAMBLE, "")
    summarize_as_source = tool_settings.get(PSKeys.SUMMARIZE_AS_SOURCE)
    enable_highlight = tool_settings.get(PSKeys.ENABLE_HIGHLIGHT, False)
    if not enable_highlight or summarize_as_source:
        platform_postamble = ""
    prompt = construct_prompt(
        preamble=tool_settings.get(PSKeys.PREAMBLE, ""),
        prompt=output[prompt],
        postamble=tool_settings.get(PSKeys.POSTAMBLE, ""),
        grammar_list=tool_settings.get(PSKeys.GRAMMAR, []),
        context=context,
        platform_postamble=platform_postamble,
    )
    return run_completion(
        llm=llm,
        prompt=prompt,
        metadata=metadata,
        prompt_key=output[PSKeys.NAME],
        prompt_type=output.get(PSKeys.TYPE, PSKeys.TEXT),
        enable_highlight=enable_highlight,
        file_path=file_path,
    )


def construct_prompt(
    preamble: str,
    prompt: str,
    postamble: str,
    grammar_list: list[dict[str, Any]],
    context: str,
    platform_postamble: str,
) -> str:
    prompt = f"{preamble}\n\nQuestion or Instruction: {prompt}"
    if grammar_list is not None and len(grammar_list) > 0:
        prompt += "\n"
        for grammar in grammar_list:
            word = ""
            synonyms = []
            if PSKeys.WORD in grammar:
                word = grammar[PSKeys.WORD]
                if PSKeys.SYNONYMS in grammar:
                    synonyms = grammar[PSKeys.SYNONYMS]
            if len(synonyms) > 0 and word != "":
                prompt += f'\nNote: You can consider that the word {word} is same as \
                    {", ".join(synonyms)} in both the quesiton and the context.'  # noqa
    if platform_postamble:
        platform_postamble += "\n\n"
    prompt += (
        f"\n\n{postamble}\n\nContext:\n---------------\n{context}\n"
        f"-----------------\n\n{platform_postamble}Answer:"
    )
    return prompt


def run_completion(
    llm: LLM,
    prompt: str,
    metadata: Optional[dict[str, str]] = None,
    prompt_key: Optional[str] = None,
    prompt_type: Optional[str] = PSKeys.TEXT,
    enable_highlight: bool = False,
    file_path: str = "",
    execution_source: Optional[str] = None,
) -> str:
    logger: Logger = current_app.logger
    try:
        highlight_data_plugin: dict[str, Any] = plugins.get(
            PSKeys.HIGHLIGHT_DATA_PLUGIN, {}
        )
        highlight_data = None
        if highlight_data_plugin and enable_highlight:
            if check_feature_flag_status(FeatureFlag.REMOTE_FILE_STORAGE):
                fs_instance: FileStorage = FileStorage(FileStorageProvider.LOCAL)
                if execution_source == ExecutionSource.IDE.value:
                    fs_instance = EnvHelper.get_storage(
                        storage_type=StorageType.PERMANENT,
                        env_name=FileStorageKeys.PERMANENT_REMOTE_STORAGE,
                    )
                if execution_source == ExecutionSource.TOOL.value:
                    fs_instance = EnvHelper.get_storage(
                        storage_type=StorageType.TEMPORARY,
                        env_name=FileStorageKeys.TEMPORARY_REMOTE_STORAGE,
                    )
                highlight_data = highlight_data_plugin["entrypoint_cls"](
                    logger=current_app.logger,
                    file_path=file_path,
                    fs_instance=fs_instance,
                ).run
            else:
                highlight_data = highlight_data_plugin["entrypoint_cls"](
                    logger=current_app.logger, file_path=file_path
                ).run
        completion = llm.complete(
            prompt=prompt,
            process_text=highlight_data,
            extract_json=prompt_type.lower() != PSKeys.TEXT,
        )
        answer: str = completion[PSKeys.RESPONSE].text
<<<<<<< HEAD
        highlight_data = completion.get(PSKeys.HIGHLIGHT_DATA, [])
        if all([metadata, prompt_key]):
            metadata.setdefault(PSKeys.HIGHLIGHT_DATA, {})[prompt_key] = highlight_data
=======
        highlight_data = completion.get(PSKeys.HIGHLIGHT_DATA)
        confidence_data = completion.get(PSKeys.CONFIDENCE_DATA)
        if metadata is not None and prompt_key:
            if highlight_data:
                metadata.setdefault(PSKeys.HIGHLIGHT_DATA, {})[
                    prompt_key
                ] = highlight_data

            if confidence_data:
                metadata.setdefault(PSKeys.CONFIDENCE_DATA, {})[
                    prompt_key
                ] = confidence_data
>>>>>>> 91e4c6c6
        return answer
    # TODO: Catch and handle specific exception here
    except SdkRateLimitError as e:
        raise RateLimitError(f"Rate limit error. {str(e)}") from e
    except SdkError as e:
        logger.error(f"Error fetching response for prompt: {e}.")
        # TODO: Publish this error as a FE update
        raise APIError(str(e)) from e


def extract_table(
    output: dict[str, Any],
    plugins: dict[str, dict[str, Any]],
    structured_output: dict[str, Any],
    llm: LLM,
    enforce_type: str,
    execution_source: str,
) -> dict[str, Any]:
    table_settings = output[PSKeys.TABLE_SETTINGS]
    table_extractor: dict[str, Any] = plugins.get("table-extractor", {})
    if not table_extractor:
        raise APIError(
            "Unable to extract table details. "
            "Please contact admin to resolve this issue."
        )
    if check_feature_flag_status(FeatureFlag.REMOTE_FILE_STORAGE):
        fs_instance: FileStorage = FileStorage(FileStorageProvider.LOCAL)
        if execution_source == ExecutionSource.IDE.value:
            fs_instance = EnvHelper.get_storage(
                storage_type=StorageType.PERMANENT,
                env_name=FileStorageKeys.PERMANENT_REMOTE_STORAGE,
            )
        if execution_source == ExecutionSource.TOOL.value:
            fs_instance = EnvHelper.get_storage(
                storage_type=StorageType.TEMPORARY,
                env_name=FileStorageKeys.TEMPORARY_REMOTE_STORAGE,
            )
    try:
        if check_feature_flag_status(FeatureFlag.REMOTE_FILE_STORAGE):
            answer = table_extractor["entrypoint_cls"].extract_large_table(
                llm=llm,
                table_settings=table_settings,
                enforce_type=enforce_type,
                fs_instance=fs_instance,
            )
        else:
            answer = table_extractor["entrypoint_cls"].extract_large_table(
                llm=llm,
                table_settings=table_settings,
                enforce_type=enforce_type,
            )
        structured_output[output[PSKeys.NAME]] = answer
        # We do not support summary and eval for table.
        # Hence returning the result
        return structured_output
    except table_extractor["exception_cls"] as e:
        msg = f"Couldn't extract table. {e}"
        raise APIError(message=msg)<|MERGE_RESOLUTION|>--- conflicted
+++ resolved
@@ -327,24 +327,15 @@
             extract_json=prompt_type.lower() != PSKeys.TEXT,
         )
         answer: str = completion[PSKeys.RESPONSE].text
-<<<<<<< HEAD
         highlight_data = completion.get(PSKeys.HIGHLIGHT_DATA, [])
-        if all([metadata, prompt_key]):
-            metadata.setdefault(PSKeys.HIGHLIGHT_DATA, {})[prompt_key] = highlight_data
-=======
-        highlight_data = completion.get(PSKeys.HIGHLIGHT_DATA)
         confidence_data = completion.get(PSKeys.CONFIDENCE_DATA)
         if metadata is not None and prompt_key:
-            if highlight_data:
-                metadata.setdefault(PSKeys.HIGHLIGHT_DATA, {})[
-                    prompt_key
-                ] = highlight_data
+            metadata.setdefault(PSKeys.HIGHLIGHT_DATA, {})[prompt_key] = highlight_data
 
             if confidence_data:
                 metadata.setdefault(PSKeys.CONFIDENCE_DATA, {})[
                     prompt_key
                 ] = confidence_data
->>>>>>> 91e4c6c6
         return answer
     # TODO: Catch and handle specific exception here
     except SdkRateLimitError as e:
