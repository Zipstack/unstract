--- conflicted
+++ resolved
@@ -302,7 +302,6 @@
         )
         highlight_data = None
         if highlight_data_plugin and enable_highlight:
-<<<<<<< HEAD
             fs_instance: FileStorage = FileStorage(FileStorageProvider.LOCAL)
             if execution_source == ExecutionSource.IDE.value:
                 fs_instance = EnvHelper.get_storage(
@@ -320,29 +319,6 @@
                 fs_instance=fs_instance,
             ).run
 
-=======
-            if check_feature_flag_status(FeatureFlag.REMOTE_FILE_STORAGE):
-                fs_instance: FileStorage = FileStorage(FileStorageProvider.LOCAL)
-                if execution_source == ExecutionSource.IDE.value:
-                    fs_instance = EnvHelper.get_storage(
-                        storage_type=StorageType.PERMANENT,
-                        env_name=FileStorageKeys.PERMANENT_REMOTE_STORAGE,
-                    )
-                if execution_source == ExecutionSource.TOOL.value:
-                    fs_instance = EnvHelper.get_storage(
-                        storage_type=StorageType.SHARED_TEMPORARY,
-                        env_name=FileStorageKeys.TEMPORARY_REMOTE_STORAGE,
-                    )
-                highlight_data = highlight_data_plugin["entrypoint_cls"](
-                    logger=current_app.logger,
-                    file_path=file_path,
-                    fs_instance=fs_instance,
-                ).run
-            else:
-                highlight_data = highlight_data_plugin["entrypoint_cls"](
-                    logger=current_app.logger, file_path=file_path
-                ).run
->>>>>>> cad3bd5b
         completion = llm.complete(
             prompt=prompt,
             process_text=highlight_data,
@@ -383,7 +359,6 @@
             "Unable to extract table details. "
             "Please contact admin to resolve this issue."
         )
-<<<<<<< HEAD
     fs_instance: FileStorage = FileStorage(FileStorageProvider.LOCAL)
     if execution_source == ExecutionSource.IDE.value:
         fs_instance = EnvHelper.get_storage(
@@ -395,20 +370,6 @@
             storage_type=StorageType.TEMPORARY,
             env_name=FileStorageKeys.TEMPORARY_REMOTE_STORAGE,
         )
-=======
-    if check_feature_flag_status(FeatureFlag.REMOTE_FILE_STORAGE):
-        fs_instance: FileStorage = FileStorage(FileStorageProvider.LOCAL)
-        if execution_source == ExecutionSource.IDE.value:
-            fs_instance = EnvHelper.get_storage(
-                storage_type=StorageType.PERMANENT,
-                env_name=FileStorageKeys.PERMANENT_REMOTE_STORAGE,
-            )
-        if execution_source == ExecutionSource.TOOL.value:
-            fs_instance = EnvHelper.get_storage(
-                storage_type=StorageType.SHARED_TEMPORARY,
-                env_name=FileStorageKeys.TEMPORARY_REMOTE_STORAGE,
-            )
->>>>>>> cad3bd5b
     try:
         answer = table_extractor["entrypoint_cls"].extract_large_table(
             llm=llm,
@@ -450,7 +411,6 @@
         )
 
     # Read file content into context
-<<<<<<< HEAD
     fs_instance: FileStorage = FileStorage(FileStorageProvider.LOCAL)
     if execution_source == ExecutionSource.IDE.value:
         fs_instance = EnvHelper.get_storage(
@@ -459,34 +419,9 @@
         )
     if execution_source == ExecutionSource.TOOL.value:
         fs_instance = EnvHelper.get_storage(
-            storage_type=StorageType.TEMPORARY,
+            storage_type=StorageType.SHARED_TEMPORARY,
             env_name=FileStorageKeys.TEMPORARY_REMOTE_STORAGE,
         )
-=======
-    if check_feature_flag_status(FeatureFlag.REMOTE_FILE_STORAGE):
-        fs_instance: FileStorage = FileStorage(FileStorageProvider.LOCAL)
-        if execution_source == ExecutionSource.IDE.value:
-            fs_instance = EnvHelper.get_storage(
-                storage_type=StorageType.PERMANENT,
-                env_name=FileStorageKeys.PERMANENT_REMOTE_STORAGE,
-            )
-        if execution_source == ExecutionSource.TOOL.value:
-            fs_instance = EnvHelper.get_storage(
-                storage_type=StorageType.SHARED_TEMPORARY,
-                env_name=FileStorageKeys.TEMPORARY_REMOTE_STORAGE,
-            )
-
-        if not fs_instance.exists(extract_file_path):
-            raise FileNotFoundError(
-                f"The file at path '{extract_file_path}' does not exist."
-            )
-        context = fs_instance.read(path=extract_file_path, encoding="utf-8", mode="rb")
-    else:
-        if not os.path.exists(extract_file_path):
-            raise FileNotFoundError(
-                f"The file at path '{extract_file_path}' does not exist."
-            )
->>>>>>> cad3bd5b
 
     if not fs_instance.exists(extract_file_path):
         raise FileNotFoundError(
