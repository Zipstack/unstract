import importlib
import os
from json import JSONDecodeError
from logging import Logger
from pathlib import Path
from typing import Any, Optional

from dotenv import load_dotenv
from flask import Flask, current_app, json
from unstract.prompt_service.authentication_middleware import AuthenticationMiddleware
<<<<<<< HEAD
from unstract.prompt_service.constants import FeatureFlag
from unstract.prompt_service.db_utils import DBUtils
from unstract.prompt_service.env_manager import EnvLoader
=======
from unstract.prompt_service.config import db
from unstract.prompt_service.constants import PromptServiceContants as PSKeys
from unstract.prompt_service.exceptions import APIError, RateLimitError
from unstract.sdk.exceptions import RateLimitError as SdkRateLimitError
from unstract.sdk.exceptions import SdkError
from unstract.sdk.llm import LLM
>>>>>>> 165f44f4

from unstract.flags.feature_flag import check_feature_flag_status

<<<<<<< HEAD
DB_SCHEMA = EnvLoader.get_env_or_die("DB_SCHEMA", "unstract_v2")

load_dotenv()
=======
# Global variable to store plugins
plugins: dict[str, dict[str, Any]] = {}

>>>>>>> 165f44f4

def plugin_loader(app: Flask) -> None:
    """Loads plugins found in the plugins root dir.

    Each plugin:
    * needs to be a package dir AND
    * should contain a src/__init__.py which exports below:

        metadata: dict[str, Any] = {
            "version": str,
            "name": str,
            "entrypoint_cls": class,
            "exception_cls": class,
            "disable": bool
        }
    """
    global plugins
    plugins_dir: Path = Path(os.path.dirname(__file__)) / "plugins"
    plugins_pkg = "unstract.prompt_service.plugins"

    if not plugins_dir.exists():
        app.logger.info(f"Plugins dir not found: {plugins_dir}. Skipping.")
        return

    app.logger.info(f"Loading plugins from: {plugins_dir}")

    for pkg in os.listdir(os.fspath(plugins_dir)):
        if pkg.endswith(".so"):
            pkg = pkg.split(".")[0]
        pkg_anchor = f"{plugins_pkg}.{pkg}.src"
        try:
            module = importlib.import_module(pkg_anchor)
        except ImportError as e:
            app.logger.error(f"Failed to load plugin ({pkg}): {str(e)}")
            continue

        if not hasattr(module, "metadata"):
            app.logger.warn(f"Plugin metadata not found: {pkg}")
            continue

        metadata: dict[str, Any] = module.metadata
        if metadata.get("disable", False):
            app.logger.info(f"Ignore disabled plugin: {pkg} v{metadata['version']}")
            continue

        try:
            plugins[metadata["name"]] = {
                "version": metadata["version"],
                "entrypoint_cls": metadata["entrypoint_cls"],
                "exception_cls": metadata["exception_cls"],
            }
            app.logger.info(f"Loaded plugin: {pkg} v{metadata['version']}")
        except KeyError as e:
            app.logger.error(f"Invalid metadata for plugin '{pkg}': {str(e)}")

    if not plugins:
        app.logger.info("No plugins found.")

    initialize_plugin_endpoints(app=app)


def get_cleaned_context(context: str) -> str:
    clean_context_plugin: dict[str, Any] = plugins.get(PSKeys.CLEAN_CONTEXT, {})
    if clean_context_plugin:
        return clean_context_plugin["entrypoint_cls"].run(context=context)
    return context


def initialize_plugin_endpoints(app: Flask) -> None:
    """Enables plugins if available."""
    single_pass_extration_plugin: dict[str, Any] = plugins.get(
        PSKeys.SINGLE_PASS_EXTRACTION, {}
    )
    summarize_plugin: dict[str, Any] = plugins.get(PSKeys.SUMMARIZE, {})
    simple_prompt_studio: dict[str, Any] = plugins.get(PSKeys.SIMPLE_PROMPT_STUDIO, {})
    if single_pass_extration_plugin:
        single_pass_extration_plugin["entrypoint_cls"](
            app=app,
            challenge_plugin=plugins.get(PSKeys.CHALLENGE, {}),
            get_cleaned_context=get_cleaned_context,
        )
    if summarize_plugin:
        summarize_plugin["entrypoint_cls"](
            app=app,
        )
    if simple_prompt_studio:
        simple_prompt_studio["entrypoint_cls"](
            app=app,
        )

<<<<<<< HEAD
def query_usage_metadata(db, token: str, metadata: dict[str, Any]) -> dict[str, Any]:
    if check_feature_flag_status(FeatureFlag.MULTI_TENANCY_V2):
        return query_usage_metadata_v2(db, token, metadata)
=======

def query_usage_metadata(token: str, metadata: dict[str, Any]) -> dict[str, Any]:
>>>>>>> 165f44f4
    org_id: str = AuthenticationMiddleware.get_account_from_bearer_token(token)
    run_id: str = metadata["run_id"]
    query: str = f"""
        SELECT
            usage_type,
            llm_usage_reason,
            model_name,
            SUM(prompt_tokens) AS input_tokens,
            SUM(completion_tokens) AS output_tokens,
            SUM(total_tokens) AS total_tokens,
            SUM(embedding_tokens) AS embedding_tokens,
            SUM(cost_in_dollars) AS cost_in_dollars
        FROM "{org_id}"."token_usage"
        WHERE run_id = %s
        GROUP BY usage_type, llm_usage_reason, model_name;
    """
    logger: Logger = current_app.logger
    try:
        with db.atomic():
            logger.info(
                "Querying usage metadata for org_id: %s, run_id: %s", org_id, run_id
            )
            cursor = db.execute_sql(query, (run_id,))
            results: list[tuple] = cursor.fetchall()
            # Process results as needed
            for row in results:
                key, item = _get_key_and_item(row)
                # Initialize the key as an empty list if it doesn't exist
                if key not in metadata:
                    metadata[key] = []
                # Append the item to the list associated with the key
                metadata[key].append(item)
    except Exception as e:
        logger.error(f"Error executing querying usage metadata: {e}")
    return metadata


def query_usage_metadata_v2(db, token: str, metadata: dict[str, Any]) -> dict[str, Any]:
    DB_SCHEMA = EnvLoader.get_env_or_die("DB_SCHEMA", "unstract_v2")
    organization_uid, org_id = DBUtils.get_organization_from_bearer_token(token)
    run_id: str = metadata["run_id"]
    query: str = f"""
        SELECT
            usage_type,
            llm_usage_reason,
            model_name,
            SUM(prompt_tokens) AS input_tokens,
            SUM(completion_tokens) AS output_tokens,
            SUM(total_tokens) AS total_tokens,
            SUM(embedding_tokens) AS embedding_tokens,
            SUM(cost_in_dollars) AS cost_in_dollars
        FROM "{DB_SCHEMA}"."token_usage_v2"
        WHERE run_id = %s and organization_id = %s
        GROUP BY usage_type, llm_usage_reason, model_name;
    """
    logger: Logger = current_app.logger
    try:
        with db.atomic():
            logger.info(
                "Querying usage metadata for org_id: %s, run_id: %s", org_id, run_id
            )
            cursor = db.execute_sql(query, (run_id, organization_uid))
            results: list[tuple] = cursor.fetchall()
            # Process results as needed
            for row in results:
                key, item = _get_key_and_item(row)
                # Initialize the key as an empty list if it doesn't exist
                if key not in metadata:
                    metadata[key] = []
                # Append the item to the list associated with the key
                metadata[key].append(item)
    except Exception as e:
        logger.error(f"Error executing querying usage metadata: {e}")
    return metadata


def _get_key_and_item(row: tuple) -> tuple[str, dict[str, Any]]:
    (
        usage_type,
        llm_usage_reason,
        model_name,
        input_tokens,
        output_tokens,
        total_tokens,
        embedding_tokens,
        cost_in_dollars,
    ) = row
    cost_in_dollars: str = _format_float_positional(cost_in_dollars)
    key: str = usage_type
    item: dict[str, Any] = {
        "model_name": model_name,
        "cost_in_dollars": cost_in_dollars,
    }
    if llm_usage_reason:
        key = f"{llm_usage_reason}_{key}"
        item["input_tokens"] = input_tokens
        item["output_tokens"] = output_tokens
        item["total_tokens"] = total_tokens
    else:
        item["embedding_tokens"] = embedding_tokens
    return key, item


def _format_float_positional(value: float, precision: int = 10) -> str:
    formatted: str = f"{value:.{precision}f}"
    return formatted.rstrip("0").rstrip(".") if "." in formatted else formatted


def extract_variable(
    structured_output: dict[str, Any],
    variable_names: list[Any],
    output: dict[str, Any],
    promptx: str,
) -> str:
    logger: Logger = current_app.logger
    for variable_name in variable_names:
        if promptx.find(f"%{variable_name}%") >= 0:
            if variable_name in structured_output:
                promptx = promptx.replace(
                    f"%{variable_name}%",
                    str(structured_output[variable_name]),
                )
            else:
                raise ValueError(
                    f"Variable {variable_name} not found " "in structured output"
                )

    if promptx != output[PSKeys.PROMPT]:
        logger.info(f"Prompt after variable replacement: {promptx}")
    return promptx


def construct_and_run_prompt(
    tool_settings: dict[str, Any],
    output: dict[str, Any],
    llm: LLM,
    context: str,
    prompt: str,
    metadata: dict[str, Any],
) -> str:
    platform_postamble = tool_settings.get(PSKeys.PLATFORM_POSTAMBLE, "")
    if tool_settings.get(PSKeys.SUMMARIZE_AS_SOURCE):
        platform_postamble = ""
    prompt = construct_prompt(
        preamble=tool_settings.get(PSKeys.PREAMBLE, ""),
        prompt=output[prompt],
        postamble=tool_settings.get(PSKeys.POSTAMBLE, ""),
        grammar_list=tool_settings.get(PSKeys.GRAMMAR, []),
        context=context,
        platform_postamble=platform_postamble,
    )
    return run_completion(
        llm=llm,
        prompt=prompt,
        metadata=metadata,
        prompt_key=output[PSKeys.NAME],
        prompt_type=output.get(PSKeys.TYPE, PSKeys.TEXT),
    )


def construct_prompt(
    preamble: str,
    prompt: str,
    postamble: str,
    grammar_list: list[dict[str, Any]],
    context: str,
    platform_postamble: str,
) -> str:
    prompt = (
        f"{preamble}\n\nContext:\n---------------\n{context}\n"
        f"-----------------\n\nQuestion or Instruction: {prompt}\n"
    )
    if grammar_list is not None and len(grammar_list) > 0:
        prompt += "\n"
        for grammar in grammar_list:
            word = ""
            synonyms = []
            if PSKeys.WORD in grammar:
                word = grammar[PSKeys.WORD]
                if PSKeys.SYNONYMS in grammar:
                    synonyms = grammar[PSKeys.SYNONYMS]
            if len(synonyms) > 0 and word != "":
                prompt += f'\nNote: You can consider that the word {word} is same as \
                    {", ".join(synonyms)} in both the quesiton and the context.'  # noqa
    if platform_postamble:
        platform_postamble += "\n\n"
    prompt += f"\n\n{postamble}\n\n{platform_postamble}Answer:"
    return prompt


def run_completion(
    llm: LLM,
    prompt: str,
    metadata: Optional[dict[str, str]] = None,
    prompt_key: Optional[str] = None,
    prompt_type: Optional[str] = PSKeys.TEXT,
) -> str:
    logger: Logger = current_app.logger
    try:
        extract_epilogue_plugin: dict[str, Any] = plugins.get(
            PSKeys.EXTRACT_EPILOGUE, {}
        )
        extract_epilogue = None
        if extract_epilogue_plugin:
            extract_epilogue = extract_epilogue_plugin["entrypoint_cls"].run
        completion = llm.complete(
            prompt=prompt,
            process_text=extract_epilogue,
            extract_json=prompt_type.lower() != PSKeys.TEXT,
        )
        answer: str = completion[PSKeys.RESPONSE].text
        epilogue = completion.get(PSKeys.EPILOGUE)
        if all([metadata, epilogue, prompt_key]):
            try:
                logger.info(f"Epilogue extracted from LLM: {epilogue}")
                epilogue = json.loads(epilogue)
            except JSONDecodeError:
                logger.error(f"Failed to convert epilogue to JSON: {epilogue}")
            metadata.setdefault(PSKeys.EPILOGUE, {})[prompt_key] = epilogue
        return answer
    # TODO: Catch and handle specific exception here
    except SdkRateLimitError as e:
        raise RateLimitError(f"Rate limit error. {str(e)}") from e
    except SdkError as e:
        logger.error(f"Error fetching response for prompt: {e}.")
        # TODO: Publish this error as a FE update
        raise APIError(str(e)) from e


def extract_table(
    output: dict[str, Any],
    plugins: dict[str, dict[str, Any]],
    structured_output: dict[str, Any],
    llm: LLM,
) -> dict[str, Any]:
    table_settings = output[PSKeys.TABLE_SETTINGS]
    table_extractor: dict[str, Any] = plugins.get("table-extractor", {})
    if not table_extractor:
        raise APIError(
            "Unable to extract table details. "
            "Please contact admin to resolve this issue."
        )
    try:
        answer = table_extractor["entrypoint_cls"].extract_large_table(
            llm=llm, table_settings=table_settings
        )
        structured_output[output[PSKeys.NAME]] = answer
        # We do not support summary and eval for table.
        # Hence returning the result
        return structured_output
    except table_extractor["exception_cls"] as e:
        msg = f"Couldn't extract table. {e}"
        raise APIError(message=msg)<|MERGE_RESOLUTION|>--- conflicted
+++ resolved
@@ -8,30 +8,22 @@
 from dotenv import load_dotenv
 from flask import Flask, current_app, json
 from unstract.prompt_service.authentication_middleware import AuthenticationMiddleware
-<<<<<<< HEAD
+from unstract.prompt_service.config import db
+from unstract.prompt_service.constants import PromptServiceContants as PSKeys
 from unstract.prompt_service.constants import FeatureFlag
 from unstract.prompt_service.db_utils import DBUtils
 from unstract.prompt_service.env_manager import EnvLoader
-=======
-from unstract.prompt_service.config import db
-from unstract.prompt_service.constants import PromptServiceContants as PSKeys
 from unstract.prompt_service.exceptions import APIError, RateLimitError
 from unstract.sdk.exceptions import RateLimitError as SdkRateLimitError
 from unstract.sdk.exceptions import SdkError
 from unstract.sdk.llm import LLM
->>>>>>> 165f44f4
-
 from unstract.flags.feature_flag import check_feature_flag_status
 
-<<<<<<< HEAD
-DB_SCHEMA = EnvLoader.get_env_or_die("DB_SCHEMA", "unstract_v2")
-
 load_dotenv()
-=======
+
 # Global variable to store plugins
 plugins: dict[str, dict[str, Any]] = {}
 
->>>>>>> 165f44f4
 
 def plugin_loader(app: Flask) -> None:
     """Loads plugins found in the plugins root dir.
@@ -122,14 +114,10 @@
             app=app,
         )
 
-<<<<<<< HEAD
-def query_usage_metadata(db, token: str, metadata: dict[str, Any]) -> dict[str, Any]:
+
+def query_usage_metadata(token: str, metadata: dict[str, Any]) -> dict[str, Any]:
     if check_feature_flag_status(FeatureFlag.MULTI_TENANCY_V2):
         return query_usage_metadata_v2(db, token, metadata)
-=======
-
-def query_usage_metadata(token: str, metadata: dict[str, Any]) -> dict[str, Any]:
->>>>>>> 165f44f4
     org_id: str = AuthenticationMiddleware.get_account_from_bearer_token(token)
     run_id: str = metadata["run_id"]
     query: str = f"""
@@ -167,7 +155,7 @@
     return metadata
 
 
-def query_usage_metadata_v2(db, token: str, metadata: dict[str, Any]) -> dict[str, Any]:
+def query_usage_metadata_v2(token: str, metadata: dict[str, Any]) -> dict[str, Any]:
     DB_SCHEMA = EnvLoader.get_env_or_die("DB_SCHEMA", "unstract_v2")
     organization_uid, org_id = DBUtils.get_organization_from_bearer_token(token)
     run_id: str = metadata["run_id"]
