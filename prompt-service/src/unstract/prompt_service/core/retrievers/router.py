--- conflicted
+++ resolved
@@ -5,6 +5,7 @@
 from llama_index.core.selectors import LLMSingleSelector
 from llama_index.core.tools import QueryEngineTool, ToolMetadata
 from llama_index.core.vector_stores import ExactMatchFilter, MetadataFilters
+from llama_index.retrievers.bm25 import BM25Retriever
 
 from unstract.prompt_service.core.retrievers.base_retriever import BaseRetriever
 from unstract.prompt_service.exceptions import RetrievalError
@@ -28,88 +29,84 @@
         try:
             logger.info(f"Retrieving chunks for {self.doc_id} using LlamaIndex RouterQueryEngine.")
 
-<<<<<<< HEAD
             # Get the vector store index
             vector_store_index: VectorStoreIndex = self.vector_db.get_vector_store_index()
-=======
-            # Analyze query to determine best retrieval strategy
-            strategy = self._determine_retrieval_strategy(self.prompt)
 
-            # Route to appropriate retrieval method
-            if strategy == "semantic":
-                return self._semantic_retrieval()
-            elif strategy == "keyword":
-                return self._keyword_retrieval()
-            elif strategy == "hybrid":
-                return self._hybrid_retrieval()
-            else:
-                return self._simple_retrieval()
-
-        except (ValueError, AttributeError, KeyError, ImportError) as e:
-            logger.error(f"Error during router retrieval for {self.doc_id}: {e}")
-            raise RetrievalError(str(e)) from e
-        except Exception as e:
-            logger.error(
-                f"Unexpected error during router retrieval for {self.doc_id}: {e}"
-            )
-            raise RetrievalError(f"Unexpected error: {str(e)}") from e
-
-    def _determine_retrieval_strategy(self, query: str) -> str:
-        """Determine the best retrieval strategy for the given query.
-
-        Args:
-            query: The user query
-
-        Returns:
-            The retrieval strategy to use
-        """
-        try:
-            prompt = f"""Analyze this query and determine the best retrieval strategy:
->>>>>>> dea729f6
-
-            # Create base retrievers with metadata filters
-            vector_retriever = vector_store_index.as_retriever(
-                similarity_top_k=self.top_k,
-                filters=MetadataFilters(
-                    filters=[
-                        ExactMatchFilter(key="doc_id", value=self.doc_id),
-                    ],
-                ),
+            # Create metadata filters for doc_id
+            filters = MetadataFilters(
+                filters=[
+                    ExactMatchFilter(key="doc_id", value=self.doc_id),
+                ],
             )
 
             # Create query engines for different strategies
             vector_query_engine = vector_store_index.as_query_engine(
                 similarity_top_k=self.top_k,
-                llm=self.llm,
-                filters=MetadataFilters(
-                    filters=[
-                        ExactMatchFilter(key="doc_id", value=self.doc_id),
-                    ],
-                ),
+                filters=filters,
             )
 
-            # Define query engine tools for router
-            query_engine_tools = [
-                QueryEngineTool(
-                    query_engine=vector_query_engine,
-                    metadata=ToolMetadata(
-                        name="vector_search",
-                        description="Useful for semantic similarity search and general questions about the document content."
+            # If LLM is available, create router with multiple strategies
+            if self.llm:
+                # Define query engine tools
+                query_engine_tools = [
+                    QueryEngineTool(
+                        query_engine=vector_query_engine,
+                        metadata=ToolMetadata(
+                            name="vector_search",
+                            description=(
+                                "Useful for semantic similarity search, conceptual questions, "
+                                "and finding information based on meaning and context."
+                            )
+                        ),
                     ),
-                ),
-            ]
+                ]
 
-            # Create router query engine if LLM is available
-            if self.llm:
+                # Try to add BM25 for keyword search
+                try:
+                    # Get nodes for BM25
+                    temp_retriever = vector_store_index.as_retriever(
+                        similarity_top_k=100,
+                        filters=filters,
+                    )
+                    all_nodes = temp_retriever.retrieve("")
+                    
+                    if all_nodes and len(all_nodes) > 10:
+                        # Create BM25 retriever
+                        bm25_retriever = BM25Retriever.from_defaults(
+                            nodes=[node.node for node in all_nodes],
+                            similarity_top_k=self.top_k,
+                        )
+                        
+                        # Create a query engine wrapper for BM25
+                        bm25_query_engine = vector_store_index.as_query_engine(
+                            retriever=bm25_retriever,
+                        )
+                        
+                        query_engine_tools.append(
+                            QueryEngineTool(
+                                query_engine=bm25_query_engine,
+                                metadata=ToolMetadata(
+                                    name="keyword_search",
+                                    description=(
+                                        "Best for finding specific terms, names, IDs, or exact phrases. "
+                                        "Use when looking for precise keyword matches."
+                                    )
+                                ),
+                            )
+                        )
+                except Exception as e:
+                    logger.debug(f"Could not create BM25 engine: {e}")
+
+                # Create router query engine
                 router_query_engine = RouterQueryEngine(
                     selector=LLMSingleSelector.from_defaults(llm=self.llm),
                     query_engine_tools=query_engine_tools,
                     verbose=False,
                 )
-                
+
                 # Query using router
                 response = router_query_engine.query(self.prompt)
-                
+
                 # Extract source nodes from response
                 chunks: set[str] = set()
                 if hasattr(response, 'source_nodes'):
@@ -121,20 +118,24 @@
                                 f"Node score is less than 0. "
                                 f"Ignored: {node.node_id} with score {node.score}"
                             )
-            else:
-                # Fallback to simple vector retrieval if no LLM
-                nodes = vector_retriever.retrieve(self.prompt)
-                chunks: set[str] = set()
-                for node in nodes:
-                    if node.score > 0:
-                        chunks.add(node.get_content())
-                    else:
-                        logger.info(
-                            f"Node score is less than 0. "
-                            f"Ignored: {node.node_id} with score {node.score}"
-                        )
+                
+                if chunks:
+                    logger.info(f"Successfully retrieved {len(chunks)} chunks using router.")
+                    return chunks
 
-            logger.info(f"Successfully retrieved {len(chunks)} chunks using router.")
+            # Fallback to simple vector retrieval
+            vector_retriever = vector_store_index.as_retriever(
+                similarity_top_k=self.top_k,
+                filters=filters,
+            )
+            
+            nodes = vector_retriever.retrieve(self.prompt)
+            chunks: set[str] = set()
+            for node in nodes:
+                if node.score > 0:
+                    chunks.add(node.get_content())
+
+            logger.info(f"Successfully retrieved {len(chunks)} chunks using vector retrieval.")
             return chunks
 
         except (ValueError, AttributeError, KeyError, ImportError) as e:
