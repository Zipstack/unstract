import logging

from llama_index.core import VectorStoreIndex
from llama_index.core.query_engine import RouterQueryEngine
from llama_index.core.selectors import LLMSingleSelector
from llama_index.core.tools import QueryEngineTool, ToolMetadata
from llama_index.core.vector_stores import ExactMatchFilter, MetadataFilters

from unstract.prompt_service.core.retrievers.base_retriever import BaseRetriever
from unstract.prompt_service.exceptions import RetrievalError

logger = logging.getLogger(__name__)


class RouterRetriever(BaseRetriever):
    """Router retrieval class using LlamaIndex's native RouterQueryEngine.

    This technique intelligently routes queries to different retrieval strategies
    based on query analysis.
    """

    def retrieve(self) -> set[str]:
        """Retrieve text chunks using LlamaIndex's RouterQueryEngine.

        Returns:
            set[str]: A set of text chunks retrieved from the database.
        """
        try:
            logger.info(
                f"Retrieving chunks for {self.doc_id} using LlamaIndex RouterQueryEngine."
            )

            # Get the vector store index
            vector_store_index: VectorStoreIndex = self.vector_db.get_vector_store_index()

            # Create metadata filters for doc_id
            filters = MetadataFilters(
                filters=[
                    ExactMatchFilter(key="doc_id", value=self.doc_id),
                ],
            )

            # Create query engines for different strategies
            vector_query_engine = vector_store_index.as_query_engine(
                similarity_top_k=self.top_k,
                filters=filters,
            )

            # If LLM is available, create router with multiple strategies
            if self.llm:
                # Define query engine tools
                query_engine_tools = [
                    QueryEngineTool(
                        query_engine=vector_query_engine,
                        metadata=ToolMetadata(
                            name="vector_search",
                            description=(
                                "Useful for semantic similarity search, conceptual questions, "
                                "and finding information based on meaning and context."
                            ),
                        ),
                    ),
                ]

<<<<<<< HEAD
=======
                # Try to add BM25 for keyword search
                try:
                    # Get nodes for BM25
                    temp_retriever = vector_store_index.as_retriever(
                        similarity_top_k=100,
                        filters=filters,
                    )
                    all_nodes = temp_retriever.retrieve("")

                    if all_nodes and len(all_nodes) > 10:
                        # Create BM25 retriever
                        bm25_retriever = BM25Retriever.from_defaults(
                            nodes=[node.node for node in all_nodes],
                            similarity_top_k=self.top_k,
                        )

                        # Create a query engine wrapper for BM25
                        bm25_query_engine = vector_store_index.as_query_engine(
                            retriever=bm25_retriever,
                        )

                        query_engine_tools.append(
                            QueryEngineTool(
                                query_engine=bm25_query_engine,
                                metadata=ToolMetadata(
                                    name="keyword_search",
                                    description=(
                                        "Best for finding specific terms, names, IDs, or exact phrases. "
                                        "Use when looking for precise keyword matches."
                                    ),
                                ),
                            )
                        )
                except Exception as e:
                    logger.debug(f"Could not create BM25 engine: {e}")

>>>>>>> 48964a7d
                # Create router query engine
                router_query_engine = RouterQueryEngine(
                    selector=LLMSingleSelector.from_defaults(llm=self.llm),
                    query_engine_tools=query_engine_tools,
                    verbose=False,
                )

                # Query using router
                response = router_query_engine.query(self.prompt)

                # Extract source nodes from response
                chunks: set[str] = set()
                if hasattr(response, "source_nodes"):
                    for node in response.source_nodes:
                        if node.score > 0:
                            chunks.add(node.get_content())
                        else:
                            logger.info(
                                f"Node score is less than 0. "
                                f"Ignored: {node.node_id} with score {node.score}"
                            )
<<<<<<< HEAD
                
                logger.info(f"Successfully retrieved {len(chunks)} chunks using router.")
                return chunks
=======

                if chunks:
                    logger.info(
                        f"Successfully retrieved {len(chunks)} chunks using router."
                    )
                    return chunks

            # Fallback to simple vector retrieval
            vector_retriever = vector_store_index.as_retriever(
                similarity_top_k=self.top_k,
                filters=filters,
            )

            nodes = vector_retriever.retrieve(self.prompt)
            chunks: set[str] = set()
            for node in nodes:
                if node.score > 0:
                    chunks.add(node.get_content())

            logger.info(
                f"Successfully retrieved {len(chunks)} chunks using vector retrieval."
            )
            return chunks
>>>>>>> 48964a7d

        except (ValueError, AttributeError, KeyError, ImportError) as e:
            logger.error(f"Error during router retrieval for {self.doc_id}: {e}")
            raise RetrievalError(str(e)) from e
        except Exception as e:
            logger.error(
                f"Unexpected error during router retrieval for {self.doc_id}: {e}"
            )
            raise RetrievalError(f"Unexpected error: {str(e)}") from e<|MERGE_RESOLUTION|>--- conflicted
+++ resolved
@@ -62,45 +62,6 @@
                     ),
                 ]
 
-<<<<<<< HEAD
-=======
-                # Try to add BM25 for keyword search
-                try:
-                    # Get nodes for BM25
-                    temp_retriever = vector_store_index.as_retriever(
-                        similarity_top_k=100,
-                        filters=filters,
-                    )
-                    all_nodes = temp_retriever.retrieve("")
-
-                    if all_nodes and len(all_nodes) > 10:
-                        # Create BM25 retriever
-                        bm25_retriever = BM25Retriever.from_defaults(
-                            nodes=[node.node for node in all_nodes],
-                            similarity_top_k=self.top_k,
-                        )
-
-                        # Create a query engine wrapper for BM25
-                        bm25_query_engine = vector_store_index.as_query_engine(
-                            retriever=bm25_retriever,
-                        )
-
-                        query_engine_tools.append(
-                            QueryEngineTool(
-                                query_engine=bm25_query_engine,
-                                metadata=ToolMetadata(
-                                    name="keyword_search",
-                                    description=(
-                                        "Best for finding specific terms, names, IDs, or exact phrases. "
-                                        "Use when looking for precise keyword matches."
-                                    ),
-                                ),
-                            )
-                        )
-                except Exception as e:
-                    logger.debug(f"Could not create BM25 engine: {e}")
-
->>>>>>> 48964a7d
                 # Create router query engine
                 router_query_engine = RouterQueryEngine(
                     selector=LLMSingleSelector.from_defaults(llm=self.llm),
@@ -122,16 +83,9 @@
                                 f"Node score is less than 0. "
                                 f"Ignored: {node.node_id} with score {node.score}"
                             )
-<<<<<<< HEAD
                 
-                logger.info(f"Successfully retrieved {len(chunks)} chunks using router.")
-                return chunks
-=======
-
                 if chunks:
-                    logger.info(
-                        f"Successfully retrieved {len(chunks)} chunks using router."
-                    )
+                    logger.info(f"Successfully retrieved {len(chunks)} chunks using router.")
                     return chunks
 
             # Fallback to simple vector retrieval
@@ -139,18 +93,15 @@
                 similarity_top_k=self.top_k,
                 filters=filters,
             )
-
+            
             nodes = vector_retriever.retrieve(self.prompt)
             chunks: set[str] = set()
             for node in nodes:
                 if node.score > 0:
                     chunks.add(node.get_content())
 
-            logger.info(
-                f"Successfully retrieved {len(chunks)} chunks using vector retrieval."
-            )
+            logger.info(f"Successfully retrieved {len(chunks)} chunks using vector retrieval.")
             return chunks
->>>>>>> 48964a7d
 
         except (ValueError, AttributeError, KeyError, ImportError) as e:
             logger.error(f"Error during router retrieval for {self.doc_id}: {e}")
