--- conflicted
+++ resolved
@@ -25,7 +25,6 @@
 
             # Get documents from vector index for keyword indexing
             vector_store_index: VectorStoreIndex = self.vector_db.get_vector_store_index()
-<<<<<<< HEAD
             
             # Get all nodes for the document
             all_retriever = vector_store_index.as_retriever(
@@ -45,26 +44,6 @@
                 return set()
             
             # Create KeywordTableIndex from nodes using our provided LLM
-=======
-
-            # Get all document nodes from the docstore for keyword indexing
-            docstore = vector_store_index.docstore
-            all_nodes = []
-
-            # Get all nodes for this document
-            for node_id, node in docstore.docs.items():
-                if (
-                    hasattr(node, "metadata")
-                    and node.metadata.get("doc_id") == self.doc_id
-                ):
-                    all_nodes.append(node)
-
-            if not all_nodes:
-                logger.warning(f"No nodes found for doc_id: {self.doc_id}")
-                return set()
-
-            # Create KeywordTableIndex from document nodes
->>>>>>> 5132a21c
             keyword_index = KeywordTableIndex(
                 nodes=[node.node for node in all_nodes],
                 show_progress=True,
