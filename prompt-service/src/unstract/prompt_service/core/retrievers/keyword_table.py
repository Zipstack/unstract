import logging
import re
from collections import Counter

import nltk
from llama_index.core import VectorStoreIndex
from llama_index.core.vector_stores import ExactMatchFilter, MetadataFilters
<<<<<<< HEAD
from nltk.corpus import stopwords
=======
from llama_index.retrievers.bm25 import BM25Retriever
>>>>>>> 48964a7d

from unstract.prompt_service.core.retrievers.base_retriever import BaseRetriever
from unstract.prompt_service.exceptions import RetrievalError

logger = logging.getLogger(__name__)


class KeywordTableRetriever(BaseRetriever):
<<<<<<< HEAD
    """Keyword table retrieval using keyword extraction and matching.
=======
    """Keyword table retrieval using LlamaIndex's BM25Retriever.

    BM25 is a ranking function that considers term frequency saturation and
    document length for keyword-based retrieval.
>>>>>>> 48964a7d
    """

    def retrieve(self) -> set[str]:
        """Retrieve text chunks using keyword-based approach.

        Returns:
            set[str]: A set of text chunks retrieved from the database.
        """
        try:
            logger.info(
                f"Retrieving chunks for {self.doc_id} using keyword-based retrieval."
            )

            # Get the vector store index
            vector_store_index: VectorStoreIndex = self.vector_db.get_vector_store_index()

            # Extract keywords from the query
            keywords = self._extract_keywords(self.prompt)
            
            # If we have keywords, create an enhanced query
            if keywords:
                # Combine original prompt with extracted keywords for better retrieval
                enhanced_query = f"{self.prompt} {' '.join(keywords)}"
            else:
                enhanced_query = self.prompt
            
            # Use vector retriever with the enhanced query
            retriever = vector_store_index.as_retriever(
                similarity_top_k=self.top_k,
                filters=MetadataFilters(
                    filters=[
                        ExactMatchFilter(key="doc_id", value=self.doc_id),
                    ],
                ),
            )
<<<<<<< HEAD
            
            # Retrieve nodes
            nodes = retriever.retrieve(enhanced_query)
=======

            # Retrieve all nodes for this document
            all_nodes = vector_retriever.retrieve("")  # Empty query to get all nodes

            if all_nodes:
                # Create BM25 retriever from the nodes
                bm25_retriever = BM25Retriever.from_defaults(
                    nodes=[node.node for node in all_nodes],
                    similarity_top_k=self.top_k,
                )

                # Retrieve using BM25
                nodes = bm25_retriever.retrieve(self.prompt)
            else:
                # Fallback to vector retrieval if no nodes found
                logger.warning(
                    f"No nodes found for doc_id {self.doc_id}, falling back to vector retrieval"
                )
                vector_retriever.similarity_top_k = self.top_k
                nodes = vector_retriever.retrieve(self.prompt)
>>>>>>> 48964a7d

            # Extract unique text chunks
            chunks: set[str] = set()
            for node in nodes:
                if node.score > 0:
                    chunks.add(node.get_content())
                else:
                    logger.info(
                        f"Node score is less than 0. "
                        f"Ignored: {node.node_id} with score {node.score}"
                    )

            logger.info(f"Successfully retrieved {len(chunks)} chunks using keyword-based approach.")
            return chunks

        except (ValueError, AttributeError, KeyError, ImportError) as e:
            logger.error(f"Error during retrieval for {self.doc_id}: {e}")
            raise RetrievalError(str(e)) from e
        except Exception as e:
            logger.error(f"Unexpected error during retrieval for {self.doc_id}: {e}")
            raise RetrievalError(f"Unexpected error: {str(e)}") from e

    def _extract_keywords(self, text: str) -> list[str]:
        """Extract keywords from text using NLTK stopwords and frequency analysis.
        
        Args:
            text: The input text to extract keywords from
            
        Returns:
            list[str]: List of extracted keywords
        """
        # Remove punctuation and convert to lowercase
        clean_text = re.sub(r'[^\w\s]', ' ', text.lower())
        
        # Get stop words using NLTK with fallback
        try:
            stop_words = set(stopwords.words('english'))
        except LookupError:
            # Fallback to a minimal set if NLTK data not available
            logger.warning("NLTK stopwords not available, using fallback list")
            stop_words = {
                'the', 'a', 'an', 'and', 'or', 'but', 'in', 'on', 'at', 'to', 'for', 'of', 'with', 'by',
                'is', 'are', 'was', 'were', 'be', 'been', 'being', 'have', 'has', 'had', 'do', 'does', 'did',
                'will', 'would', 'could', 'should', 'may', 'might', 'can', 'this', 'that', 'these', 'those'
            }
        
        # Split into words and filter out stop words
        words = [
            word for word in clean_text.split() 
            if len(word) > 2 and word not in stop_words
        ]
        
        # Count word frequency and return most common
        word_counts = Counter(words)
        
        # Return top keywords (max 10)
        return [word for word, _ in word_counts.most_common(10)]<|MERGE_RESOLUTION|>--- conflicted
+++ resolved
@@ -5,11 +5,7 @@
 import nltk
 from llama_index.core import VectorStoreIndex
 from llama_index.core.vector_stores import ExactMatchFilter, MetadataFilters
-<<<<<<< HEAD
 from nltk.corpus import stopwords
-=======
-from llama_index.retrievers.bm25 import BM25Retriever
->>>>>>> 48964a7d
 
 from unstract.prompt_service.core.retrievers.base_retriever import BaseRetriever
 from unstract.prompt_service.exceptions import RetrievalError
@@ -18,14 +14,7 @@
 
 
 class KeywordTableRetriever(BaseRetriever):
-<<<<<<< HEAD
     """Keyword table retrieval using keyword extraction and matching.
-=======
-    """Keyword table retrieval using LlamaIndex's BM25Retriever.
-
-    BM25 is a ranking function that considers term frequency saturation and
-    document length for keyword-based retrieval.
->>>>>>> 48964a7d
     """
 
     def retrieve(self) -> set[str]:
@@ -61,32 +50,9 @@
                     ],
                 ),
             )
-<<<<<<< HEAD
             
             # Retrieve nodes
             nodes = retriever.retrieve(enhanced_query)
-=======
-
-            # Retrieve all nodes for this document
-            all_nodes = vector_retriever.retrieve("")  # Empty query to get all nodes
-
-            if all_nodes:
-                # Create BM25 retriever from the nodes
-                bm25_retriever = BM25Retriever.from_defaults(
-                    nodes=[node.node for node in all_nodes],
-                    similarity_top_k=self.top_k,
-                )
-
-                # Retrieve using BM25
-                nodes = bm25_retriever.retrieve(self.prompt)
-            else:
-                # Fallback to vector retrieval if no nodes found
-                logger.warning(
-                    f"No nodes found for doc_id {self.doc_id}, falling back to vector retrieval"
-                )
-                vector_retriever.similarity_top_k = self.top_k
-                nodes = vector_retriever.retrieve(self.prompt)
->>>>>>> 48964a7d
 
             # Extract unique text chunks
             chunks: set[str] = set()
