--- conflicted
+++ resolved
@@ -1,50 +1,64 @@
 import logging
 
-from llama_index.core import SimpleKeywordTableIndex, VectorStoreIndex
-from llama_index.core.retrievers import BaseRetriever, KeywordTableSimpleRetriever
+from llama_index.core import VectorStoreIndex
+from llama_index.retrievers.bm25 import BM25Retriever
 from llama_index.core.vector_stores import ExactMatchFilter, MetadataFilters
 
-from unstract.prompt_service.core.retrievers.base_retriever import BaseRetriever as UnstractBaseRetriever
+from unstract.prompt_service.core.retrievers.base_retriever import BaseRetriever
 from unstract.prompt_service.exceptions import RetrievalError
 
 logger = logging.getLogger(__name__)
 
 
-class KeywordTableRetriever(UnstractBaseRetriever):
-    """Keyword table retrieval class using LlamaIndex's native KeywordTableSimpleRetriever.
+class KeywordTableRetriever(BaseRetriever):
+    """Keyword table retrieval using LlamaIndex's BM25Retriever.
     
-    This technique uses keyword extraction and matching for efficient retrieval 
-    of relevant documents.
+    BM25 is a ranking function that considers term frequency saturation and 
+    document length for keyword-based retrieval.
     """
 
     def retrieve(self) -> set[str]:
-        """Retrieve text chunks using LlamaIndex's KeywordTableSimpleRetriever.
+        """Retrieve text chunks using LlamaIndex's BM25Retriever.
 
         Returns:
             set[str]: A set of text chunks retrieved from the database.
         """
         try:
             logger.info(
-                f"Retrieving chunks for {self.doc_id} using LlamaIndex KeywordTableSimpleRetriever."
+                f"Retrieving chunks for {self.doc_id} using LlamaIndex BM25Retriever."
             )
 
-            # Get the vector store index (we'll use it as fallback)
+            # Get the vector store index
             vector_store_index: VectorStoreIndex = self.vector_db.get_vector_store_index()
 
-            # For now, use vector retrieval as KeywordTableSimpleRetriever would need
-            # a separate SimpleKeywordTableIndex built from the same documents
-            # which would require infrastructure changes to maintain both indices
-            base_retriever = vector_store_index.as_retriever(
-                similarity_top_k=self.top_k,
+            # Get all nodes from the index for the specific doc_id
+            # First, use vector retriever to get nodes for this doc_id
+            vector_retriever = vector_store_index.as_retriever(
+                similarity_top_k=100,  # Get more nodes to build BM25 index
                 filters=MetadataFilters(
                     filters=[
                         ExactMatchFilter(key="doc_id", value=self.doc_id),
                     ],
                 ),
             )
-
-            # Retrieve nodes using base retriever
-            nodes = base_retriever.retrieve(self.prompt)
+            
+            # Retrieve all nodes for this document
+            all_nodes = vector_retriever.retrieve("")  # Empty query to get all nodes
+            
+            if all_nodes:
+                # Create BM25 retriever from the nodes
+                bm25_retriever = BM25Retriever.from_defaults(
+                    nodes=[node.node for node in all_nodes],
+                    similarity_top_k=self.top_k,
+                )
+                
+                # Retrieve using BM25
+                nodes = bm25_retriever.retrieve(self.prompt)
+            else:
+                # Fallback to vector retrieval if no nodes found
+                logger.warning(f"No nodes found for doc_id {self.doc_id}, falling back to vector retrieval")
+                vector_retriever.similarity_top_k = self.top_k
+                nodes = vector_retriever.retrieve(self.prompt)
 
             # Extract unique text chunks
             chunks: set[str] = set()
@@ -57,183 +71,12 @@
                         f"Ignored: {node.node_id} with score {node.score}"
                     )
 
-            logger.info(f"Successfully retrieved {len(chunks)} chunks using keyword table.")
+            logger.info(f"Successfully retrieved {len(chunks)} chunks using BM25.")
             return chunks
 
         except (ValueError, AttributeError, KeyError, ImportError) as e:
-            logger.error(f"Error during keyword table retrieval for {self.doc_id}: {e}")
+            logger.error(f"Error during BM25 retrieval for {self.doc_id}: {e}")
             raise RetrievalError(str(e)) from e
         except Exception as e:
-<<<<<<< HEAD
-            logger.error(f"Unexpected error during keyword table retrieval for {self.doc_id}: {e}")
-            raise RetrievalError(f"Unexpected error: {str(e)}") from e
-=======
-            logger.error(
-                f"Unexpected error during keyword table retrieval for {self.doc_id}: {e}"
-            )
-            raise RetrievalError(f"Unexpected error: {str(e)}") from e
-
-    def _extract_keywords_from_text(self, text: str) -> set[str]:
-        """Extract keywords from text.
-
-        Args:
-            text: The text to extract keywords from
-
-        Returns:
-            Set of keywords
-        """
-        # Convert to lowercase
-        text = text.lower()
-
-        # Remove punctuation and split into words
-        words = re.findall(r"\b[a-z]+\b", text)
-
-        # Remove common stop words
-        stop_words = {
-            "the",
-            "a",
-            "an",
-            "and",
-            "or",
-            "but",
-            "in",
-            "on",
-            "at",
-            "to",
-            "for",
-            "of",
-            "with",
-            "is",
-            "are",
-            "was",
-            "were",
-            "been",
-            "be",
-            "have",
-            "has",
-            "had",
-            "do",
-            "does",
-            "did",
-            "will",
-            "would",
-            "could",
-            "should",
-            "may",
-            "might",
-            "must",
-            "shall",
-            "can",
-            "cannot",
-            "this",
-            "that",
-            "these",
-            "those",
-            "i",
-            "you",
-            "he",
-            "she",
-            "it",
-            "we",
-            "they",
-            "them",
-            "their",
-            "what",
-            "which",
-            "who",
-            "when",
-            "where",
-            "why",
-            "how",
-            "all",
-            "each",
-            "every",
-            "some",
-            "any",
-            "few",
-            "more",
-            "most",
-            "other",
-            "into",
-            "through",
-            "during",
-            "before",
-            "after",
-            "above",
-            "below",
-            "up",
-            "down",
-            "out",
-            "off",
-            "over",
-            "under",
-            "again",
-            "further",
-            "then",
-            "once",
-        }
-
-        # Filter out stop words and short words
-        keywords = [word for word in words if word not in stop_words and len(word) > 2]
-
-        # If we have an LLM, use it to extract more sophisticated keywords
-        if self.llm and len(" ".join(keywords)) > 100:
-            try:
-                prompt = f"""Extract the 10 most important keywords from this text:
-
-{text[:500]}...
-
-Provide only the keywords, one per line."""
-
-                response = self.llm.complete(prompt)
-                if response and response.text:
-                    llm_keywords = [
-                        keyword.strip().lower()
-                        for keyword in response.text.strip().split("\n")
-                        if keyword.strip()
-                    ]
-                    keywords.extend(llm_keywords)
-            except (ValueError, AttributeError, KeyError) as e:
-                logger.debug(f"LLM keyword extraction failed: {e}")
-            except Exception as e:
-                logger.debug(f"Unexpected error in LLM keyword extraction: {e}")
-
-        # Get most frequent keywords
-        keyword_counts = Counter(keywords)
-        top_keywords = {word for word, _ in keyword_counts.most_common(20)}
-
-        return top_keywords
-
-    def _calculate_keyword_match_score(
-        self, query_keywords: set[str], node_keywords: set[str]
-    ) -> float:
-        """Calculate a score based on keyword matches.
-
-        Args:
-            query_keywords: Keywords from the query
-            node_keywords: Keywords from the node content
-
-        Returns:
-            A score between 0 and 1
-        """
-        if not query_keywords:
-            return 0.0
-
-        # Calculate intersection
-        matches = query_keywords.intersection(node_keywords)
-
-        # Calculate Jaccard similarity
-        union = query_keywords.union(node_keywords)
-        if not union:
-            return 0.0
-
-        jaccard_score = len(matches) / len(union)
-
-        # Also consider what percentage of query keywords were found
-        query_coverage = len(matches) / len(query_keywords)
-
-        # Combine scores
-        final_score = (jaccard_score * 0.3) + (query_coverage * 0.7)
-
-        return final_score
->>>>>>> dea729f6
+            logger.error(f"Unexpected error during BM25 retrieval for {self.doc_id}: {e}")
+            raise RetrievalError(f"Unexpected error: {str(e)}") from e