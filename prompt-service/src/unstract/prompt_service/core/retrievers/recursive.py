--- conflicted
+++ resolved
@@ -1,7 +1,8 @@
 import logging
 
-from llama_index.core import VectorStoreIndex
-from llama_index.core.retrievers import RecursiveRetriever as LlamaRecursiveRetriever
+from llama_index.core import VectorStoreIndex  
+from llama_index.core.indices.query.query_transform import HyDEQueryTransform
+from llama_index.core.query_engine import TransformQueryEngine
 from llama_index.core.vector_stores import ExactMatchFilter, MetadataFilters
 
 from unstract.prompt_service.core.retrievers.base_retriever import BaseRetriever
@@ -11,20 +12,20 @@
 
 
 class RecursiveRetrieval(BaseRetriever):
-    """Recursive retrieval class using LlamaIndex's native RecursiveRetriever.
+    """Recursive retrieval using LlamaIndex's HyDE (Hypothetical Document Embeddings).
     
-    This technique follows document relationships and references recursively
-    to build comprehensive context from connected information.
+    This generates a hypothetical document for the query and uses it to find
+    more relevant chunks, effectively doing a form of recursive refinement.
     """
 
     def retrieve(self) -> set[str]:
-        """Retrieve text chunks using LlamaIndex's RecursiveRetriever.
+        """Retrieve text chunks using HyDE query transformation.
 
         Returns:
             set[str]: A set of text chunks retrieved from the database.
         """
         try:
-            logger.info(f"Retrieving chunks for {self.doc_id} using LlamaIndex RecursiveRetriever.")
+            logger.info(f"Retrieving chunks for {self.doc_id} using HyDE recursive approach.")
 
             # Get the vector store index
             vector_store_index: VectorStoreIndex = self.vector_db.get_vector_store_index()
@@ -39,13 +40,45 @@
                 ),
             )
 
-            # For now, use base retriever directly since RecursiveRetriever 
-            # requires complex node relationship mapping and storage context
-            # which would need significant infrastructure changes
-            retriever = base_retriever
+            # If we have an LLM, use HyDE for enhanced retrieval
+            if self.llm:
+                try:
+                    # Create HyDE query transform
+                    hyde = HyDEQueryTransform(llm=self.llm, include_original=True)
+                    
+                    # Create query engine with transform
+                    query_engine = vector_store_index.as_query_engine(
+                        similarity_top_k=self.top_k,
+                        filters=MetadataFilters(
+                            filters=[
+                                ExactMatchFilter(key="doc_id", value=self.doc_id),
+                            ],
+                        ),
+                    )
+                    
+                    # Transform query engine with HyDE
+                    transformed_query_engine = TransformQueryEngine(
+                        query_engine, hyde
+                    )
+                    
+                    # Query and get response
+                    response = transformed_query_engine.query(self.prompt)
+                    
+                    # Extract chunks from source nodes
+                    chunks: set[str] = set()
+                    if hasattr(response, 'source_nodes'):
+                        for node in response.source_nodes:
+                            if node.score > 0:
+                                chunks.add(node.get_content())
+                    
+                    if chunks:
+                        logger.info(f"Successfully retrieved {len(chunks)} chunks using HyDE.")
+                        return chunks
+                except Exception as e:
+                    logger.warning(f"HyDE retrieval failed, falling back to standard: {e}")
 
-            # Retrieve nodes
-            nodes = retriever.retrieve(self.prompt)
+            # Fallback to standard retrieval
+            nodes = base_retriever.retrieve(self.prompt)
 
             # Extract unique text chunks
             chunks: set[str] = set()
@@ -58,56 +91,14 @@
                         f"Ignored: {node.node_id} with score {node.score}"
                     )
 
-            logger.info(f"Successfully retrieved {len(chunks)} chunks using recursive retrieval.")
+            logger.info(f"Successfully retrieved {len(chunks)} chunks.")
             return chunks
 
         except (ValueError, AttributeError, KeyError, ImportError) as e:
             logger.error(f"Error during recursive retrieval for {self.doc_id}: {e}")
             raise RetrievalError(str(e)) from e
         except Exception as e:
-<<<<<<< HEAD
-            logger.error(f"Unexpected error during recursive retrieval for {self.doc_id}: {e}")
-            raise RetrievalError(f"Unexpected error: {str(e)}") from e
-=======
             logger.error(
                 f"Unexpected error during recursive retrieval for {self.doc_id}: {e}"
             )
-            raise RetrievalError(f"Unexpected error: {str(e)}") from e
-
-    def _extract_key_concepts(self, initial_results: list[str]) -> list[str]:
-        """Extract key concepts from initial retrieval results.
-
-        Args:
-            initial_results: List of initial text chunks
-
-        Returns:
-            List of key concepts to search for
-        """
-        if not self.llm or not initial_results:
-            return []
-
-        try:
-            # Combine initial results
-            context = "\n\n".join(initial_results[:3])
-
-            prompt = f"""Based on the following text, extract 3-5 key concepts or topics that would help find related information:
-
-{context}
-
-Provide only the key concepts, one per line, without numbering or additional text."""
-
-            response = self.llm.complete(prompt)
-            if response and response.text:
-                concepts = [
-                    concept.strip()
-                    for concept in response.text.strip().split("\n")
-                    if concept.strip()
-                ]
-                return concepts[:5]
-        except (ValueError, AttributeError, KeyError) as e:
-            logger.warning(f"Failed to extract key concepts: {e}")
-        except Exception as e:
-            logger.warning(f"Unexpected error extracting key concepts: {e}")
-
-        return []
->>>>>>> dea729f6
+            raise RetrievalError(f"Unexpected error: {str(e)}") from e