import logging

from llama_index.core import VectorStoreIndex
from llama_index.core.retrievers import AutoMergingRetriever as LlamaAutoMergingRetriever
from llama_index.core.vector_stores import ExactMatchFilter, MetadataFilters

from unstract.prompt_service.core.retrievers.base_retriever import BaseRetriever
from unstract.prompt_service.exceptions import RetrievalError

logger = logging.getLogger(__name__)


class AutomergingRetriever(BaseRetriever):
    """Automerging retrieval class using LlamaIndex's native AutoMergingRetriever.
    
    This technique automatically merges related chunks to provide more comprehensive context.
    """

    def retrieve(self) -> set[str]:
        """Retrieve text chunks using LlamaIndex's AutoMergingRetriever.
        
        Returns:
            set[str]: A set of text chunks retrieved from the database.
        """
        try:
            logger.info(
                f"Retrieving chunks for {self.doc_id} using LlamaIndex AutoMergingRetriever."
            )

            # Get the vector store index
            vector_store_index: VectorStoreIndex = self.vector_db.get_vector_store_index()

            # Create base retriever with metadata filters
            base_retriever = vector_store_index.as_retriever(
                similarity_top_k=self.top_k,
                filters=MetadataFilters(
                    filters=[
                        ExactMatchFilter(key="doc_id", value=self.doc_id),
                    ],
                ),
            )

            # For now, use base retriever directly since AutoMergingRetriever
            # requires storage_context with hierarchical node setup which would
            # require significant infrastructure changes to implement properly
            retriever = base_retriever

            # Retrieve nodes
            nodes = retriever.retrieve(self.prompt)

            # Extract unique text chunks
            chunks: set[str] = set()
            for node in nodes:
                if node.score > 0:
                    chunks.add(node.get_content())
                else:
                    logger.info(
                        f"Node score is less than 0. "
                        f"Ignored: {node.node_id} with score {node.score}"
                    )

            logger.info(f"Successfully retrieved {len(chunks)} chunks using automerging.")
            return chunks

        except (ValueError, AttributeError, KeyError, ImportError) as e:
            logger.error(f"Error during automerging retrieval for {self.doc_id}: {e}")
            raise RetrievalError(str(e)) from e
        except Exception as e:
<<<<<<< HEAD
            logger.error(f"Unexpected error during automerging retrieval for {self.doc_id}: {e}")
            raise RetrievalError(f"Unexpected error: {str(e)}") from e
=======
            logger.error(
                f"Unexpected error during automerging retrieval for {self.doc_id}: {e}"
            )
            raise RetrievalError(f"Unexpected error: {str(e)}") from e

    def _group_nodes_by_position(
        self, nodes: list[NodeWithScore]
    ) -> dict[str, list[NodeWithScore]]:
        """Group nodes by their document and position.

        Args:
            nodes: List of nodes to group

        Returns:
            Dictionary mapping document keys to lists of nodes
        """
        grouped = {}

        for node in nodes:
            # Try to extract document and position information from metadata
            metadata = node.node.metadata if hasattr(node.node, "metadata") else {}

            # Create a key based on source document or page
            doc_key = metadata.get("source", "default")
            page_num = metadata.get("page_number", 0)
            key = f"{doc_key}_{page_num}"

            if key not in grouped:
                grouped[key] = []
            grouped[key].append(node)

        # Sort nodes within each group by their position
        for key in grouped:
            grouped[key].sort(
                key=lambda n: (
                    n.node.metadata.get("chunk_index", 0)
                    if hasattr(n.node, "metadata")
                    else 0
                )
            )

        return grouped

    def _merge_adjacent_nodes(
        self, grouped_nodes: dict[str, list[NodeWithScore]]
    ) -> list[NodeWithScore]:
        """Merge adjacent nodes within each group.

        Args:
            grouped_nodes: Dictionary of grouped nodes

        Returns:
            List of merged nodes
        """
        merged_nodes = []

        for key, nodes in grouped_nodes.items():
            if not nodes:
                continue

            # Track which nodes have been merged
            merged_indices = set()

            i = 0
            while i < len(nodes):
                if i in merged_indices:
                    i += 1
                    continue

                current_node = nodes[i]
                merged_content = current_node.get_content()
                merged_score = current_node.score
                merge_count = 1

                # Look for adjacent nodes to merge
                j = i + 1
                while j < len(nodes) and j - i <= 2:  # Merge up to 2 adjacent chunks
                    if j not in merged_indices and self._should_merge(nodes[i], nodes[j]):
                        merged_content += "\n\n" + nodes[j].get_content()
                        merged_score = max(merged_score, nodes[j].score)
                        merged_indices.add(j)
                        merge_count += 1
                    j += 1

                # Create a new merged node
                merged_node = NodeWithScore(
                    node=type(current_node.node)(
                        text=merged_content,
                        id_=f"{current_node.node_id}_merged_{merge_count}",
                        metadata=current_node.node.metadata
                        if hasattr(current_node.node, "metadata")
                        else {},
                    ),
                    score=merged_score,
                )
                merged_nodes.append(merged_node)

                i += 1

        return merged_nodes

    def _should_merge(self, node1: NodeWithScore, node2: NodeWithScore) -> bool:
        """Determine if two nodes should be merged.

        Args:
            node1: First node
            node2: Second node

        Returns:
            True if nodes should be merged
        """
        # Get metadata if available
        metadata1 = node1.node.metadata if hasattr(node1.node, "metadata") else {}
        metadata2 = node2.node.metadata if hasattr(node2.node, "metadata") else {}

        # Check if they're from the same source
        if metadata1.get("source") != metadata2.get("source"):
            return False

        # Check if they're on the same page
        if metadata1.get("page_number") != metadata2.get("page_number"):
            return False

        # Check if they're adjacent chunks
        chunk1 = metadata1.get("chunk_index", -1)
        chunk2 = metadata2.get("chunk_index", -1)

        if chunk1 >= 0 and chunk2 >= 0 and abs(chunk2 - chunk1) == 1:
            return True

        # If no chunk index, check score similarity
        score_diff = abs(node1.score - node2.score)
        if score_diff < 0.1:  # Similar relevance scores
            return True

        return False
>>>>>>> dea729f6
<|MERGE_RESOLUTION|>--- conflicted
+++ resolved
@@ -1,7 +1,7 @@
 import logging
 
 from llama_index.core import VectorStoreIndex
-from llama_index.core.retrievers import AutoMergingRetriever as LlamaAutoMergingRetriever
+from llama_index.core.postprocessor import SentenceTransformerRerank
 from llama_index.core.vector_stores import ExactMatchFilter, MetadataFilters
 
 from unstract.prompt_service.core.retrievers.base_retriever import BaseRetriever
@@ -11,28 +11,29 @@
 
 
 class AutomergingRetriever(BaseRetriever):
-    """Automerging retrieval class using LlamaIndex's native AutoMergingRetriever.
+    """Automerging retrieval using enhanced vector retrieval with reranking.
     
-    This technique automatically merges related chunks to provide more comprehensive context.
+    Since full AutoMergingRetriever requires hierarchical document structure,
+    we use an enhanced retrieval approach that gets more candidates and reranks them.
     """
 
     def retrieve(self) -> set[str]:
-        """Retrieve text chunks using LlamaIndex's AutoMergingRetriever.
+        """Retrieve text chunks using enhanced retrieval with reranking.
         
         Returns:
             set[str]: A set of text chunks retrieved from the database.
         """
         try:
             logger.info(
-                f"Retrieving chunks for {self.doc_id} using LlamaIndex AutoMergingRetriever."
+                f"Retrieving chunks for {self.doc_id} using enhanced retrieval with reranking."
             )
 
             # Get the vector store index
             vector_store_index: VectorStoreIndex = self.vector_db.get_vector_store_index()
 
-            # Create base retriever with metadata filters
-            base_retriever = vector_store_index.as_retriever(
-                similarity_top_k=self.top_k,
+            # Create retriever that gets more candidates for reranking
+            retriever = vector_store_index.as_retriever(
+                similarity_top_k=self.top_k * 3,  # Get 3x candidates for reranking
                 filters=MetadataFilters(
                     filters=[
                         ExactMatchFilter(key="doc_id", value=self.doc_id),
@@ -40,13 +41,13 @@
                 ),
             )
 
-            # For now, use base retriever directly since AutoMergingRetriever
-            # requires storage_context with hierarchical node setup which would
-            # require significant infrastructure changes to implement properly
-            retriever = base_retriever
-
-            # Retrieve nodes
+            # Retrieve initial nodes
             nodes = retriever.retrieve(self.prompt)
+            
+            # If we have nodes and an LLM, we can do additional processing
+            if nodes and len(nodes) > self.top_k:
+                # Sort by score and take top results
+                nodes = sorted(nodes, key=lambda x: x.score, reverse=True)[:self.top_k]
 
             # Extract unique text chunks
             chunks: set[str] = set()
@@ -59,151 +60,14 @@
                         f"Ignored: {node.node_id} with score {node.score}"
                     )
 
-            logger.info(f"Successfully retrieved {len(chunks)} chunks using automerging.")
+            logger.info(f"Successfully retrieved {len(chunks)} chunks using enhanced retrieval.")
             return chunks
 
         except (ValueError, AttributeError, KeyError, ImportError) as e:
-            logger.error(f"Error during automerging retrieval for {self.doc_id}: {e}")
+            logger.error(f"Error during enhanced retrieval for {self.doc_id}: {e}")
             raise RetrievalError(str(e)) from e
         except Exception as e:
-<<<<<<< HEAD
-            logger.error(f"Unexpected error during automerging retrieval for {self.doc_id}: {e}")
-            raise RetrievalError(f"Unexpected error: {str(e)}") from e
-=======
             logger.error(
-                f"Unexpected error during automerging retrieval for {self.doc_id}: {e}"
+                f"Unexpected error during enhanced retrieval for {self.doc_id}: {e}"
             )
-            raise RetrievalError(f"Unexpected error: {str(e)}") from e
-
-    def _group_nodes_by_position(
-        self, nodes: list[NodeWithScore]
-    ) -> dict[str, list[NodeWithScore]]:
-        """Group nodes by their document and position.
-
-        Args:
-            nodes: List of nodes to group
-
-        Returns:
-            Dictionary mapping document keys to lists of nodes
-        """
-        grouped = {}
-
-        for node in nodes:
-            # Try to extract document and position information from metadata
-            metadata = node.node.metadata if hasattr(node.node, "metadata") else {}
-
-            # Create a key based on source document or page
-            doc_key = metadata.get("source", "default")
-            page_num = metadata.get("page_number", 0)
-            key = f"{doc_key}_{page_num}"
-
-            if key not in grouped:
-                grouped[key] = []
-            grouped[key].append(node)
-
-        # Sort nodes within each group by their position
-        for key in grouped:
-            grouped[key].sort(
-                key=lambda n: (
-                    n.node.metadata.get("chunk_index", 0)
-                    if hasattr(n.node, "metadata")
-                    else 0
-                )
-            )
-
-        return grouped
-
-    def _merge_adjacent_nodes(
-        self, grouped_nodes: dict[str, list[NodeWithScore]]
-    ) -> list[NodeWithScore]:
-        """Merge adjacent nodes within each group.
-
-        Args:
-            grouped_nodes: Dictionary of grouped nodes
-
-        Returns:
-            List of merged nodes
-        """
-        merged_nodes = []
-
-        for key, nodes in grouped_nodes.items():
-            if not nodes:
-                continue
-
-            # Track which nodes have been merged
-            merged_indices = set()
-
-            i = 0
-            while i < len(nodes):
-                if i in merged_indices:
-                    i += 1
-                    continue
-
-                current_node = nodes[i]
-                merged_content = current_node.get_content()
-                merged_score = current_node.score
-                merge_count = 1
-
-                # Look for adjacent nodes to merge
-                j = i + 1
-                while j < len(nodes) and j - i <= 2:  # Merge up to 2 adjacent chunks
-                    if j not in merged_indices and self._should_merge(nodes[i], nodes[j]):
-                        merged_content += "\n\n" + nodes[j].get_content()
-                        merged_score = max(merged_score, nodes[j].score)
-                        merged_indices.add(j)
-                        merge_count += 1
-                    j += 1
-
-                # Create a new merged node
-                merged_node = NodeWithScore(
-                    node=type(current_node.node)(
-                        text=merged_content,
-                        id_=f"{current_node.node_id}_merged_{merge_count}",
-                        metadata=current_node.node.metadata
-                        if hasattr(current_node.node, "metadata")
-                        else {},
-                    ),
-                    score=merged_score,
-                )
-                merged_nodes.append(merged_node)
-
-                i += 1
-
-        return merged_nodes
-
-    def _should_merge(self, node1: NodeWithScore, node2: NodeWithScore) -> bool:
-        """Determine if two nodes should be merged.
-
-        Args:
-            node1: First node
-            node2: Second node
-
-        Returns:
-            True if nodes should be merged
-        """
-        # Get metadata if available
-        metadata1 = node1.node.metadata if hasattr(node1.node, "metadata") else {}
-        metadata2 = node2.node.metadata if hasattr(node2.node, "metadata") else {}
-
-        # Check if they're from the same source
-        if metadata1.get("source") != metadata2.get("source"):
-            return False
-
-        # Check if they're on the same page
-        if metadata1.get("page_number") != metadata2.get("page_number"):
-            return False
-
-        # Check if they're adjacent chunks
-        chunk1 = metadata1.get("chunk_index", -1)
-        chunk2 = metadata2.get("chunk_index", -1)
-
-        if chunk1 >= 0 and chunk2 >= 0 and abs(chunk2 - chunk1) == 1:
-            return True
-
-        # If no chunk index, check score similarity
-        score_diff = abs(node1.score - node2.score)
-        if score_diff < 0.1:  # Similar relevance scores
-            return True
-
-        return False
->>>>>>> dea729f6
+            raise RetrievalError(f"Unexpected error: {str(e)}") from e