from logging import Logger
from typing import Any

from flask import current_app as app

from unstract.core.flask.exceptions import APIError
from unstract.prompt_service.constants import ExecutionSource, FileStorageKeys
from unstract.prompt_service.constants import PromptServiceConstants as PSKeys
from unstract.prompt_service.exceptions import RateLimitError
from unstract.prompt_service.helpers.plugin import PluginManager
from unstract.sdk.exceptions import RateLimitError as SdkRateLimitError
from unstract.sdk.exceptions import SdkError
from unstract.sdk.file_storage import FileStorage, FileStorageProvider
from unstract.sdk.file_storage.constants import StorageType
from unstract.sdk.file_storage.env_helper import EnvHelper
from unstract.sdk.llm import LLM


class AnswerPromptService:
    @staticmethod
    def extract_variable(
        structured_output: dict[str, Any],
        variable_names: list[Any],
        output: dict[str, Any],
        promptx: str,
    ) -> str:
        logger: Logger = app.logger
        for variable_name in variable_names:
            if promptx.find(f"%{variable_name}%") >= 0:
                if variable_name in structured_output:
                    promptx = promptx.replace(
                        f"%{variable_name}%",
                        str(structured_output[variable_name]),
                    )
                else:
                    raise ValueError(
                        f"Variable {variable_name} not found " "in structured output"
                    )

        if promptx != output[PSKeys.PROMPT]:
            logger.info(f"Prompt after variable replacement: {promptx}")
        return promptx

    @staticmethod
    def construct_and_run_prompt(
        tool_settings: dict[str, Any],
        output: dict[str, Any],
        llm: LLM,
        context: str,
        prompt: str,
        metadata: dict[str, Any],
        file_path: str = "",
        execution_source: str | None = ExecutionSource.IDE.value,
    ) -> str:
        platform_postamble = tool_settings.get(PSKeys.PLATFORM_POSTAMBLE, "")
        summarize_as_source = tool_settings.get(PSKeys.SUMMARIZE_AS_SOURCE)
        enable_highlight = tool_settings.get(PSKeys.ENABLE_HIGHLIGHT, False)
        if not enable_highlight or summarize_as_source:
            platform_postamble = ""
        prompt = AnswerPromptService.construct_prompt(
            preamble=tool_settings.get(PSKeys.PREAMBLE, ""),
            prompt=output[prompt],
            postamble=tool_settings.get(PSKeys.POSTAMBLE, ""),
            grammar_list=tool_settings.get(PSKeys.GRAMMAR, []),
            context=context,
            platform_postamble=platform_postamble,
        )
        return AnswerPromptService.run_completion(
            llm=llm,
            prompt=prompt,
            metadata=metadata,
            prompt_key=output[PSKeys.NAME],
            prompt_type=output.get(PSKeys.TYPE, PSKeys.TEXT),
            enable_highlight=enable_highlight,
            file_path=file_path,
            execution_source=execution_source,
        )

    @staticmethod
    def construct_prompt(
        preamble: str,
        prompt: str,
        postamble: str,
        grammar_list: list[dict[str, Any]],
        context: str,
        platform_postamble: str,
    ) -> str:
        prompt = f"{preamble}\n\nQuestion or Instruction: {prompt}"
        if grammar_list is not None and len(grammar_list) > 0:
            prompt += "\n"
            for grammar in grammar_list:
                word = ""
                synonyms = []
                if PSKeys.WORD in grammar:
                    word = grammar[PSKeys.WORD]
                    if PSKeys.SYNONYMS in grammar:
                        synonyms = grammar[PSKeys.SYNONYMS]
                if len(synonyms) > 0 and word != "":
                    prompt += f'\nNote: You can consider that the word {word} is same as \
                        {", ".join(synonyms)} in both the quesiton and the context.'  # noqa
        if platform_postamble:
            platform_postamble += "\n\n"
        prompt += (
            f"\n\n{postamble}\n\nContext:\n---------------\n{context}\n"
            f"-----------------\n\n{platform_postamble}Answer:"
        )
        return prompt

    @staticmethod
    def run_completion(
        llm: LLM,
        prompt: str,
        metadata: dict[str, str] | None = None,
        prompt_key: str | None = None,
        prompt_type: str | None = PSKeys.TEXT,
        enable_highlight: bool = False,
        file_path: str = "",
        execution_source: str | None = None,
    ) -> str:
        logger: Logger = app.logger
        try:
            highlight_data_plugin: dict[str, Any] = PluginManager().get_plugin(
                PSKeys.HIGHLIGHT_DATA_PLUGIN
            )
            highlight_data = None
            if highlight_data_plugin and enable_highlight:
                fs_instance: FileStorage = FileStorage(FileStorageProvider.LOCAL)
                if execution_source == ExecutionSource.IDE.value:
                    fs_instance = EnvHelper.get_storage(
                        storage_type=StorageType.PERMANENT,
                        env_name=FileStorageKeys.PERMANENT_REMOTE_STORAGE,
                    )
                if execution_source == ExecutionSource.TOOL.value:
                    fs_instance = EnvHelper.get_storage(
                        storage_type=StorageType.SHARED_TEMPORARY,
                        env_name=FileStorageKeys.TEMPORARY_REMOTE_STORAGE,
                    )
                highlight_data = highlight_data_plugin["entrypoint_cls"](
                    file_path=file_path,
                    fs_instance=fs_instance,
                ).run
            completion = llm.complete(
                prompt=prompt,
                process_text=highlight_data,
                extract_json=prompt_type.lower() != PSKeys.TEXT,
            )
            answer: str = completion[PSKeys.RESPONSE].text
            highlight_data = completion.get(PSKeys.HIGHLIGHT_DATA, [])
            confidence_data = completion.get(PSKeys.CONFIDENCE_DATA)
            line_numbers = completion.get(PSKeys.LINE_NUMBERS, [])
            whisper_hash = completion.get(PSKeys.WHISPER_HASH, "")
            if metadata is not None and prompt_key:
                metadata.setdefault(PSKeys.HIGHLIGHT_DATA, {})[prompt_key] = (
                    highlight_data
                )
                metadata.setdefault(PSKeys.LINE_NUMBERS, {})[prompt_key] = line_numbers
                metadata[PSKeys.WHISPER_HASH] = whisper_hash
                if confidence_data:
                    metadata.setdefault(PSKeys.CONFIDENCE_DATA, {})[prompt_key] = (
                        confidence_data
                    )
            return answer
        # TODO: Catch and handle specific exception here
        except SdkRateLimitError as e:
            raise RateLimitError(f"Rate limit error. {str(e)}") from e
        except SdkError as e:
            logger.error(f"Error fetching response for prompt: {e}.")
            # TODO: Publish this error as a FE update
            raise APIError(str(e)) from e

    @staticmethod
    def extract_line_item(
        output: dict[str, Any],
        structured_output: dict[str, Any],
        llm: LLM,
        execution_source: str,
    ) -> dict[str, Any]:
        table_settings = output[PSKeys.TABLE_SETTINGS]
        table_extractor: dict[str, Any] = PluginManager().get_plugin("table-extractor")
        if not table_extractor:
            raise APIError(
                "Unable to extract line-item details. "
                "Please contact admin to resolve this issue."
            )
        fs_instance: FileStorage = FileStorage(FileStorageProvider.LOCAL)
        if execution_source == ExecutionSource.IDE.value:
            fs_instance = EnvHelper.get_storage(
                storage_type=StorageType.PERMANENT,
                env_name=FileStorageKeys.PERMANENT_REMOTE_STORAGE,
            )
        if execution_source == ExecutionSource.TOOL.value:
            fs_instance = EnvHelper.get_storage(
                storage_type=StorageType.SHARED_TEMPORARY,
                env_name=FileStorageKeys.TEMPORARY_REMOTE_STORAGE,
            )
        try:
            answer = table_extractor["entrypoint_cls"].extract_large_table(
                llm=llm,
                table_settings=table_settings,
                fs_instance=fs_instance,
            )
            structured_output[output[PSKeys.NAME]] = answer
            # We do not support summary and eval for table.
            # Hence returning the result
            return structured_output
        except table_extractor["exception_cls"] as e:
            msg = f"Couldn't extract table. {e}"
<<<<<<< HEAD
=======
            raise APIError(message=msg)

    @staticmethod
    def extract_line_item(
        tool_settings: dict[str, Any],
        output: dict[str, Any],
        structured_output: dict[str, Any],
        llm: LLM,
        file_path: str,
        metadata: dict[str, str] | None,
        execution_source: str,
    ) -> dict[str, Any]:
        line_item_extraction_plugin: dict[str, Any] = PluginManager().get_plugin(
            "line-item-extraction"
        )
        if not line_item_extraction_plugin:
            raise APIError(PSKeys.PAID_FEATURE_MSG)

        extract_file_path = file_path

        # Read file content into context
        fs_instance: FileStorage = FileStorage(FileStorageProvider.LOCAL)
        if execution_source == ExecutionSource.IDE.value:
            fs_instance = EnvHelper.get_storage(
                storage_type=StorageType.PERMANENT,
                env_name=FileStorageKeys.PERMANENT_REMOTE_STORAGE,
            )
        if execution_source == ExecutionSource.TOOL.value:
            fs_instance = EnvHelper.get_storage(
                storage_type=StorageType.SHARED_TEMPORARY,
                env_name=FileStorageKeys.TEMPORARY_REMOTE_STORAGE,
            )

        if not fs_instance.exists(extract_file_path):
            raise FileNotFoundError(
                f"The file at path '{extract_file_path}' does not exist."
            )
        context = fs_instance.read(path=extract_file_path, encoding="utf-8", mode="r")

        prompt = AnswerPromptService.construct_prompt(
            preamble=tool_settings.get(PSKeys.PREAMBLE, ""),
            prompt=output["promptx"],
            postamble=tool_settings.get(PSKeys.POSTAMBLE, ""),
            grammar_list=tool_settings.get(PSKeys.GRAMMAR, []),
            context=context,
            platform_postamble="",
        )

        try:
            line_item_extraction = line_item_extraction_plugin["entrypoint_cls"](
                llm=llm,
                tool_settings=tool_settings,
                output=output,
                prompt=prompt,
                structured_output=structured_output,
            )
            answer = line_item_extraction.run()
            structured_output[output[PSKeys.NAME]] = answer
            metadata[PSKeys.CONTEXT][output[PSKeys.NAME]] = [context]
            return structured_output
        except line_item_extraction_plugin["exception_cls"] as e:
            msg = f"Couldn't extract table. {e}"
>>>>>>> ba1df894
            raise APIError(message=msg)<|MERGE_RESOLUTION|>--- conflicted
+++ resolved
@@ -205,69 +205,4 @@
             return structured_output
         except table_extractor["exception_cls"] as e:
             msg = f"Couldn't extract table. {e}"
-<<<<<<< HEAD
-=======
-            raise APIError(message=msg)
-
-    @staticmethod
-    def extract_line_item(
-        tool_settings: dict[str, Any],
-        output: dict[str, Any],
-        structured_output: dict[str, Any],
-        llm: LLM,
-        file_path: str,
-        metadata: dict[str, str] | None,
-        execution_source: str,
-    ) -> dict[str, Any]:
-        line_item_extraction_plugin: dict[str, Any] = PluginManager().get_plugin(
-            "line-item-extraction"
-        )
-        if not line_item_extraction_plugin:
-            raise APIError(PSKeys.PAID_FEATURE_MSG)
-
-        extract_file_path = file_path
-
-        # Read file content into context
-        fs_instance: FileStorage = FileStorage(FileStorageProvider.LOCAL)
-        if execution_source == ExecutionSource.IDE.value:
-            fs_instance = EnvHelper.get_storage(
-                storage_type=StorageType.PERMANENT,
-                env_name=FileStorageKeys.PERMANENT_REMOTE_STORAGE,
-            )
-        if execution_source == ExecutionSource.TOOL.value:
-            fs_instance = EnvHelper.get_storage(
-                storage_type=StorageType.SHARED_TEMPORARY,
-                env_name=FileStorageKeys.TEMPORARY_REMOTE_STORAGE,
-            )
-
-        if not fs_instance.exists(extract_file_path):
-            raise FileNotFoundError(
-                f"The file at path '{extract_file_path}' does not exist."
-            )
-        context = fs_instance.read(path=extract_file_path, encoding="utf-8", mode="r")
-
-        prompt = AnswerPromptService.construct_prompt(
-            preamble=tool_settings.get(PSKeys.PREAMBLE, ""),
-            prompt=output["promptx"],
-            postamble=tool_settings.get(PSKeys.POSTAMBLE, ""),
-            grammar_list=tool_settings.get(PSKeys.GRAMMAR, []),
-            context=context,
-            platform_postamble="",
-        )
-
-        try:
-            line_item_extraction = line_item_extraction_plugin["entrypoint_cls"](
-                llm=llm,
-                tool_settings=tool_settings,
-                output=output,
-                prompt=prompt,
-                structured_output=structured_output,
-            )
-            answer = line_item_extraction.run()
-            structured_output[output[PSKeys.NAME]] = answer
-            metadata[PSKeys.CONTEXT][output[PSKeys.NAME]] = [context]
-            return structured_output
-        except line_item_extraction_plugin["exception_cls"] as e:
-            msg = f"Couldn't extract table. {e}"
->>>>>>> ba1df894
             raise APIError(message=msg)