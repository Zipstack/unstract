from enum import Enum


class PromptServiceConstants:
    """Constants used in the prompt service."""

    WORD = "word"
    SYNONYMS = "synonyms"
    OUTPUTS = "outputs"
    TOOL_ID = "tool_id"
    RUN_ID = "run_id"
    EXECUTION_ID = "execution_id"
    FILE_NAME = "file_name"
    FILE_HASH = "file_hash"
    NAME = "name"
    ACTIVE = "active"
    PROMPT = "prompt"
    CHUNK_SIZE = "chunk-size"
    PROMPTX = "promptx"
    VECTOR_DB = "vector-db"
    EMBEDDING = "embedding"
    X2TEXT_ADAPTER = "x2text_adapter"
    CHUNK_OVERLAP = "chunk-overlap"
    LLM = "llm"
    IS_ASSERT = "is_assert"
    ASSERTION_FAILURE_PROMPT = "assertion_failure_prompt"
    RETRIEVAL_STRATEGY = "retrieval-strategy"
    SIMPLE = "simple"
    SUBQUESTION = "subquestion"
    TYPE = "type"
    NUMBER = "number"
    EMAIL = "email"
    DATE = "date"
    BOOLEAN = "boolean"
    JSON = "json"
    PREAMBLE = "preamble"
    SIMILARITY_TOP_K = "similarity-top-k"
    PROMPT_TOKENS = "prompt_tokens"
    COMPLETION_TOKENS = "completion_tokens"
    TOTAL_TOKENS = "total_tokens"
    RESPONSE = "response"
    POSTAMBLE = "postamble"
    GRAMMAR = "grammar"
    PLATFORM_SERVICE_API_KEY = "PLATFORM_SERVICE_API_KEY"
    EMBEDDING_SUFFIX = "embedding_suffix"
    EVAL_SETTINGS = "eval_settings"
    EVAL_SETTINGS_EVALUATE = "evaluate"
    EVAL_SETTINGS_MONITOR_LLM = "monitor_llm"
    EVAL_SETTINGS_EXCLUDE_FAILED = "exclude_failed"
    TOOL_SETTINGS = "tool_settings"
    LOG_EVENTS_ID = "log_events_id"
    CHALLENGE_LLM = "challenge_llm"
    CHALLENGE = "challenge"
    ENABLE_CHALLENGE = "enable_challenge"
    EXTRACTION = "extraction"
    SUMMARIZE = "summarize"
    SINGLE_PASS_EXTRACTION = "single-pass-extraction"
    SIMPLE_PROMPT_STUDIO = "simple-prompt-studio"
    LLM_USAGE_REASON = "llm_usage_reason"
    METADATA = "metadata"
    OUTPUT = "output"
    CONTEXT = "context"
    INCLUDE_METADATA = "include_metadata"
    TABLE = "table"
    TABLE_SETTINGS = "table_settings"
    EPILOGUE = "epilogue"
    PLATFORM_POSTAMBLE = "platform_postamble"
    HIGHLIGHT_DATA_PLUGIN = "highlight-data"
    SUMMARIZE_AS_SOURCE = "summarize_as_source"
    VARIABLE_MAP = "variable_map"
    RECORD = "record"
    TEXT = "text"
    ENABLE_HIGHLIGHT = "enable_highlight"
    FILE_PATH = "file_path"
    HIGHLIGHT_DATA = "highlight_data"
    CONFIDENCE_DATA = "confidence_data"
    REQUIRED_FIELDS = "required_fields"
    REQUIRED = "required"
    EXECUTION_SOURCE = "execution_source"
    METRICS = "metrics"
    LINE_ITEM = "line-item"
    LINE_NUMBERS = "line_numbers"
    WHISPER_HASH = "whisper_hash"
    PAID_FEATURE_MSG = (
        "It is a cloud / enterprise feature. If you have purchased a plan and still "
        "face this issue, please contact support"
    )
    NO_CONTEXT_ERROR = (
        "Couldn't fetch context from vector DB. "
        "This happens usually due to a delay by the Vector DB "
        "provider to confirm writes to DB. "
        "Please try again after some time"
    )
    COMBINED_PROMPT = "combined_prompt"
    TOOL = "tool"
    JSON_POSTAMBLE = "JSON_POSTAMBLE"
<<<<<<< HEAD
    DEFAULT_JSON_POSTAMBLE = "Wrap the final JSON result inbetween ### like below example:\n###\n<FINAL_JSON_RESULT>\n###"
=======
    DEFAULT_JSON_POSTAMBLE = "Wrap the final JSON result inbetween §§§ like below example:\n§§§\n<FINAL_JSON_RESULT>\n§§§"
>>>>>>> d1e2b917
    DOCUMENT_TYPE = "document_type"


class RunLevel(Enum):
    """Different stages of prompt execution.

    Comprises of prompt run and response evaluation stages.
    """

    RUN = "RUN"
    EVAL = "EVAL"
    CHALLENGE = "CHALLENGE"
    TABLE_EXTRACTION = "TABLE_EXTRACTION"


class DBTableV2:
    """Database tables."""

    ORGANIZATION = "organization"
    ADAPTER_INSTANCE = "adapter_instance"
    PROMPT_STUDIO_REGISTRY = "prompt_studio_registry"
    PLATFORM_KEY = "platform_key"
    TOKEN_USAGE = "usage"


class FileStorageKeys:
    """File storage keys."""

    PERMANENT_REMOTE_STORAGE = "PERMANENT_REMOTE_STORAGE"
    TEMPORARY_REMOTE_STORAGE = "TEMPORARY_REMOTE_STORAGE"


class FileStorageType(Enum):
    """File storage type."""

    PERMANENT = "permanent"
    TEMPORARY = "temporary"


class ExecutionSource(Enum):
    """Execution source."""

    IDE = "ide"
    TOOL = "tool"


class VariableType(str, Enum):
    """Type of variable."""

    STATIC = "STATIC"
    DYNAMIC = "DYNAMIC"


class VariableConstants:
    """Constants for variable extraction."""

    VARIABLE_REGEX = "{{(.+?)}}"
    DYNAMIC_VARIABLE_DATA_REGEX = r"\[(.*?)\]"
    DYNAMIC_VARIABLE_URL_REGEX = r"(?i)\b((?:https?://|www\d{0,3}[.]|[a-z0-9.\-]+[.][a-z]{2,4}/)(?:[^\s()<>]+|\(([^\s()<>]+|(\([^\s()<>]+\)))*\))+(?:\(([^\s()<>]+|(\([^\s()<>]+\)))*\)|[^\s`!()\[\]{};:'\".,<>?«»“”‘’]))"  # noqa: E501


class IndexingConstants:
    TOOL_ID = "tool_id"
    EMBEDDING_INSTANCE_ID = "embedding_instance_id"
    VECTOR_DB_INSTANCE_ID = "vector_db_instance_id"
    X2TEXT_INSTANCE_ID = "x2text_instance_id"
    FILE_PATH = "file_path"
    CHUNK_SIZE = "chunk_size"
    CHUNK_OVERLAP = "chunk_overlap"
    REINDEX = "reindex"
    FILE_HASH = "file_hash"
    OUTPUT_FILE_PATH = "output_file_path"
    ENABLE_HIGHLIGHT = "enable_highlight"
    USAGE_KWARGS = "usage_kwargs"
    PROCESS_TEXT = "process_text"
    EXTRACTED_TEXT = "extracted_text"
    TAGS = "tags"
    EXECUTION_SOURCE = "execution_source"
    DOC_ID = "doc_id"
    TOOL_EXECUTION_METATADA = "tool_execution_metadata"
    EXECUTION_DATA_DIR = "execution_data_dir"
    METADATA_FILE = "METADATA.json"<|MERGE_RESOLUTION|>--- conflicted
+++ resolved
@@ -94,11 +94,7 @@
     COMBINED_PROMPT = "combined_prompt"
     TOOL = "tool"
     JSON_POSTAMBLE = "JSON_POSTAMBLE"
-<<<<<<< HEAD
-    DEFAULT_JSON_POSTAMBLE = "Wrap the final JSON result inbetween ### like below example:\n###\n<FINAL_JSON_RESULT>\n###"
-=======
     DEFAULT_JSON_POSTAMBLE = "Wrap the final JSON result inbetween §§§ like below example:\n§§§\n<FINAL_JSON_RESULT>\n§§§"
->>>>>>> d1e2b917
     DOCUMENT_TYPE = "document_type"
 
 
