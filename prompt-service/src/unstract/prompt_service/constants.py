--- conflicted
+++ resolved
@@ -86,11 +86,8 @@
     EVAL_SETTINGS_EVALUATE = "evaluate"
     EVAL_SETTINGS_MONITOR_LLM = "monitor_llm"
     EVAL_SETTINGS_EXCLUDE_FAILED = "exclude_failed"
-<<<<<<< HEAD
+    LLM_PROFILE_MANAGER = "llm_profile_manager"
     LOG_EVENTS_ID = "log_events_id"
-=======
-    LLM_PROFILE_MANAGER = "llm_profile_manager"
->>>>>>> 81e12b6d
 
 
 class Query:
