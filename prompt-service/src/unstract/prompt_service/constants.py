--- conflicted
+++ resolved
@@ -105,11 +105,7 @@
     COMBINED_PROMPT = "combined_prompt"
     TOOL = "tool"
     JSON_POSTAMBLE = "JSON_POSTAMBLE"
-<<<<<<< HEAD
-    DEFAULT_JSON_POSTAMBLE = "Wrap the final JSON result inbetween ### like below example:\n###\n<FINAL_JSON_RESULT>\n###"
-=======
     DEFAULT_JSON_POSTAMBLE = "Wrap the final JSON result inbetween §§§ like below example:\n§§§\n<FINAL_JSON_RESULT>\n§§§"
->>>>>>> ca205c68
     DOCUMENT_TYPE = "document_type"
 
 
