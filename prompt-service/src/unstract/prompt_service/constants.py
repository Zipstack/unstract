--- conflicted
+++ resolved
@@ -72,12 +72,9 @@
     FILE_PATH = "file_path"
     HIGHLIGHT_DATA = "highlight_data"
     CONFIDENCE_DATA = "confidence_data"
-<<<<<<< HEAD
     EXECUTION_SOURCE = "execution_source"
-=======
     METRICS = "metrics"
->>>>>>> 783f2aa8
-
+    
 
 class RunLevel(Enum):
     """Different stages of prompt execution.
