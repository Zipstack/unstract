from enum import Enum


class PromptServiceConstants:
    """Constants used in the prompt service."""

    WORD = "word"
    SYNONYMS = "synonyms"
    OUTPUTS = "outputs"
    TOOL_ID = "tool_id"
    RUN_ID = "run_id"
    EXECUTION_ID = "execution_id"
    FILE_NAME = "file_name"
    FILE_HASH = "file_hash"
    NAME = "name"
    ACTIVE = "active"
    PROMPT = "prompt"
    CHUNK_SIZE = "chunk-size"
    PROMPTX = "promptx"
    VECTOR_DB = "vector-db"
    EMBEDDING = "embedding"
    X2TEXT_ADAPTER = "x2text_adapter"
    CHUNK_OVERLAP = "chunk-overlap"
    LLM = "llm"
    IS_ASSERT = "is_assert"
    ASSERTION_FAILURE_PROMPT = "assertion_failure_prompt"
    RETRIEVAL_STRATEGY = "retrieval-strategy"
    SIMPLE = "simple"
    SUBQUESTION = "subquestion"
    TYPE = "type"
    NUMBER = "number"
    EMAIL = "email"
    DATE = "date"
    BOOLEAN = "boolean"
    JSON = "json"
    PREAMBLE = "preamble"
    SIMILARITY_TOP_K = "similarity-top-k"
    PROMPT_TOKENS = "prompt_tokens"
    COMPLETION_TOKENS = "completion_tokens"
    TOTAL_TOKENS = "total_tokens"
    RESPONSE = "response"
    POSTAMBLE = "postamble"
    GRAMMAR = "grammar"
    PLATFORM_SERVICE_API_KEY = "PLATFORM_SERVICE_API_KEY"
    EMBEDDING_SUFFIX = "embedding_suffix"
    EVAL_SETTINGS = "eval_settings"
    EVAL_SETTINGS_EVALUATE = "evaluate"
    EVAL_SETTINGS_MONITOR_LLM = "monitor_llm"
    EVAL_SETTINGS_EXCLUDE_FAILED = "exclude_failed"
    TOOL_SETTINGS = "tool_settings"
    LOG_EVENTS_ID = "log_events_id"
    CHALLENGE_LLM = "challenge_llm"
    CHALLENGE = "challenge"
    ENABLE_CHALLENGE = "enable_challenge"
    EXTRACTION = "extraction"
    SUMMARIZE = "summarize"
    SINGLE_PASS_EXTRACTION = "single-pass-extraction"
    SIMPLE_PROMPT_STUDIO = "simple-prompt-studio"
    LLM_USAGE_REASON = "llm_usage_reason"
    METADATA = "metadata"
    OUTPUT = "output"
    CONTEXT = "context"
    INCLUDE_METADATA = "include_metadata"
    TABLE = "table"
    TABLE_SETTINGS = "table_settings"
    EPILOGUE = "epilogue"
    PLATFORM_POSTAMBLE = "platform_postamble"
    HIGHLIGHT_DATA_PLUGIN = "highlight-data"
    SUMMARIZE_AS_SOURCE = "summarize_as_source"
    VARIABLE_MAP = "variable_map"
    RECORD = "record"
    TEXT = "text"
    ENABLE_HIGHLIGHT = "enable_highlight"
    FILE_PATH = "file_path"
    HIGHLIGHT_DATA = "highlight_data"
    CONFIDENCE_DATA = "confidence_data"
    REQUIRED_FIELDS = "required_fields"
    REQUIRED = "required"
    EXECUTION_SOURCE = "execution_source"
    METRICS = "metrics"
    LINE_ITEM = "line-item"
    LINE_NUMBERS = "line_numbers"
    WHISPER_HASH = "whisper_hash"
    PAID_FEATURE_MSG = (
        "It is a cloud / enterprise feature. If you have purchased a plan and still "
        "face this issue, please contact support"
    )
    NO_CONTEXT_ERROR = (
        "Couldn't fetch context from vector DB. "
        "This happens usually due to a delay by the Vector DB "
        "provider to confirm writes to DB. "
        "Please try again after some time"
    )
    COMBINED_PROMPT = "combined_prompt"
    TOOL = "tool"
    JSON_POSTAMBLE = "JSON_POSTAMBLE"
<<<<<<< HEAD
    DEFAULT_JSON_POSTAMBLE = "Wrap the final JSON result inbetween §§§ like below example:\n§§§\n<FINAL_JSON_RESULT>\n§§§"
=======
    DEFAULT_JSON_POSTAMBLE = "Wrap the final JSON result inbetween ### like below example:\n###\n<FINAL_JSON_RESULT>\n###"
    DOCUMENT_TYPE = "document_type"
>>>>>>> ba94ea1c


class RunLevel(Enum):
    """Different stages of prompt execution.

    Comprises of prompt run and response evaluation stages.
    """

    RUN = "RUN"
    EVAL = "EVAL"
    CHALLENGE = "CHALLENGE"
    TABLE_EXTRACTION = "TABLE_EXTRACTION"


class DBTableV2:
    """Database tables."""

    ORGANIZATION = "organization"
    ADAPTER_INSTANCE = "adapter_instance"
    PROMPT_STUDIO_REGISTRY = "prompt_studio_registry"
    PLATFORM_KEY = "platform_key"
    TOKEN_USAGE = "usage"


class FileStorageKeys:
    """File storage keys."""

    PERMANENT_REMOTE_STORAGE = "PERMANENT_REMOTE_STORAGE"
    TEMPORARY_REMOTE_STORAGE = "TEMPORARY_REMOTE_STORAGE"


class FileStorageType(Enum):
    """File storage type."""

    PERMANENT = "permanent"
    TEMPORARY = "temporary"


class ExecutionSource(Enum):
    """Execution source."""

    IDE = "ide"
    TOOL = "tool"


class VariableType(str, Enum):
    """Type of variable."""

    STATIC = "STATIC"
    DYNAMIC = "DYNAMIC"


class VariableConstants:
    """Constants for variable extraction."""

    VARIABLE_REGEX = "{{(.+?)}}"
    DYNAMIC_VARIABLE_DATA_REGEX = r"\[(.*?)\]"
    DYNAMIC_VARIABLE_URL_REGEX = r"(?i)\b((?:https?://|www\d{0,3}[.]|[a-z0-9.\-]+[.][a-z]{2,4}/)(?:[^\s()<>]+|\(([^\s()<>]+|(\([^\s()<>]+\)))*\))+(?:\(([^\s()<>]+|(\([^\s()<>]+\)))*\)|[^\s`!()\[\]{};:'\".,<>?«»“”‘’]))"  # noqa: E501


class IndexingConstants:
    TOOL_ID = "tool_id"
    EMBEDDING_INSTANCE_ID = "embedding_instance_id"
    VECTOR_DB_INSTANCE_ID = "vector_db_instance_id"
    X2TEXT_INSTANCE_ID = "x2text_instance_id"
    FILE_PATH = "file_path"
    CHUNK_SIZE = "chunk_size"
    CHUNK_OVERLAP = "chunk_overlap"
    REINDEX = "reindex"
    FILE_HASH = "file_hash"
    OUTPUT_FILE_PATH = "output_file_path"
    ENABLE_HIGHLIGHT = "enable_highlight"
    USAGE_KWARGS = "usage_kwargs"
    PROCESS_TEXT = "process_text"
    EXTRACTED_TEXT = "extracted_text"
    TAGS = "tags"
    EXECUTION_SOURCE = "execution_source"
    DOC_ID = "doc_id"
    TOOL_EXECUTION_METATADA = "tool_execution_metadata"
    EXECUTION_DATA_DIR = "execution_data_dir"
    METADATA_FILE = "METADATA.json"<|MERGE_RESOLUTION|>--- conflicted
+++ resolved
@@ -94,12 +94,8 @@
     COMBINED_PROMPT = "combined_prompt"
     TOOL = "tool"
     JSON_POSTAMBLE = "JSON_POSTAMBLE"
-<<<<<<< HEAD
     DEFAULT_JSON_POSTAMBLE = "Wrap the final JSON result inbetween §§§ like below example:\n§§§\n<FINAL_JSON_RESULT>\n§§§"
-=======
-    DEFAULT_JSON_POSTAMBLE = "Wrap the final JSON result inbetween ### like below example:\n###\n<FINAL_JSON_RESULT>\n###"
     DOCUMENT_TYPE = "document_type"
->>>>>>> ba94ea1c
 
 
 class RunLevel(Enum):
