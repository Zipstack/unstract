--- conflicted
+++ resolved
@@ -180,11 +180,7 @@
             adapter_parent_data = ToolAdapter.get_adapter_config(util, output[PSKeys.LLM])
             llm_config = adapter_parent_data.get("adapter_metadata")
             adapter_id = adapter_parent_data.get("adapter_id")
-<<<<<<< HEAD
-            adapter_prefix = adapter_id.split('|')[0]
-=======
             adapter_prefix = adapter_id.split("|")[0]
->>>>>>> ca205c68
             llm_adapter_config = {"adapter_id": adapter_prefix}
             if adapter_prefix == "azureopenai":
                 llm_adapter_config["model"] = llm_config.get("model")
@@ -213,7 +209,6 @@
                 extractor = RentRollExtractor()
                 fs_instance = FileUtils.get_fs_instance(execution_source=execution_source)
                 extracted_data = fs_instance.read(path=file_path, mode="r")
-<<<<<<< HEAD
                 app.logger.info("Starting rent roll extraction run...")
                 # Call the process method asynchronously
                 try:
@@ -272,33 +267,6 @@
                     except Exception as e:
                         # Don't let usage tracking failures affect the main flow
                         app.logger.warning(f"Failed to track token usage: {str(e)}")
-                        
-=======
-                app.logger.info("Starting asyncio.run...")
-                # Call the process method asynchronously
-                try:
-                    import asyncio
-
-                    # Get the extraction result
-                    extraction_result = asyncio.run(
-                        extractor.process(
-                            extractor_settings=output,
-                            extracted_data=extracted_data,
-                            llm_config=llm_adapter_config,
-                            schema=prompt_text,
-                        )
-                    )
-
-                    # Update structured output with the extraction result
-                    # TODO: Add metrics
-                    # TODO: Add metadata
-                    structured_output[output[PSKeys.NAME]] = extraction_result
-                    response = {
-                        PSKeys.OUTPUT: structured_output,
-                        PSKeys.METADATA: {},
-                        PSKeys.METRICS: {},
-                    }
->>>>>>> ca205c68
                     app.logger.info("Rent roll extraction completed successfully")
                     return response
                 except Exception as e:
