<<<<<<< HEAD
from dataclasses import asdict, dataclass
from typing import Any

from werkzeug.exceptions import HTTPException

DEFAULT_ERR_MESSAGE = "Error from prompt service"


@dataclass
class ErrorResponse:
    """Represents error response from prompt service."""

    error: str = DEFAULT_ERR_MESSAGE
    name: str = "PromptServiceError"
    code: int = 500
    payload: Any | None = None


class APIError(HTTPException):
    code = 500
    message = DEFAULT_ERR_MESSAGE

    def __init__(
        self,
        message: str | None = None,
        code: int | None = None,
        payload: Any = None,
    ):
        if message:
            self.message = message
        if code:
            self.code = code
        self.payload = payload
        super().__init__(description=message)

    def to_dict(self):
        err = ErrorResponse(
            error=self.message,
            code=self.code,
            payload=self.payload,
            name=self.__class__.__name__,
        )
        return asdict(err)

    def __str__(self):
        return str(self.message)
=======
from unstract.core.flask.exceptions import APIError
>>>>>>> 4d30f8ef


class BadRequest(APIError):
    code = 400
    message = "Bad Request / No payload"


class RateLimitError(APIError):
    code = 429
    message = "Running into rate limit errors, please try again later"


class MissingFieldError(APIError):
    """Custom error for missing fields."""

    def __init__(self, missing_fields: list[str]):
        message = f"Missing required fields: {', '.join(missing_fields)}"
        super().__init__(message=message)


class RetrievalError(APIError):
    """Custom exception raised for errors during retrieval from VectorDB."""

    DEFAULT_MESSAGE = (
        "Error while retrieving data from the VectorDB. "
        "Please contact the admin for further assistance."
    )


class ExtractionError(APIError):
    DEFAULT_MESSAGE = "Error while extracting from a document"<|MERGE_RESOLUTION|>--- conflicted
+++ resolved
@@ -1,53 +1,4 @@
-<<<<<<< HEAD
-from dataclasses import asdict, dataclass
-from typing import Any
-
-from werkzeug.exceptions import HTTPException
-
-DEFAULT_ERR_MESSAGE = "Error from prompt service"
-
-
-@dataclass
-class ErrorResponse:
-    """Represents error response from prompt service."""
-
-    error: str = DEFAULT_ERR_MESSAGE
-    name: str = "PromptServiceError"
-    code: int = 500
-    payload: Any | None = None
-
-
-class APIError(HTTPException):
-    code = 500
-    message = DEFAULT_ERR_MESSAGE
-
-    def __init__(
-        self,
-        message: str | None = None,
-        code: int | None = None,
-        payload: Any = None,
-    ):
-        if message:
-            self.message = message
-        if code:
-            self.code = code
-        self.payload = payload
-        super().__init__(description=message)
-
-    def to_dict(self):
-        err = ErrorResponse(
-            error=self.message,
-            code=self.code,
-            payload=self.payload,
-            name=self.__class__.__name__,
-        )
-        return asdict(err)
-
-    def __str__(self):
-        return str(self.message)
-=======
 from unstract.core.flask.exceptions import APIError
->>>>>>> 4d30f8ef
 
 
 class BadRequest(APIError):
