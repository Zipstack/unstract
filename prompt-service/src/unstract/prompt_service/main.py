import traceback
from enum import Enum
from json import JSONDecodeError
from typing import Any, Optional

import peewee
from flask import json, jsonify, request
from llama_index.core.vector_stores import ExactMatchFilter, MetadataFilters
from unstract.prompt_service.authentication_middleware import AuthenticationMiddleware
from unstract.prompt_service.config import create_app
from unstract.prompt_service.constants import PromptServiceContants as PSKeys
from unstract.prompt_service.constants import RunLevel
from unstract.prompt_service.exceptions import (
    APIError,
    ErrorResponse,
    NoPayloadError,
    RateLimitError,
)
from unstract.prompt_service.helper import EnvLoader, plugin_loader
from unstract.prompt_service.prompt_ide_base_tool import PromptServiceBaseTool
from unstract.sdk.constants import LogLevel
from unstract.sdk.embedding import Embedding
from unstract.sdk.exceptions import RateLimitError as SdkRateLimitError
from unstract.sdk.exceptions import SdkError
from unstract.sdk.index import Index
from unstract.sdk.llm import LLM
from unstract.sdk.vector_db import VectorDB
from werkzeug.exceptions import HTTPException

from unstract.core.pubsub_helper import LogPublisher

POS_TEXT_PATH = "/tmp/pos.txt"
USE_UNSTRACT_PROMPT = True
MAX_RETRIES = 3

PG_BE_HOST = EnvLoader.get_env_or_die("PG_BE_HOST")
PG_BE_PORT = EnvLoader.get_env_or_die("PG_BE_PORT")
PG_BE_USERNAME = EnvLoader.get_env_or_die("PG_BE_USERNAME")
PG_BE_PASSWORD = EnvLoader.get_env_or_die("PG_BE_PASSWORD")
PG_BE_DATABASE = EnvLoader.get_env_or_die("PG_BE_DATABASE")

be_db = peewee.PostgresqlDatabase(
    PG_BE_DATABASE,
    user=PG_BE_USERNAME,
    password=PG_BE_PASSWORD,
    host=PG_BE_HOST,
    port=PG_BE_PORT,
)
be_db.init(PG_BE_DATABASE)
be_db.connect()

AuthenticationMiddleware.be_db = be_db

app = create_app()


plugins: dict[str, dict[str, Any]] = plugin_loader(app)


def _publish_log(
    log_events_id: str,
    component: dict[str, str],
    level: Enum,
    state: Enum,
    message: str,
) -> None:
    LogPublisher.publish(
        log_events_id,
        LogPublisher.log_prompt(component, level.value, state.value, message),
    )


def construct_prompt(
    preamble: str,
    prompt: str,
    postamble: str,
    grammar_list: list[dict[str, Any]],
    context: str,
) -> str:
    # Let's cleanup the context. Remove if 3 consecutive newlines are found
    context_lines = context.split("\n")
    new_context_lines = []
    empty_line_count = 0
    for line in context_lines:
        if line.strip() == "":
            empty_line_count += 1
        else:
            if empty_line_count >= 3:
                empty_line_count = 3
            for i in range(empty_line_count):
                new_context_lines.append("")
            empty_line_count = 0
            new_context_lines.append(line.rstrip())
    context = "\n".join(new_context_lines)
    app.logger.info(
        f"Old context length: {len(context_lines)}, "
        f"New context length: {len(new_context_lines)}"
    )

    prompt = (
        f"{preamble}\n\nContext:\n---------------{context}\n"
        f"-----------------\n\nQuestion or Instruction: {prompt}\n"
    )
    if grammar_list is not None and len(grammar_list) > 0:
        prompt += "\n"
        for grammar in grammar_list:
            word = ""
            synonyms = []
            if PSKeys.WORD in grammar:
                word = grammar[PSKeys.WORD]
                if PSKeys.SYNONYMS in grammar:
                    synonyms = grammar[PSKeys.SYNONYMS]
            if len(synonyms) > 0 and word != "":
                prompt += f'\nNote: You can consider that the word {word} is same as \
                    {", ".join(synonyms)} in both the quesiton and the context.'  # noqa
    prompt += f"\n\n{postamble}"
    prompt += "\n\nAnswer:"
    return prompt


def construct_prompt_for_engine(
    preamble: str,
    prompt: str,
    postamble: str,
    grammar_list: list[dict[str, Any]],
) -> str:
    # Let's cleanup the context. Remove if 3 consecutive newlines are found
    prompt = f"{preamble}\n\nQuestion or Instruction: {prompt}\n"
    if grammar_list is not None and len(grammar_list) > 0:
        prompt += "\n"
        for grammar in grammar_list:
            word = ""
            synonyms = []
            if PSKeys.WORD in grammar:
                word = grammar[PSKeys.WORD]
                if PSKeys.SYNONYMS in grammar:
                    synonyms = grammar[PSKeys.SYNONYMS]
            if len(synonyms) > 0 and word != "":
                prompt += f'\nNote: You can consider that the word {word} is same as \
                    {", ".join(synonyms)} in both the quesiton and the context.'  # noqa
    prompt += f"\n\n{postamble}"
    prompt += "\n\n"
    return prompt


def authentication_middleware(func: Any) -> Any:
    def wrapper(*args: Any, **kwargs: Any) -> Any:
        token = AuthenticationMiddleware.get_token_from_auth_header(request)
        # Check if bearer token exists and validate it
        if not token or not AuthenticationMiddleware.validate_bearer_token(token):
            return "Unauthorized", 401

        return func(*args, **kwargs)

    return wrapper


@app.route(
    "/answer-prompt",
    endpoint="answer_prompt",
    methods=["POST"],
)
@authentication_middleware
def prompt_processor() -> Any:
    platform_key = AuthenticationMiddleware.get_token_from_auth_header(request)
    payload: dict[Any, Any] = request.json
    if not payload:
        raise NoPayloadError
    outputs = payload.get(PSKeys.OUTPUTS)
    tool_id: str = payload.get(PSKeys.TOOL_ID, "")
    run_id: str = payload.get(PSKeys.RUN_ID, "")
    file_hash = payload.get(PSKeys.FILE_HASH)
    doc_name = str(payload.get(PSKeys.FILE_NAME, ""))
    log_events_id: str = payload.get(PSKeys.LOG_EVENTS_ID, "")

    structured_output: dict[str, Any] = {}
    variable_names: list[str] = []
    _publish_log(
        log_events_id,
        {"tool_id": tool_id, "run_id": run_id, "doc_name": doc_name},
        LogLevel.DEBUG,
        RunLevel.RUN,
        "Preparing to execute all prompts",
    )

    for output in outputs:  # type:ignore
        variable_names.append(output[PSKeys.NAME])
    for output in outputs:  # type:ignore
        is_active = output[PSKeys.ACTIVE]
        prompt_name = output[PSKeys.NAME]
        promptx = output[PSKeys.PROMPT]
        chunk_size = output[PSKeys.CHUNK_SIZE]
        util = PromptServiceBaseTool(log_level=LogLevel.INFO, platform_key=platform_key)
        tool_index = Index(tool=util)
        adapter_instance_id = output[PSKeys.LLM]

        if is_active is False:
            app.logger.info(f"[{tool_id}] Skipping inactive prompt: {prompt_name}")
            _publish_log(
                log_events_id,
                {
                    "tool_id": tool_id,
                    "prompt_key": prompt_name,
                    "doc_name": doc_name,
                },
                LogLevel.INFO,
                RunLevel.RUN,
                "Skipping inactive prompt",
            )
            continue

        app.logger.info(f"[{tool_id}] Executing prompt: {prompt_name}")
        _publish_log(
            log_events_id,
            {
                "tool_id": tool_id,
                "prompt_key": prompt_name,
                "doc_name": doc_name,
            },
            LogLevel.DEBUG,
            RunLevel.RUN,
            "Executing prompt",
        )

        # Finding and replacing the variables in the prompt
        # The variables are in the form %variable_name%

        output[PSKeys.PROMPTX] = extract_variable(
            structured_output, variable_names, output, promptx
        )

        doc_id = tool_index.generate_file_id(
            tool_id=tool_id,
            file_hash=file_hash,
            vector_db=output[PSKeys.VECTOR_DB],
            embedding=output[PSKeys.EMBEDDING],
            x2text=output[PSKeys.X2TEXT_ADAPTER],
            chunk_size=str(output[PSKeys.CHUNK_SIZE]),
            chunk_overlap=str(output[PSKeys.CHUNK_OVERLAP]),
        )
        _publish_log(
            log_events_id,
            {
                "tool_id": tool_id,
                "prompt_key": prompt_name,
                "doc_name": doc_name,
            },
            LogLevel.DEBUG,
            RunLevel.RUN,
            "Retrieved document ID",
        )

        try:
            usage_kwargs = {"run_id": run_id}
            adapter_instance_id = output[PSKeys.LLM]
            llm = LLM(
                tool=util,
                adapter_instance_id=adapter_instance_id,
                usage_kwargs=usage_kwargs,
            )

            embedding = Embedding(
                tool=util,
                adapter_instance_id=output[PSKeys.EMBEDDING],
                usage_kwargs=usage_kwargs,
            )

            vector_db = VectorDB(
                tool=util,
                adapter_instance_id=output[PSKeys.VECTOR_DB],
                embedding=embedding,
            )
        except SdkError as e:
            msg = f"Couldn't fetch adapter. {e}"
            app.logger.error(msg)
            _publish_log(
                log_events_id,
                {
                    "tool_id": tool_id,
                    "prompt_key": prompt_name,
                    "doc_name": doc_name,
                },
                LogLevel.ERROR,
                RunLevel.RUN,
                "Unable to obtain LLM / embedding / vectorDB",
            )
            return APIError(message=msg)

        vector_index = vector_db.get_vector_store_index()

        context = ""
        if output[PSKeys.CHUNK_SIZE] == 0:
            # We can do this only for chunkless indexes
            context: Optional[str] = tool_index.get_text_from_index(
                embedding_instance_id=output[PSKeys.EMBEDDING],
                vector_db_instance_id=output[PSKeys.VECTOR_DB],
                doc_id=doc_id,
                usage_kwargs=usage_kwargs,
            )
            if context is None:
                # TODO: Obtain user set name for vector DB
                msg = "Couldn't fetch context from vector DB"
                app.logger.error(
                    f"{msg} {output[PSKeys.VECTOR_DB]} for doc_id {doc_id}"
                )
                _publish_log(
                    log_events_id,
                    {
                        "tool_id": tool_id,
                        "prompt_key": prompt_name,
                        "doc_name": doc_name,
                    },
                    LogLevel.ERROR,
                    RunLevel.RUN,
                    msg,
                )
                raise APIError(message=msg)
            # TODO: Use vectorDB name when available
            _publish_log(
                log_events_id,
                {
                    "tool_id": tool_id,
                    "prompt_key": prompt_name,
                    "doc_name": doc_name,
                },
                LogLevel.DEBUG,
                RunLevel.RUN,
                "Fetched context from vector DB",
            )

        if chunk_size == 0:
            _publish_log(
                log_events_id,
                {
                    "tool_id": tool_id,
                    "prompt_key": prompt_name,
                    "doc_name": doc_name,
                },
                LogLevel.INFO,
                RunLevel.RUN,
                "Retrieving answer from LLM",
            )
            answer = construct_and_run_prompt(
                output,
                llm,
                context,
                "promptx",
            )
        else:
            answer = "NA"
            _publish_log(
                log_events_id,
                {
                    "tool_id": tool_id,
                    "prompt_key": prompt_name,
                    "doc_name": doc_name,
                },
                LogLevel.INFO,
                RunLevel.RUN,
                "Retrieving context from adapter",
            )

            if output[PSKeys.RETRIEVAL_STRATEGY] == PSKeys.SIMPLE:
<<<<<<< HEAD
                answer, context = simple_retriver(
                    output,
                    doc_id,
                    llm,
                    vector_index,
=======
                answer, context = run_retrieval(
                    output, doc_id, llm, vector_index, PSKeys.SIMPLE
                )
            elif output[PSKeys.RETRIEVAL_STRATEGY] == PSKeys.SUBQUESTION:
                answer, context = run_retrieval(
                    output, doc_id, llm, vector_index, PSKeys.SUBQUESTION
>>>>>>> afd2238a
                )
            else:
                app.logger.info(
                    "Invalid retrieval strategy "
                    f"passed {output[PSKeys.RETRIEVAL_STRATEGY]}"
                )

            _publish_log(
                log_events_id,
                {
                    "tool_id": tool_id,
                    "prompt_key": prompt_name,
                    "doc_name": doc_name,
                },
                LogLevel.DEBUG,
                RunLevel.RUN,
                "Retrieved context from adapter",
            )

        _publish_log(
            log_events_id,
            {
                "tool_id": tool_id,
                "prompt_key": prompt_name,
                "doc_name": doc_name,
            },
            LogLevel.INFO,
            RunLevel.RUN,
            f"Processing prompt type: {output[PSKeys.TYPE]}",
        )

        if output[PSKeys.TYPE] == PSKeys.NUMBER:
            if answer.lower() == "na":
                structured_output[output[PSKeys.NAME]] = None
            else:
                # TODO: Extract these prompts as constants after pkging
                prompt = f"Extract the number from the following \
                    text:\n{answer}\n\nOutput just the number. \
                    If the number is expressed in millions \
                    or thousands, expand the number to its numeric value \
                    The number should be directly assignable\
                    to a numeric variable.\
                    It should not have any commas, \
                    percentages or other grouping \
                    characters. No explanation is required.\
                    If you cannot extract the number, output 0."
                answer = run_completion(
                    llm=llm,
                    prompt=prompt,
                )
                try:
                    structured_output[output[PSKeys.NAME]] = float(answer)
                except Exception as e:
                    app.logger.info(
                        f"Error parsing response (to numeric, float): {e}",
                        LogLevel.ERROR,
                    )
                    structured_output[output[PSKeys.NAME]] = None
        elif output[PSKeys.TYPE] == PSKeys.EMAIL:
            if answer.lower() == "na":
                structured_output[output[PSKeys.NAME]] = None
            else:
                prompt = f'Extract the email from the following text:\n{answer}\n\nOutput just the email. \
                    The email should be directly assignable to a string variable. \
                        No explanation is required. If you cannot extract the email, output "NA".'  # noqa
                answer = run_completion(
                    llm=llm,
                    prompt=prompt,
                )
                structured_output[output[PSKeys.NAME]] = answer
        elif output[PSKeys.TYPE] == PSKeys.DATE:
            if answer.lower() == "na":
                structured_output[output[PSKeys.NAME]] = None
            else:
                prompt = f'Extract the date from the following text:\n{answer}\n\nOutput just the date.\
                      The date should be in ISO date time format. No explanation is required. \
                        The date should be directly assignable to a date variable. \
                            If you cannot convert the string into a date, output "NA".'  # noqa
                answer = run_completion(
                    llm=llm,
                    prompt=prompt,
                )
                structured_output[output[PSKeys.NAME]] = answer

        elif output[PSKeys.TYPE] == PSKeys.BOOLEAN:
            if answer.lower() == "na":
                structured_output[output[PSKeys.NAME]] = None
            else:
                prompt = f'Extract yes/no from the following text:\n{answer}\n\n\
                    Output in single word.\
                    If the context is trying to convey that the answer is true, \
                    then return "yes", else return "no".'
                answer = run_completion(
                    llm=llm,
                    prompt=prompt,
                )
                if answer.lower() == "yes":
                    structured_output[output[PSKeys.NAME]] = True
                else:
                    structured_output[output[PSKeys.NAME]] = False
        elif output[PSKeys.TYPE] == PSKeys.JSON:
            if answer.lower() == "[]" or answer.lower() == "na":
                structured_output[output[PSKeys.NAME]] = None
            else:
                prompt = f"Convert the following text into valid JSON string: \
                    \n{answer}\n\n The JSON string should be able to be parsed \
                    into a Python dictionary. \
                    Output just the JSON string. No explanation is required. \
                    If you cannot extract the JSON string, output {{}}"
                answer = run_completion(
                    llm=llm,
                    prompt=prompt,
                )
                try:
                    structured_output[output[PSKeys.NAME]] = json.loads(answer)
                except JSONDecodeError as e:
                    app.logger.info(f"JSON format error : {answer}", LogLevel.ERROR)
                    app.logger.info(
                        f"Error parsing response (to json): {e}", LogLevel.ERROR
                    )
                    structured_output[output[PSKeys.NAME]] = {}
        else:
            structured_output[output[PSKeys.NAME]] = answer

        # If there is a trailing '\n' remove it
        if isinstance(structured_output[output[PSKeys.NAME]], str):
            structured_output[output[PSKeys.NAME]] = structured_output[
                output[PSKeys.NAME]
            ].rstrip("\n")

        # Challenge condition
        if "enable_challenge" in output and output["enable_challenge"]:
            challenge_plugin: dict[str, Any] = plugins.get("challenge", {})
            try:
                if challenge_plugin:
                    _publish_log(
                        log_events_id,
                        {
                            "tool_id": tool_id,
                            "prompt_key": prompt_name,
                            "doc_name": doc_name,
                        },
                        LogLevel.INFO,
                        RunLevel.CHALLENGE,
                        "Challenging response",
                    )
                    tool_settings: dict[str, Any] = {
                        PSKeys.PREAMBLE: output[PSKeys.PREAMBLE],
                        PSKeys.POSTAMBLE: output[PSKeys.POSTAMBLE],
                        PSKeys.GRAMMAR: output[PSKeys.GRAMMAR],
                        PSKeys.LLM: adapter_instance_id,
                        PSKeys.CHALLENGE_LLM: output[PSKeys.CHALLENGE_LLM],
                    }
                    challenge_llm = LLM(
                        tool=util,
                        adapter_instance_id=output[PSKeys.CHALLENGE_LLM],
                        usage_kwargs=usage_kwargs,
                    )
                    challenge = challenge_plugin["entrypoint_cls"](
                        challenge_llm=challenge_llm,
                        run_id=run_id,
                        context=context,
                        tool_settings=tool_settings,
                        output=output,
                        structured_output=structured_output,
                        logger=app.logger,
                        platform_key=platform_key,
                    )
                    # Will inline replace the structured output passed.
                    challenge.run()
                else:
                    app.logger.info(
                        "No challenge plugin found to evaluate prompt: %s",
                        output["name"],
                    )
            except challenge_plugin["exception_cls"] as e:
                app.logger.error(
                    "Failed to challenge prompt %s: %s", output["name"], str(e)
                )
                _publish_log(
                    log_events_id,
                    {
                        "tool_id": tool_id,
                        "prompt_key": prompt_name,
                        "doc_name": doc_name,
                    },
                    LogLevel.ERROR,
                    RunLevel.CHALLENGE,
                    "Error while challenging response",
                )

        #
        # Evaluate the prompt.
        #
        if (
            PSKeys.EVAL_SETTINGS in output
            and output[PSKeys.EVAL_SETTINGS][PSKeys.EVAL_SETTINGS_EVALUATE]
        ):
            eval_plugin: dict[str, Any] = plugins.get("evaluation", {})
            if eval_plugin:
                _publish_log(
                    log_events_id,
                    {
                        "tool_id": tool_id,
                        "prompt_key": prompt_name,
                        "doc_name": doc_name,
                    },
                    LogLevel.INFO,
                    RunLevel.EVAL,
                    "Evaluating response",
                )
                try:
                    evaluator = eval_plugin["entrypoint_cls"](
                        "",
                        context,
                        "",
                        "",
                        output,
                        structured_output,
                        app.logger,
                        platform_key,
                    )
                    # Will inline replace the structured output passed.
                    evaluator.run()
                except eval_plugin["exception_cls"] as e:
                    app.logger.error(
                        f'Failed to evaluate prompt {output["name"]}: {str(e)}'
                    )
                    _publish_log(
                        log_events_id,
                        {
                            "tool_id": tool_id,
                            "prompt_key": prompt_name,
                            "doc_name": doc_name,
                        },
                        LogLevel.ERROR,
                        RunLevel.EVAL,
                        "Error while evaluation",
                    )
                else:
                    _publish_log(
                        log_events_id,
                        {
                            "tool_id": tool_id,
                            "prompt_key": prompt_name,
                            "doc_name": doc_name,
                        },
                        LogLevel.DEBUG,
                        RunLevel.EVAL,
                        "Evaluation completed",
                    )
            else:
                app.logger.info(
                    f'No eval plugin found to evaluate prompt: {output["name"]}'  # noqa: E501
                )

    _publish_log(
        log_events_id,
        {"tool_id": tool_id, "doc_name": doc_name},
        LogLevel.INFO,
        RunLevel.RUN,
        "Sanitizing null values",
    )
    for k, v in structured_output.items():
        if isinstance(v, str) and v.lower() == "na":
            structured_output[k] = None
        elif isinstance(v, list):
            for i in range(len(v)):
                if isinstance(v[i], str) and v[i].lower() == "na":
                    v[i] = None
                elif isinstance(v[i], dict):
                    for k1, v1 in v[i].items():
                        if isinstance(v1, str) and v1.lower() == "na":
                            v[i][k1] = None
        elif isinstance(v, dict):
            for k1, v1 in v.items():
                if isinstance(v1, str) and v1.lower() == "na":
                    v[k1] = None

    _publish_log(
        log_events_id,
        {"tool_id": tool_id, "doc_name": doc_name},
        LogLevel.INFO,
        RunLevel.RUN,
        "Execution complete",
    )
    response = {"run_id": run_id, "output": structured_output}
    return response


def run_retrieval(  # type:ignore
    output: dict[str, Any],
    doc_id: str,
    llm: LLM,
    vector_index,
    retrieval_type: str,
) -> tuple[str, str]:
    prompt = construct_prompt_for_engine(
        preamble=output["preamble"],
        prompt=output["promptx"],
        postamble=output["postamble"],
        grammar_list=output["grammar"],
    )
<<<<<<< HEAD
    subq_prompt = (
        f"Generate a sub-question from the following verbose prompt that will"
        f" help extract relevant documents from a vector store:\n\n{prompt}"
    )
    answer = run_completion(
        llm=llm,
        prompt=subq_prompt,
=======
    if retrieval_type is PSKeys.SUBQUESTION:
        subq_prompt = (
            f"Generate a sub-question from the following verbose prompt that will"
            f" help extract relevant documents from a vector store:\n\n{prompt}"
        )
        prompt = run_completion(
            llm=llm,
            prompt=subq_prompt,
        )
    context = _retrieve_context(output, doc_id, vector_index, prompt)

    answer = construct_and_run_prompt(  # type:ignore
        output,
        llm,
        context,
        "promptx",
>>>>>>> afd2238a
    )

    return (answer, context)


def _retrieve_context(output, doc_id, vector_index, answer) -> str:
    retriever = vector_index.as_retriever(
        similarity_top_k=output[PSKeys.SIMILARITY_TOP_K],
        filters=MetadataFilters(
            filters=[
                ExactMatchFilter(key="doc_id", value=doc_id),
                # TODO: Enable after adding section in GUI
                # ExactMatchFilter(
                #     key="section", value=output["section"]
            ],
        ),
    )
    nodes = retriever.retrieve(answer)
    text = ""
    for node in nodes:
        if node.score > 0.6:
            text += node.get_content() + "\n"
        else:
            app.logger.info("Node score is less than 0.6. " f"Ignored: {node.score}")
<<<<<<< HEAD

    answer = construct_and_run_prompt(  # type:ignore
        output,
        llm,
        text,
        "promptx",
    )
    return (answer, text)
=======
    return text
>>>>>>> afd2238a


def construct_and_run_prompt(
    output: dict[str, Any],
    llm: LLM,
    context: str,
    prompt: str,
) -> tuple[str, dict[str, Any]]:
    prompt = construct_prompt(
        preamble=output[PSKeys.PREAMBLE],
        prompt=output[prompt],
        postamble=output[PSKeys.POSTAMBLE],
        grammar_list=output[PSKeys.GRAMMAR],
        context=context,
    )
    return run_completion(
        llm=llm,
        prompt=prompt,
    )


def run_completion(
    llm: LLM,
    prompt: str,
) -> tuple[str, dict[str, Any]]:
    try:
        completion = llm.run_completion(prompt)

        answer: str = completion[PSKeys.RESPONSE].text
        return answer
    # TODO: Catch and handle specific exception here
    except SdkRateLimitError as e:
        raise RateLimitError(f"Rate limit error. {str(e)}") from e
    except Exception as e:
        app.logger.error(f"Error fetching response for prompt: {e}.")
        # TODO: Publish this error as a FE update
        raise APIError(str(e)) from e


def extract_variable(
    structured_output: dict[str, Any],
    variable_names: list[Any],
    output: dict[str, Any],
    promptx: str,
) -> str:
    for variable_name in variable_names:
        if promptx.find(f"%{variable_name}%") >= 0:
            if variable_name in structured_output:
                promptx = promptx.replace(
                    f"%{variable_name}%",
                    str(structured_output[variable_name]),
                )
            else:
                raise ValueError(
                    f"Variable {variable_name} not found " "in structured output"
                )

    if promptx != output[PSKeys.PROMPT]:
        app.logger.info(f"Prompt after variable replacement: {promptx}")
    return promptx


def enable_single_pass_extraction() -> None:
    """Enables single-pass-extraction plugin if available."""
    single_pass_extration_plugin: dict[str, Any] = plugins.get(
        "single-pass-extraction", {}
    )
    if single_pass_extration_plugin:
        single_pass_extration_plugin["entrypoint_cls"](
            app=app, challenge_plugin=plugins.get("challenge", {})
        )


enable_single_pass_extraction()


def log_exceptions(e: HTTPException):
    """Helper method to log exceptions.

    Args:
        e (HTTPException): Exception to log
    """
    code = 500
    if hasattr(e, "code"):
        code = e.code

    if code >= 500:
        message = "{method} {url} {status}\n\n{error}\n\n````{tb}````".format(
            method=request.method,
            url=request.url,
            status=code,
            error=str(e),
            tb=traceback.format_exc(),
        )
    else:
        message = "{method} {url} {status} {error}".format(
            method=request.method,
            url=request.url,
            status=code,
            error=str(e),
        )
    app.logger.error(message)


@app.errorhandler(HTTPException)
def handle_http_exception(e: HTTPException):
    """Return JSON instead of HTML for HTTP errors."""
    log_exceptions(e)
    if isinstance(e, APIError):
        return jsonify(e.to_dict()), e.code
    else:
        response = e.get_response()
        response.data = json.dumps(
            ErrorResponse(error=e.description, name=e.name, code=e.code)
        )
        response.content_type = "application/json"
        return response


@app.errorhandler(Exception)
def handle_uncaught_exception(e):
    """Handler for uncaught exceptions.

    Args:
        e (Exception): Any uncaught exception
    """
    # pass through HTTP errors
    if isinstance(e, HTTPException):
        return handle_http_exception(e)

    log_exceptions(e)
    return handle_http_exception(APIError())


# TODO: Review if below code is needed
if __name__ == "__main__":
    app.run(host="0.0.0.0", port=5003)<|MERGE_RESOLUTION|>--- conflicted
+++ resolved
@@ -361,20 +361,12 @@
             )
 
             if output[PSKeys.RETRIEVAL_STRATEGY] == PSKeys.SIMPLE:
-<<<<<<< HEAD
-                answer, context = simple_retriver(
-                    output,
-                    doc_id,
-                    llm,
-                    vector_index,
-=======
                 answer, context = run_retrieval(
                     output, doc_id, llm, vector_index, PSKeys.SIMPLE
                 )
             elif output[PSKeys.RETRIEVAL_STRATEGY] == PSKeys.SUBQUESTION:
                 answer, context = run_retrieval(
                     output, doc_id, llm, vector_index, PSKeys.SUBQUESTION
->>>>>>> afd2238a
                 )
             else:
                 app.logger.info(
@@ -678,15 +670,6 @@
         postamble=output["postamble"],
         grammar_list=output["grammar"],
     )
-<<<<<<< HEAD
-    subq_prompt = (
-        f"Generate a sub-question from the following verbose prompt that will"
-        f" help extract relevant documents from a vector store:\n\n{prompt}"
-    )
-    answer = run_completion(
-        llm=llm,
-        prompt=subq_prompt,
-=======
     if retrieval_type is PSKeys.SUBQUESTION:
         subq_prompt = (
             f"Generate a sub-question from the following verbose prompt that will"
@@ -703,7 +686,6 @@
         llm,
         context,
         "promptx",
->>>>>>> afd2238a
     )
 
     return (answer, context)
@@ -728,18 +710,7 @@
             text += node.get_content() + "\n"
         else:
             app.logger.info("Node score is less than 0.6. " f"Ignored: {node.score}")
-<<<<<<< HEAD
-
-    answer = construct_and_run_prompt(  # type:ignore
-        output,
-        llm,
-        text,
-        "promptx",
-    )
-    return (answer, text)
-=======
     return text
->>>>>>> afd2238a
 
 
 def construct_and_run_prompt(
