--- conflicted
+++ resolved
@@ -5,34 +5,9 @@
 
 import peewee
 from flask import Flask, request
-<<<<<<< HEAD
-from llama_index.core import (
-    QueryBundle,
-    Settings,
-    VectorStoreIndex,
-    get_response_synthesizer,
-)
+from llama_index.core import Settings, VectorStoreIndex
 from llama_index.core.llms import LLM
-from llama_index.core.query_engine import (
-    RetrieverQueryEngine,
-    SubQuestionQueryEngine,
-)
-from llama_index.core.retrievers import BaseRetriever
-from llama_index.core.schema import NodeWithScore
-from llama_index.core.tools import QueryEngineTool, ToolMetadata
-from llama_index.core.vector_stores import (
-    ExactMatchFilter,
-    MetadataFilters,
-    VectorStoreQuery,
-    VectorStoreQueryResult,
-)
-from llama_index.core.vector_stores.types import VectorStore
-from nltk import ngrams
-=======
-from llama_index import VectorStoreIndex
-from llama_index.llms import LLM
-from llama_index.vector_stores.types import ExactMatchFilter, MetadataFilters
->>>>>>> 8edade75
+from llama_index.core.vector_stores import ExactMatchFilter, MetadataFilters
 from unstract.prompt_service.authentication_middleware import (
     AuthenticationMiddleware,
 )
@@ -44,14 +19,8 @@
 from unstract.sdk.embedding import ToolEmbedding
 from unstract.sdk.index import ToolIndex
 from unstract.sdk.llm import ToolLLM
-<<<<<<< HEAD
-from unstract.sdk.tool.base import BaseTool
 from unstract.sdk.utils.callback_manager import (
     CallbackManager as UNCallbackManager,
-=======
-from unstract.sdk.utils.service_context import (
-    ServiceContext as UNServiceContext,
->>>>>>> 8edade75
 )
 from unstract.sdk.vector_db import ToolVectorDB
 
@@ -86,201 +55,7 @@
 
 app = Flask("prompt-service")
 
-<<<<<<< HEAD
-plugins = plugin_loader()
-
-
-def get_keywords_from_pos(text: str) -> list[Any]:
-    text = text.lower()
-    keywords = []
-    sentences = nltk.sent_tokenize(text)
-
-    words_allowed_only_in_middle = [PSKeys.AND, PSKeys.TO, PSKeys.OR, PSKeys.IS]
-    pos_lookup: dict[str, Any] = {
-        "NN": [],
-        "VB": [],
-        "JJ": [],
-        "IN": [],
-        "DT": [],
-        ".": [],
-        "X": [],
-        "PRP": [],
-        "RB": [],
-        "EX": [],
-        "WDT": [],
-        "WP": [],
-        "MD": [],
-    }
-    for sentence in sentences:
-        # TODO : Revisit pos.txt -> non generic usecase
-        with open(POS_TEXT_PATH, "w") as f:
-            f.write("***********\n")
-        pos = nltk.pos_tag(nltk.word_tokenize(str(sentence)))
-
-        for word, posx in pos:
-            if posx.startswith("NN"):
-                posx = "NN"
-            if posx.startswith("VB"):
-                posx = "VB"
-            if posx.endswith("$"):
-                posx = "X"
-            if posx.startswith("RB"):
-                posx = "RB"
-            if posx not in pos_lookup:
-                pos_lookup[posx] = []
-            pos_lookup[posx].append(word)
-        # with open("samples/pos.txt", "a") as f:
-        #     f.write(str(pos_lookup) + "\n")
-        words = nltk.word_tokenize(sentence)
-        trigrams = list(ngrams(words, 3))
-        for trigram in trigrams:
-            allowed = False
-            override_allowed = False
-            p = 0
-            for word in trigram:
-                if (
-                    word in pos_lookup["NN"]
-                    or word in pos_lookup["VB"]
-                    or word in pos_lookup["JJ"]
-                ):
-                    allowed = True
-                if (
-                    word in pos_lookup["IN"]
-                    or word in pos_lookup["DT"]
-                    or word in pos_lookup["."]
-                    or word in pos_lookup["X"]
-                    or word in pos_lookup["PRP"]
-                    or word in pos_lookup["RB"]
-                    or word in pos_lookup["EX"]
-                    or word in pos_lookup["WDT"]
-                    or word in pos_lookup["WP"]
-                    or word in pos_lookup["MD"]
-                    or word in PSKeys.disallowed_words
-                ):
-                    override_allowed = True
-                if p == 0 or p == 2:
-                    if word in words_allowed_only_in_middle:
-                        override_allowed = True
-                p += 1
-            if allowed and not override_allowed:
-                keywords.append(" ".join(trigram))
-        bigrams = list(ngrams(words, 2))
-        for bigram in bigrams:
-            allowed = False
-            override_allowed = False
-            for word in bigram:
-                if (
-                    word in pos_lookup["NN"]
-                    or word in pos_lookup["VB"]
-                    or word in pos_lookup["JJ"]
-                ):
-                    allowed = True
-                if (
-                    word in pos_lookup["IN"]
-                    or word in pos_lookup["DT"]
-                    or word in pos_lookup["."]
-                    or word in pos_lookup["X"]
-                    or word in pos_lookup["PRP"]
-                    or word in pos_lookup["RB"]
-                    or word in pos_lookup["EX"]
-                    or word in pos_lookup["WDT"]
-                    or word in pos_lookup["WP"]
-                    or word in pos_lookup["MD"]
-                    or word in PSKeys.disallowed_words
-                ):
-                    override_allowed = True
-                # In bigrams, these words cannot be in the middle
-                # so if they are preset, remove the bigram
-                if word in words_allowed_only_in_middle:
-                    override_allowed = True
-
-            if allowed and not override_allowed:
-                keywords.append(" ".join(bigram))
-    with open(POS_TEXT_PATH, "a") as f:
-        f.write(str(keywords) + "\n")
-    return keywords
-
-
-class UnstractRetriever_V_K(BaseRetriever):
-    def __init__(
-        self,
-        index: VectorStoreIndex,
-        doc_id: str,
-        vector_db: VectorStore,
-        collection: str,
-        tool: BaseTool,
-    ):
-        self.index = index
-        self.db_name = f"/tmp/{doc_id}.db"
-        self.doc_id = doc_id
-        self.collection = collection
-        self.vector_db = vector_db
-        self.tool = tool
-
-    def _retrieve(self, query_bundle: QueryBundle) -> list[NodeWithScore]:
-        print(f"Query: {query_bundle.query_str}")
-        # vec_retriever = self.index.as_retriever(
-        #     similarity_top_k=2,
-        #     filters=MetadataFilters(
-        #         filters=[
-        #             ExactMatchFilter(key=PSKeys.DOC_ID, value=self.doc_id)
-        #         ],
-        #     ),
-        # )
-        keywords = get_keywords_from_pos(query_bundle.query_str)
-        print(f"Keywords: {keywords}")
-
-        db = sqlite3.connect(self.db_name)
-        cursor = db.cursor()
-        cursor.execute(Query.DROP_TABLE)
-        db.commit()
-        cursor.execute(
-            "CREATE VIRTUAL TABLE IF NOT EXISTS nodes "
-            "USING fts5(doc_id, node_id, text, tokenize='porter unicode61');"
-        )
-        db.commit()
-
-        try:
-            embedding_li = self.service_context.embed_model
-            q = VectorStoreQuery(
-                query_embedding=embedding_li.get_query_embedding(" "),
-                doc_ids=[self.doc_id],
-                similarity_top_k=10000,
-            )
-        except Exception as e:
-            self.tool.stream_log(f"Error creating querying : {e}")
-            raise Exception(f"Error creating querying : {e}")
-
-        n: VectorStoreQueryResult = self.vector_db.query(query=q)
-        # all_nodes = n.nodes
-        all_nodes = []
-        for node in n.nodes:  # type:ignore
-            all_nodes.append(NodeWithScore(node=node, score=0.8))
-
-        if len(n.nodes) > 0:  # type:ignore
-            for node in n.nodes:  # type:ignore
-                node_chunk_text = re.sub(" +", " ", node.get_content()).replace(
-                    "\n", " "
-                )
-                node_text = node_chunk_text
-                cursor.execute(
-                    Query.INSERT_INTO,
-                    (self.doc_id, node.node_id, node_text),
-                )
-            db.commit()
-        else:
-            self.tool.stream_log(f"No nodes found for {self.doc_id}")
-
-        keyword_nodes_metadata = get_nodes_with_keywords(self.db_name, keywords)
-        keyword_node_ids = []
-        for node in keyword_nodes_metadata:
-            keyword_node_ids.append(node[1])
-
-        # Get node from index using node_id
-        keyword_nodes = []
-=======
 plugins: dict[str, dict[str, Any]] = plugin_loader(app)
->>>>>>> 8edade75
 
 
 def _publish_log(
@@ -623,36 +398,6 @@
                         llm_li,
                         vector_index,
                     )
-<<<<<<< HEAD
-
-                    # query_engine = vector_index.as_query_engine(
-                    #     filters=MetadataFilters(
-                    #         filters=[ExactMatchFilter(key="doc_id", value=doc_id)],  # noqa
-                    #     ),
-                    #     similarity_top_k=output['similarity-top-k'],
-                    # )
-                    # r = query_engine.query(output['promptx'])
-                    # print(r)
-                    # answer = r.response
-
-                elif output[PSKeys.RETRIEVAL_STRATEGY] == PSKeys.VECTOR_KEYWORD:
-                    # TODO: Currently the retriever is restricted to keywords only.  # noqa
-                    # TODO: We need to add the vector retriever as well (removed due to context length)  # noqa
-                    answer, context = vector_keyword_retriver(
-                        output,
-                        util,
-                        doc_id,
-                        vector_db_li,
-                        vector_index,
-                    )
-                elif output[PSKeys.RETRIEVAL_STRATEGY] == PSKeys.SUBQUESTION:
-                    answer, context = subquestion_retriver(
-                        output, doc_id, vector_index
-                    )
-                    # nodes = response.source_nodes
-                    # print(nodes)
-=======
->>>>>>> 8edade75
                 else:
                     app.logger.info(
                         "Invalid retrieval strategy "
@@ -882,71 +627,6 @@
                 if isinstance(v1, str) and v1.lower() == "na":
                     v[k1] = None
 
-<<<<<<< HEAD
-    return structured_output
-
-
-def subquestion_retriver(
-    output: dict[str, Any],
-    doc_id: str,
-    vector_index: VectorStoreIndex,
-) -> tuple[Any, str]:
-    query_engine = vector_index.as_query_engine(
-        filters=MetadataFilters(
-            filters=[ExactMatchFilter(key=PSKeys.DOC_ID, value=doc_id)],
-        ),
-        similarity_top_k=output[PSKeys.SIMILARITY_TOP_K],
-    )
-    query_engine_tools = [
-        QueryEngineTool(
-            query_engine=query_engine,
-            metadata=ToolMetadata(
-                name="unstract-subquestion",
-                description="Subquestion query engine",
-            ),
-        ),
-    ]
-    query_engine = SubQuestionQueryEngine.from_defaults(
-        query_engine_tools=query_engine_tools,
-        use_async=True,
-    )
-
-    prompt = f"{output[PSKeys.PREAMBLE]}\n\n{output[PSKeys.PROMPTX]}"
-    response = query_engine.query(prompt)
-    answer = response.response  # type:ignore
-    # Retrieves all the source nodes contents truncated to input length.
-    sources_text = response.get_formatted_sources(10000)
-    return (answer, sources_text)
-
-
-def vector_keyword_retriver(
-    output: dict[str, Any],
-    util: BaseTool,
-    doc_id: str,
-    vector_db_li: VectorStore,
-    vector_index: VectorStoreIndex,
-) -> tuple[Any, str]:
-    retriever = UnstractRetriever_V_K(
-        vector_index,
-        doc_id,
-        vector_db_li,
-        "unstract_vector_db",
-        util,
-    )
-    response_synthesizer = get_response_synthesizer(
-        callback_manager=Settings.callback_manager,
-        verbose=True,
-    )
-    custom_query_engine = RetrieverQueryEngine(
-        retriever=retriever,
-        response_synthesizer=response_synthesizer,
-    )
-    response = custom_query_engine.query(output[PSKeys.PROMPTX])
-    answer = response.response  # type:ignore
-    # Retrieves all the source nodes contents truncated to input length.
-    sources_text = response.get_formatted_sources(10000)
-    return (answer, sources_text)
-=======
     _publish_log(
         log_events_id,
         {"tool_id": tool_id},
@@ -956,7 +636,6 @@
     )
     app.logger.info("Usage details : %s", str(usage))
     return structured_output
->>>>>>> 8edade75
 
 
 def simple_retriver(  # type:ignore
