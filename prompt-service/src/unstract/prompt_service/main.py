--- conflicted
+++ resolved
@@ -332,19 +332,18 @@
                             msg,
                         )
                         raise APIError(message=msg)
-                    # TODO: Use vectorDB name when available
-                    _publish_log(
-                        log_events_id,
-                        {
-                            "tool_id": tool_id,
-                            "prompt_key": prompt_name,
-                            "doc_name": doc_name,
-                        },
-                        LogLevel.DEBUG,
-                        RunLevel.RUN,
-                        "Fetched context from vector DB",
-                    )
-<<<<<<< HEAD
+                # TODO: Use vectorDB name when available
+                _publish_log(
+                    log_events_id,
+                    {
+                        "tool_id": tool_id,
+                        "prompt_key": prompt_name,
+                        "doc_name": doc_name,
+                    },
+                    LogLevel.DEBUG,
+                    RunLevel.RUN,
+                    "Fetched context from vector DB",
+                )
 
             if chunk_size == 0:
                 _publish_log(
@@ -359,10 +358,11 @@
                     "Retrieving answer from LLM",
                 )
                 answer = construct_and_run_prompt(
-                    output,
-                    llm,
-                    context,
-                    "promptx",
+                    tool_settings=tool_settings,
+                    output=output,
+                    llm=llm,
+                    context=context,
+                    prompt="promptx",
                 )
             else:
                 answer = "NA"
@@ -378,34 +378,22 @@
                     "Retrieving context from adapter",
                 )
 
-                if output[PSKeys.RETRIEVAL_STRATEGY] == PSKeys.SIMPLE:
-                    answer, context = run_retrieval(
-                        output, doc_id, llm, vector_index, PSKeys.SIMPLE
-                    )
-                elif output[PSKeys.RETRIEVAL_STRATEGY] == PSKeys.SUBQUESTION:
-                    answer, context = run_retrieval(
-                        output, doc_id, llm, vector_index, PSKeys.SUBQUESTION
-                    )
-                else:
-                    app.logger.info(
-                        "Invalid retrieval strategy "
-                        f"passed {output[PSKeys.RETRIEVAL_STRATEGY]}"
-                    )
-
-                _publish_log(
-                    log_events_id,
-                    {
-                        "tool_id": tool_id,
-                        "prompt_key": prompt_name,
-                        "doc_name": doc_name,
-                    },
-                    LogLevel.DEBUG,
-                    RunLevel.RUN,
-                    "Retrieved context from adapter",
+            retrieval_strategy = output.get(PSKeys.RETRIEVAL_STRATEGY)
+
+            if retrieval_strategy in {PSKeys.SIMPLE, PSKeys.SUBQUESTION}:
+                answer, context = run_retrieval(
+                    tool_settings=tool_settings,
+                    output=output,
+                    doc_id=doc_id,
+                    llm=llm,
+                    vector_index=vector_index,
+                    retrieval_type=retrieval_strategy,
                 )
-=======
-                    raise APIError(message=msg)
-            # TODO: Use vectorDB name when available
+            else:
+                app.logger.info(
+                    "Invalid retrieval strategy passed: %s", retrieval_strategy
+                )
+
             _publish_log(
                 log_events_id,
                 {
@@ -415,56 +403,8 @@
                 },
                 LogLevel.DEBUG,
                 RunLevel.RUN,
-                "Fetched context from vector DB",
+                "Retrieved context from adapter",
             )
-
-        if chunk_size == 0:
-            _publish_log(
-                log_events_id,
-                {
-                    "tool_id": tool_id,
-                    "prompt_key": prompt_name,
-                    "doc_name": doc_name,
-                },
-                LogLevel.INFO,
-                RunLevel.RUN,
-                "Retrieving answer from LLM",
-            )
-            answer = construct_and_run_prompt(
-                tool_settings=tool_settings,
-                output=output,
-                llm=llm,
-                context=context,
-                prompt="promptx",
-            )
-        else:
-            answer = "NA"
-            _publish_log(
-                log_events_id,
-                {
-                    "tool_id": tool_id,
-                    "prompt_key": prompt_name,
-                    "doc_name": doc_name,
-                },
-                LogLevel.INFO,
-                RunLevel.RUN,
-                "Retrieving context from adapter",
-            )
-
-        retrieval_strategy = output.get(PSKeys.RETRIEVAL_STRATEGY)
-
-        if retrieval_strategy in {PSKeys.SIMPLE, PSKeys.SUBQUESTION}:
-            answer, context = run_retrieval(
-                tool_settings=tool_settings,
-                output=output,
-                doc_id=doc_id,
-                llm=llm,
-                vector_index=vector_index,
-                retrieval_type=retrieval_strategy,
-            )
-        else:
-            app.logger.info("Invalid retrieval strategy passed: %s", retrieval_strategy)
->>>>>>> 3f86e977
 
             _publish_log(
                 log_events_id,
@@ -497,7 +437,6 @@
                         llm=llm,
                         prompt=prompt,
                     )
-<<<<<<< HEAD
                     try:
                         structured_output[output[PSKeys.NAME]] = float(answer)
                     except Exception as e:
@@ -529,38 +468,6 @@
                     answer = run_completion(
                         llm=llm,
                         prompt=prompt,
-=======
-                    structured_output[output[PSKeys.NAME]] = {}
-        else:
-            structured_output[output[PSKeys.NAME]] = answer
-
-        # If there is a trailing '\n' remove it
-        if isinstance(structured_output[output[PSKeys.NAME]], str):
-            structured_output[output[PSKeys.NAME]] = structured_output[
-                output[PSKeys.NAME]
-            ].rstrip("\n")
-
-        # Challenge condition
-        if tool_settings.get("enable_challenge"):
-            challenge_plugin: dict[str, Any] = plugins.get("challenge", {})
-            try:
-                if challenge_plugin:
-                    _publish_log(
-                        log_events_id,
-                        {
-                            "tool_id": tool_id,
-                            "prompt_key": prompt_name,
-                            "doc_name": doc_name,
-                        },
-                        LogLevel.INFO,
-                        RunLevel.CHALLENGE,
-                        "Challenging response",
-                    )
-                    challenge_llm = LLM(
-                        tool=util,
-                        adapter_instance_id=tool_settings[PSKeys.CHALLENGE_LLM],
-                        usage_kwargs=usage_kwargs,
->>>>>>> 3f86e977
                     )
                     structured_output[output[PSKeys.NAME]] = answer
 
@@ -612,7 +519,7 @@
                 ].rstrip("\n")
 
             # Challenge condition
-            if "enable_challenge" in output and output["enable_challenge"]:
+            if tool_settings.get("enable_challenge"):
                 challenge_plugin: dict[str, Any] = plugins.get("challenge", {})
                 try:
                     if challenge_plugin:
@@ -627,16 +534,9 @@
                             RunLevel.CHALLENGE,
                             "Challenging response",
                         )
-                        tool_settings: dict[str, Any] = {
-                            PSKeys.PREAMBLE: output[PSKeys.PREAMBLE],
-                            PSKeys.POSTAMBLE: output[PSKeys.POSTAMBLE],
-                            PSKeys.GRAMMAR: output[PSKeys.GRAMMAR],
-                            PSKeys.LLM: adapter_instance_id,
-                            PSKeys.CHALLENGE_LLM: output[PSKeys.CHALLENGE_LLM],
-                        }
                         challenge_llm = LLM(
                             tool=util,
-                            adapter_instance_id=output[PSKeys.CHALLENGE_LLM],
+                            adapter_instance_id=tool_settings[PSKeys.CHALLENGE_LLM],
                             usage_kwargs=usage_kwargs,
                         )
                         challenge = challenge_plugin["entrypoint_cls"](
@@ -658,9 +558,7 @@
                         )
                 except challenge_plugin["exception_cls"] as e:
                     app.logger.error(
-                        "Failed to challenge prompt %s: %s",
-                        output["name"],
-                        str(e),
+                        "Failed to challenge prompt %s: %s", output["name"], str(e)
                     )
                     _publish_log(
                         log_events_id,
