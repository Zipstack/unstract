--- conflicted
+++ resolved
@@ -361,21 +361,12 @@
             )
 
             if output[PSKeys.RETRIEVAL_STRATEGY] == PSKeys.SIMPLE:
-<<<<<<< HEAD
                 answer, context = run_retrieval(
                     output, doc_id, llm_helper, llm_li, vector_index, PSKeys.SIMPLE
                 )
             elif output[PSKeys.RETRIEVAL_STRATEGY] == PSKeys.SUBQUESTION:
                 answer, context = run_retrieval(
-                    output, doc_id, llm_helper, llm_li, vector_index, PSKeys.SUBQUESTION
-=======
-                answer, context = simple_retriver(
-                    output,
-                    doc_id,
-                    llm,
-                    vector_index,
->>>>>>> 8f9d1602
-                )
+                    output, doc_id, llm_helper, llm_li, vector_index, PSKeys.SUBQUESTION              
             else:
                 app.logger.info(
                     "Invalid retrieval strategy "
@@ -678,7 +669,6 @@
         postamble=output["postamble"],
         grammar_list=output["grammar"],
     )
-<<<<<<< HEAD
     if retrieval_type is PSKeys.SUBQUESTION:
         subq_prompt = (
             f"Generate a sub-question from the following verbose prompt that will"
@@ -699,15 +689,6 @@
         llm_li,
         context,
         "promptx",
-=======
-    subq_prompt = (
-        f"Generate a sub-question from the following verbose prompt that will"
-        f" help extract relevant documents from a vector store:\n\n{prompt}"
-    )
-    answer = run_completion(
-        llm=llm,
-        prompt=subq_prompt,
->>>>>>> 8f9d1602
     )
 
     return (answer, context)
@@ -732,18 +713,7 @@
             text += node.get_content() + "\n"
         else:
             app.logger.info("Node score is less than 0.6. " f"Ignored: {node.score}")
-<<<<<<< HEAD
     return text
-=======
-
-    answer = construct_and_run_prompt(  # type:ignore
-        output,
-        llm,
-        text,
-        "promptx",
-    )
-    return (answer, text)
->>>>>>> 8f9d1602
 
 
 def construct_and_run_prompt(
