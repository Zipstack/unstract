import { ReactComponent as SunIcon } from "./sun-icon.svg";
import { ReactComponent as MoonIcon } from "./moon-icon.svg";
import { ReactComponent as Logo64 } from "./logo-64.svg";
import { ReactComponent as Logo24 } from "./logo-24.svg";
import { ReactComponent as Document } from "./document.svg";
import { ReactComponent as Folder } from "./folder.svg";
import { ReactComponent as BingAds } from "./BingAds.svg";
import { ReactComponent as ToolIcon } from "./tool.svg";
import { ReactComponent as InputPlaceholder } from "./input-placeholder.svg";
import { ReactComponent as OutputPlaceholder } from "./output-placeholder.svg";
import { ReactComponent as ToolIdeInputDocPlaceholder } from "./tool-ide-input-document-placeholder.svg";
import { ReactComponent as ToolIdePromptsPlaceholder } from "./tool-ide-prompts-placeholder.svg";
import { ReactComponent as UnstractLogo } from "./Unstract.svg";
import { ReactComponent as ListOfWfStepsPlaceholder } from "./list-of-wf-steps-placeholder.svg";
import { ReactComponent as ListOfToolsPlaceholder } from "./list-of-tools-placeholder.svg";
import { ReactComponent as ApiDeployments } from "./api-deployments.svg";
import { ReactComponent as StepIcon } from "./steps.svg";
import { ReactComponent as AssertionIcon } from "./assertion.svg";
import { ReactComponent as CombinedOutputIcon } from "./combined-output.svg";
import { ReactComponent as EmptyPlaceholder } from "./empty.svg";
<<<<<<< HEAD
import { ReactComponent as Desktop } from "./desktop.svg";
import { ReactComponent as ReachOut } from "./reach-out.svg";
import { ReactComponent as RequireDemoIcon } from "./require-demo.svg";
import { ReactComponent as LearnMore } from "./learn-more.svg";
import { ReactComponent as UnstractBlackLogo } from "./UnstractLogoBlack.svg";
import { ReactComponent as SquareBg } from "./square-bg.svg";
import { ReactComponent as TrialDoc } from "./trial-doc.svg";
=======
import { ReactComponent as TextExtractorIcon } from "./text-extractor.svg";
import { ReactComponent as OcrIcon } from "./ocr.svg";
>>>>>>> bd1c6592

export {
  SunIcon,
  MoonIcon,
  Logo64,
  Logo24,
  Document,
  Folder,
  BingAds,
  ToolIcon,
  InputPlaceholder,
  OutputPlaceholder,
  ToolIdeInputDocPlaceholder,
  ToolIdePromptsPlaceholder,
  UnstractLogo,
  ListOfWfStepsPlaceholder,
  ListOfToolsPlaceholder,
  ApiDeployments,
  StepIcon,
  EmptyPlaceholder,
  AssertionIcon,
  CombinedOutputIcon,
<<<<<<< HEAD
  Desktop,
  ReachOut,
  RequireDemoIcon,
  LearnMore,
  UnstractBlackLogo,
  SquareBg,
  TrialDoc,
=======
  TextExtractorIcon,
  OcrIcon,
>>>>>>> bd1c6592
};<|MERGE_RESOLUTION|>--- conflicted
+++ resolved
@@ -18,7 +18,6 @@
 import { ReactComponent as AssertionIcon } from "./assertion.svg";
 import { ReactComponent as CombinedOutputIcon } from "./combined-output.svg";
 import { ReactComponent as EmptyPlaceholder } from "./empty.svg";
-<<<<<<< HEAD
 import { ReactComponent as Desktop } from "./desktop.svg";
 import { ReactComponent as ReachOut } from "./reach-out.svg";
 import { ReactComponent as RequireDemoIcon } from "./require-demo.svg";
@@ -26,10 +25,8 @@
 import { ReactComponent as UnstractBlackLogo } from "./UnstractLogoBlack.svg";
 import { ReactComponent as SquareBg } from "./square-bg.svg";
 import { ReactComponent as TrialDoc } from "./trial-doc.svg";
-=======
 import { ReactComponent as TextExtractorIcon } from "./text-extractor.svg";
 import { ReactComponent as OcrIcon } from "./ocr.svg";
->>>>>>> bd1c6592
 
 export {
   SunIcon,
@@ -52,7 +49,6 @@
   EmptyPlaceholder,
   AssertionIcon,
   CombinedOutputIcon,
-<<<<<<< HEAD
   Desktop,
   ReachOut,
   RequireDemoIcon,
@@ -60,8 +56,6 @@
   UnstractBlackLogo,
   SquareBg,
   TrialDoc,
-=======
   TextExtractorIcon,
   OcrIcon,
->>>>>>> bd1c6592
 };