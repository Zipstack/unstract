const { createProxyMiddleware } = require("http-proxy-middleware");

module.exports = (app) => {
  app.use(
    "/api/v1",
    createProxyMiddleware({
      target: process.env.REACT_APP_BACKEND_URL,
      changeOrigin: true,
    })
  );
<<<<<<< HEAD
  app.use(
    "/public",
    createProxyMiddleware({
      target: process.env.REACT_APP_BACKEND_URL,
      changeOrigin: true,
    })
  );
  app.use(
    "/llmwhisperer",
    createProxyMiddleware({
      target: process.env.REACT_APP_WHISPERER_BACKEND_URL,
      changeOrigin: true,
    })
  );
=======
>>>>>>> a65f5272
};<|MERGE_RESOLUTION|>--- conflicted
+++ resolved
@@ -3,14 +3,6 @@
 module.exports = (app) => {
   app.use(
     "/api/v1",
-    createProxyMiddleware({
-      target: process.env.REACT_APP_BACKEND_URL,
-      changeOrigin: true,
-    })
-  );
-<<<<<<< HEAD
-  app.use(
-    "/public",
     createProxyMiddleware({
       target: process.env.REACT_APP_BACKEND_URL,
       changeOrigin: true,
@@ -23,6 +15,4 @@
       changeOrigin: true,
     })
   );
-=======
->>>>>>> a65f5272
 };