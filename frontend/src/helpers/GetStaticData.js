--- conflicted
+++ resolved
@@ -588,7 +588,6 @@
 
 const homePagePath = cloudHomePagePath || "tools";
 
-<<<<<<< HEAD
 const convertTimestampToHHMMSS = (timestamp) => {
   // Convert the timestamp to milliseconds
   const date = new Date(timestamp * 1000);
@@ -602,9 +601,8 @@
   // Return the formatted time string
   return `${hours}:${minutes}:${seconds}`;
 };
-=======
+
 const UNSTRACT_ADMIN = "unstract_admin";
->>>>>>> cad3bd5b
 
 export {
   CONNECTOR_TYPE_MAP,
@@ -659,9 +657,6 @@
   generateCoverageKey,
   TRIAL_PLAN,
   homePagePath,
-<<<<<<< HEAD
   convertTimestampToHHMMSS,
-=======
   UNSTRACT_ADMIN,
->>>>>>> cad3bd5b
 };