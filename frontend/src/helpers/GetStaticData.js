import moment from "moment";
import momentTz from "moment-timezone";

const THEME = {
  DARK: "dark",
  LIGHT: "light",
};

const calculateDivHeight = (offset) => {
  const windowHeight = window.innerHeight;
  const calculatedHeight = windowHeight - offset;
  return calculatedHeight;
};

const publicRoutes = ["/landing"];

/*
  This function will return the url without the path/routes
  For ex,
  If the url is http://localhost:3000/home,
  then it will return http://localhost:3000/
*/
const getBaseUrl = () => {
  const location = window.location.href;
  const url = new URL(location).origin;
  return url;
};

const getOrgNameFromPathname = (pathname) => {
  if (!pathname) {
    return null;
  }

  if (publicRoutes.includes(pathname)) {
    return null;
  }
  return pathname?.split("/")[1];
};

const replaceFirstRoute = (url, newRoute) => {
  // Regular expression to match the first route segment
  const regex = /^(\/?[^/]+)/;
  const match = url.match(regex);

  // If there is a match, replace the first route with the new route
  if (match) {
    const oldRoute = match[1];
    const replacedUrl = url.replace(oldRoute, newRoute);
    return "/" + replacedUrl;
  }

  // Return the home page with the new route
  return "/" + newRoute;
};

const formatBytes = (bytes, decimals = 1) => {
  if (!+bytes) return "0 B";

  const k = 1000;
  const dm = decimals < 0 ? 0 : decimals;
  const sizes = ["B", "KB", "MB", "GB", "TB", "PB", "EB", "ZB", "YB"];

  const i = Math.floor(Math.log(bytes) / Math.log(k));

  return sizes[i]
    ? `${parseFloat((bytes / Math.pow(k, i)).toFixed(dm))} ${sizes[i]}`
    : `${bytes / Math.pow(k, i - 1)} ${sizes.at(-1)}`;
};

const O_AUTH_PROVIDERS = {
  GOOGLE: "google-oauth2",
};

const CONNECTOR_TYPE_MAP = {
  input: "Source",
  output: "Destination",
};

const workflowStatus = {
  yet_to_start: "YET TO START",
  in_progress: "IN PROGRESS",
  generated: "GENERATED",
};

const setInitialWorkflowInstance = (promptName, prompt) => {
  return {
    promptName,
    prompt,
    status: workflowStatus.yet_to_start,
    details: {},
  };
};

const wfExecutionTypes = ["START", "NEXT", "STOP", "CONTINUE", "RUN_WORKFLOW"];

const toolIdeOutput = [
  {
    company: "Apple Inc.",
    stockholders_equity: "USD 33,400",
  },
  {
    company: "Apple Inc.",
    stockholders_equity: "USD 33,400",
  },
  {
    company: "Apple Inc.",
    stockholders_equity: "USD 33,400",
  },
  {
    company: "Apple Inc.",
    stockholders_equity: "USD 33,400",
  },
  {
    company: "Apple Inc.",
    stockholders_equity: "USD",
  },
];

// TODO: Remove this once the BE API for it is ready.
const listOfAppDeployments = [
  {
    id: "08a47c30-e2ec-48b3-be45-5b1f06639031",
    pipeline_name: "Financial document Q&A",
    app_id: null,
    active: true,
    scheduled: false,
    pipeline_type: "ETL",
    run_count: 6,
    last_run_time: "2023-07-28T08:09:31.045244Z",
    last_run_status: "SUCCESS",
    workflow: "73b57446-fafc-445e-96fe-f5d072044dcd",
    cron: null,
    workflow_name: "demo",
    source_name: "MinioFS/S3",
    source_icon:
      "https://storage.googleapis.com/pandora-static/connector-icons/S3.png",
    destination_name: "Unstract Cloud Storage",
    destination_icon:
      "https://storage.googleapis.com/pandora-static/connector-icons/Pandora%20Storage.png",
    goto: "https://finance-qa.pandora-demo.zipstack.io/",
  },
  {
    id: "08a47c30-e2ec-48b3-be45-5b1f06639032",
    pipeline_name: "Legal document Q&A",
    app_id: null,
    active: true,
    scheduled: false,
    pipeline_type: "ETL",
    run_count: 6,
    last_run_time: "2023-07-28T08:09:31.045244Z",
    last_run_status: "SUCCESS",
    workflow: "73b57446-fafc-445e-96fe-f5d072044dcd",
    cron: null,
    workflow_name: "demo",
    source_name: "MinioFS/S3",
    source_icon:
      "https://storage.googleapis.com/pandora-static/connector-icons/S3.png",
    destination_name: "Unstract Cloud Storage",
    destination_icon:
      "https://storage.googleapis.com/pandora-static/connector-icons/Pandora%20Storage.png",
    goto: "https://legal-qa.pandora-demo.zipstack.io/",
  },
];

const getReadableDateAndTime = (timestamp) => {
  const currentDate = new Date(timestamp);

  // Options for formatting the date and time
  const options = {
    year: "numeric",
    month: "long",
    day: "numeric",
    hour: "2-digit",
    minute: "2-digit",
    second: "2-digit",
    timeZoneName: "short",
  };
  const formattedDate = currentDate.toLocaleDateString("en-US", options);
  const formattedTime = currentDate.toLocaleTimeString("en-US", options);
  return formattedDate + ", " + formattedTime;
};

const promptType = {
  prompt: "PROMPT",
  notes: "NOTES",
};

const sourceTypes = {
  connectors: ["input", "output"],
  adapters: ["llm", "vector_db", "embedding"],
};

const deploymentTypes = {
  etl: "etl",
  task: "task",
  api: "api",
  app: "app",
};

const deploymentsStaticContent = {
  etl: {
    title: "Unstructured to Structured ETL Pipelines",
    modalTitle: "Deploy ETL Pipeline",
    addBtn: "ETL Pipeline",
    isLogsRequired: true,
  },
  task: {
    title: "Unstructured to Structured Task Pipelines",
    modalTitle: "Deploy Task Pipeline",
    addBtn: "Task Pipeline",
    isLogsRequired: true,
  },
  api: {
    title: "API Deployments",
    addBtn: "API Deployment",
    isLogsRequired: false,
  },
  app: {
    title: "App Deployments",
    addBtn: "App Deployment",
    isLogsRequired: false,
  },
};

const endpointType = {
  input: "SOURCE",
  output: "DESTINATION",
};

const promptStudioUpdateStatus = {
  isUpdating: "IS_UPDATING",
  done: "DONE",
};

const getTimeForLogs = () => {
  const timestamp = Date.now();
  const date = new Date(timestamp);

  const hours = ("0" + date.getHours()).slice(-2);
  const minutes = ("0" + date.getMinutes()).slice(-2);
  const seconds = ("0" + date.getSeconds()).slice(-2);

  const formattedDate = `${hours}:${minutes}:${seconds}`;
  return formattedDate;
};

const handleException = (err, errMessage) => {
  if (err?.response?.data?.type === "validation_error") {
    // Handle validation errors
    return {
      type: "error",
      content: errMessage || "Something went wrong",
    };
  }

  if (["client_error", "server_error"].includes(err?.response?.data?.type)) {
    // Handle client_error, server_error
    return {
      type: "error",
      content:
        err?.response?.data?.errors[0].detail ||
        errMessage ||
        "Something went wrong",
    };
  }

  return {
    type: "error",
    content: errMessage || err?.message,
  };
};

const base64toBlob = (data) => {
  const bytes = atob(data);
  let length = bytes.length;
  const out = new Uint8Array(length);

  while (length--) {
    out[length] = bytes.charCodeAt(length);
  }

  return new Blob([out], { type: "application/pdf" });
};

const removeFileExtension = (fileName) => {
  if (!fileName) {
    return "";
  }
  const fileNameSplit = fileName.split(".");
  const fileNameSplitLength = fileNameSplit.length;
  const modFileName = fileNameSplit.slice(0, fileNameSplitLength - 1);
  return modFileName.join(".");
};

const isJson = (text) => {
  try {
    if (typeof text === "object") {
      return true;
    }

    if (typeof text === "string") {
      const json = JSON.parse(text);
      return typeof json === "object";
    }
    return false;
  } catch (err) {
    return false;
  }
};

const displayPromptResult = (output) => {
  try {
    if (isJson(output)) {
      return JSON.stringify(JSON.parse(output), null, 4);
    }

    const outputParsed = JSON.parse(output);
    return outputParsed;
  } catch (err) {
    return output;
  }
};

const onboardCompleted = (adaptersList) => {
  if (!Array.isArray(adaptersList)) {
    return false;
  }
  const MANDATORY_ADAPTERS = ["llm", "vector_db", "embedding"];
  adaptersList = adaptersList.map((element) => element.toLowerCase());
  return MANDATORY_ADAPTERS.every((value) => adaptersList.includes(value));
};

<<<<<<< HEAD
// Input: ISOdateTime format
// Output: Mar 10, 2023 7:33 PM IST
const formattedDateTime = (ISOdateTime) => {
  if (ISOdateTime) {
    const validIsoDate = moment.utc(ISOdateTime).toISOString();
    // eslint-disable-next-line new-cap
    const zone = Intl.DateTimeFormat().resolvedOptions().timeZone;
    return momentTz.tz(validIsoDate, zone).format("lll z");
  } else {
    return "";
  }
=======
const getBackendErrorDetail = (attr, backendErrors) => {
  if (backendErrors) {
    const error = backendErrors?.errors.find((error) => error?.attr === attr);
    return error ? error?.detail : null;
  }
  return null;
>>>>>>> 0cabd505
};

export {
  CONNECTOR_TYPE_MAP,
  O_AUTH_PROVIDERS,
  THEME,
  calculateDivHeight,
  deploymentTypes,
  deploymentsStaticContent,
  endpointType,
  formatBytes,
  formattedDateTime,
  getBaseUrl,
  getOrgNameFromPathname,
  getReadableDateAndTime,
  getTimeForLogs,
  handleException,
  listOfAppDeployments,
  onboardCompleted,
  promptStudioUpdateStatus,
  promptType,
  publicRoutes,
  replaceFirstRoute,
  setInitialWorkflowInstance,
  sourceTypes,
  toolIdeOutput,
  wfExecutionTypes,
  workflowStatus,
  base64toBlob,
  removeFileExtension,
  isJson,
  displayPromptResult,
  getBackendErrorDetail,
};<|MERGE_RESOLUTION|>--- conflicted
+++ resolved
@@ -330,7 +330,6 @@
   return MANDATORY_ADAPTERS.every((value) => adaptersList.includes(value));
 };
 
-<<<<<<< HEAD
 // Input: ISOdateTime format
 // Output: Mar 10, 2023 7:33 PM IST
 const formattedDateTime = (ISOdateTime) => {
@@ -342,14 +341,14 @@
   } else {
     return "";
   }
-=======
+}
+
 const getBackendErrorDetail = (attr, backendErrors) => {
   if (backendErrors) {
     const error = backendErrors?.errors.find((error) => error?.attr === attr);
     return error ? error?.detail : null;
   }
   return null;
->>>>>>> 0cabd505
 };
 
 export {
