import moment from "moment";
import momentTz from "moment-timezone";
import { v4 as uuidv4 } from "uuid";

let cloudHomePagePath;
try {
  cloudHomePagePath =
    require("../plugins/unstract-subscription/helper/constants").cloudHomePagePath;
} catch (err) {
  // Ignore if plugin not available
}

const THEME = {
  DARK: "dark",
  LIGHT: "light",
};

const calculateDivHeight = (offset) => {
  const windowHeight = window.innerHeight;
  const calculatedHeight = windowHeight - offset;
  return calculatedHeight;
};

const publicRoutes = ["/landing"];

/*
  This function will return the url without the path/routes
  For ex,
  If the url is http://localhost:3000/home,
  then it will return http://localhost:3000/
*/
const getBaseUrl = () => {
  const location = window.location.href;
  const url = new URL(location).origin;
  return url;
};

const getOrgNameFromPathname = (pathname, isLlmWhisperer) => {
  if (!pathname) {
    return null;
  }

  if (publicRoutes.includes(pathname)) {
    return null;
  }
  if (isLlmWhisperer) {
    return pathname?.split("/")[2];
  }
  return pathname?.split("/")[1];
};

const replaceFirstRoute = (url, newRoute) => {
  // Regular expression to match the first route segment
  const regex = /^(\/?[^/]+)/;
  const match = url.match(regex);

  // If there is a match, replace the first route with the new route
  if (match) {
    const oldRoute = match[1];
    const replacedUrl = url.replace(oldRoute, newRoute);
    return "/" + replacedUrl;
  }

  // Return the home page with the new route
  return "/" + newRoute;
};

const formatBytes = (bytes, decimals = 1) => {
  if (!+bytes) return "0 B";

  const k = 1000;
  const dm = decimals < 0 ? 0 : decimals;
  const sizes = ["B", "KB", "MB", "GB", "TB", "PB", "EB", "ZB", "YB"];

  const i = Math.floor(Math.log(bytes) / Math.log(k));

  return sizes[i]
    ? `${parseFloat((bytes / Math.pow(k, i)).toFixed(dm))} ${sizes[i]}`
    : `${bytes / Math.pow(k, i - 1)} ${sizes.at(-1)}`;
};

const O_AUTH_PROVIDERS = {
  GOOGLE: "google-oauth2",
};

const CONNECTOR_TYPE_MAP = {
  input: "Source",
  output: "Destination",
};

const workflowStatus = {
  yet_to_start: "YET TO START",
  in_progress: "IN PROGRESS",
  generated: "GENERATED",
};

const setInitialWorkflowInstance = (promptName, prompt) => {
  return {
    promptName,
    prompt,
    status: workflowStatus.yet_to_start,
    details: {},
  };
};

const wfExecutionTypes = ["START", "NEXT", "STOP", "CONTINUE", "RUN_WORKFLOW"];

const toolIdeOutput = [
  {
    company: "Apple Inc.",
    stockholders_equity: "USD 33,400",
  },
  {
    company: "Apple Inc.",
    stockholders_equity: "USD 33,400",
  },
  {
    company: "Apple Inc.",
    stockholders_equity: "USD 33,400",
  },
  {
    company: "Apple Inc.",
    stockholders_equity: "USD 33,400",
  },
  {
    company: "Apple Inc.",
    stockholders_equity: "USD",
  },
];

// TODO: Remove this once the BE API for it is ready.
const listOfAppDeployments = [
  {
    id: "08a47c30-e2ec-48b3-be45-5b1f06639031",
    pipeline_name: "Financial document Q&A",
    app_id: null,
    active: true,
    scheduled: false,
    pipeline_type: "ETL",
    run_count: 6,
    last_run_time: "2023-07-28T08:09:31.045244Z",
    last_run_status: "SUCCESS",
    workflow: "73b57446-fafc-445e-96fe-f5d072044dcd",
    cron: null,
    workflow_name: "demo",
    source_name: "MinioFS/S3",
    source_icon: "/icons/connector-icons/S3.png",
    destination_name: "Unstract Cloud Storage",
    destination_icon: "/icons/connector-icons/Pandora%20Storage.png",
    goto: "https://finance-qa.pandora-demo.zipstack.io/",
  },
  {
    id: "08a47c30-e2ec-48b3-be45-5b1f06639032",
    pipeline_name: "Legal document Q&A",
    app_id: null,
    active: true,
    scheduled: false,
    pipeline_type: "ETL",
    run_count: 6,
    last_run_time: "2023-07-28T08:09:31.045244Z",
    last_run_status: "SUCCESS",
    workflow: "73b57446-fafc-445e-96fe-f5d072044dcd",
    cron: null,
    workflow_name: "demo",
    source_name: "MinioFS/S3",
    source_icon: "/icons/connector-icons/S3.png",
    destination_name: "Unstract Cloud Storage",
    destination_icon: "/icons/connector-icons/Pandora%20Storage.png",
    goto: "https://legal-qa.pandora-demo.zipstack.io/",
  },
];

const getReadableDateAndTime = (timestamp) => {
  const currentDate = new Date(timestamp);

  // Options for formatting the date and time
  const options = {
    year: "numeric",
    month: "long",
    day: "numeric",
    hour: "2-digit",
    minute: "2-digit",
    second: "2-digit",
    timeZoneName: "short",
  };
  const formattedDate = currentDate.toLocaleDateString("en-US", options);
  const formattedTime = currentDate.toLocaleTimeString("en-US", options);
  return formattedDate + ", " + formattedTime;
};

const promptType = {
  prompt: "PROMPT",
  notes: "NOTES",
};

const sourceTypes = {
  connectors: ["input", "output"],
  adapters: ["llm", "vector_db", "embedding"],
};

const getSequenceNumber = (listOfPrompts) => {
  let maxSequenceNumber = 0;
  listOfPrompts.forEach((item) => {
    if (item?.sequence_number > maxSequenceNumber) {
      maxSequenceNumber = item?.sequence_number;
    }
  });

  return maxSequenceNumber + 1;
};

const deploymentTypes = {
  etl: "etl",
  task: "task",
  api: "api",
  app: "app",
};

const deploymentApiTypes = {
  api: "api",
  pipeline: "pipeline",
};

const deploymentsStaticContent = {
  etl: {
    title: "Unstructured to Structured ETL Pipelines",
    modalTitle: "Deploy ETL Pipeline",
    addBtn: "ETL Pipeline",
  },
  task: {
    title: "Unstructured to Structured Task Pipelines",
    modalTitle: "Deploy Task Pipeline",
    addBtn: "Task Pipeline",
  },
  api: {
    title: "API Deployments",
    addBtn: "API Deployment",
  },
  app: {
    title: "App Deployments",
    addBtn: "App Deployment",
  },
};

const endpointType = {
  input: "SOURCE",
  output: "DESTINATION",
};

const promptStudioUpdateStatus = {
  isUpdating: "IS_UPDATING",
  done: "DONE",
  validationError: "VALIDATION_ERROR",
};

const getTimeForLogs = () => {
  const timestamp = Date.now();
  const date = new Date(timestamp);

  const hours = ("0" + date.getHours()).slice(-2);
  const minutes = ("0" + date.getMinutes()).slice(-2);
  const seconds = ("0" + date.getSeconds()).slice(-2);

  const formattedDate = `${hours}:${minutes}:${seconds}`;
  return formattedDate;
};

const getDateTimeString = (timestamp) => {
  // Convert to milliseconds
  const timestampInMilliseconds = timestamp * 1000;

  // Create a new Date object
  const date = new Date(timestampInMilliseconds);

  // Extract date components
  const year = date.getFullYear();
  const month = (date.getMonth() + 1).toString().padStart(2, "0"); // Months are zero-indexed
  const day = date.getDate().toString().padStart(2, "0");
  const hours = date.getHours().toString().padStart(2, "0");
  const minutes = date.getMinutes().toString().padStart(2, "0");
  const seconds = date.getSeconds().toString().padStart(2, "0");
  const milliseconds = date.getMilliseconds().toString().padStart(3, "0");

  // Formatted date-time string
  return `${year}-${month}-${day} ${hours}:${minutes}:${seconds}.${milliseconds}`;
};

const base64toBlob = (data, mimeType) => {
  const bytes = atob(data);
  let length = bytes.length;
  const out = new Uint8Array(length);

  while (length--) {
    out[length] = bytes.charCodeAt(length);
  }

  return new Blob([out], { type: mimeType || "application/pdf" });
};

const removeFileExtension = (fileName) => {
  if (!fileName) {
    return "";
  }
  const fileNameSplit = fileName.split(".");
  const fileNameSplitLength = fileNameSplit.length;
  const modFileName = fileNameSplit.slice(0, fileNameSplitLength - 1);
  return modFileName.join(".");
};

const isJson = (text) => {
  try {
    if (typeof text === "object") {
      return true;
    }

    if (typeof text === "string") {
      const json = JSON.parse(text);
      return typeof json === "object";
    }
    return false;
  } catch (err) {
    return false;
  }
};

const displayPromptResult = (output, isFormat = false) => {
  /*
    output: The data to be displayed or parsed
    isFormat: A flag indicating whether the output should be formatted
  */

  let i = 0;
  let parsedData = output;

  while (i < 3) {
    i++;
    try {
      parsedData = JSON.parse(parsedData);
    } catch {
      // Break the loop if parsing fails
      break;
    }
  }

  if (!isFormat) {
    // If formatting is not requested, return the parsed data directly
    return parsedData;
  }

  // Check if the parsed data is an array or object and formatting is requested
  if (Array.isArray(parsedData) || typeof parsedData === "object") {
    // If formatting is requested, return the JSON string with indentation
    return JSON.stringify(parsedData, null, 4);
  }

  return String(parsedData);
};

const onboardCompleted = (adaptersList) => {
  if (!Array.isArray(adaptersList)) {
    return false;
  }
  const MANDATORY_ADAPTERS = ["llm", "vector_db", "embedding", "x2text"];
  adaptersList = adaptersList.map((element) => element.toLowerCase());
  return MANDATORY_ADAPTERS.every((value) => adaptersList.includes(value));
};

// Input: ISOdateTime format
// Output: Mar 10, 2023 7:33 PM IST
const formattedDateTime = (ISOdateTime) => {
  if (ISOdateTime) {
    const validIsoDate = moment.utc(ISOdateTime).toISOString();
    // eslint-disable-next-line new-cap
    const zone = Intl.DateTimeFormat().resolvedOptions().timeZone;
    return momentTz.tz(validIsoDate, zone).format("lll z");
  } else {
    return "";
  }
};

const getBackendErrorDetail = (attr, backendErrors) => {
  if (backendErrors) {
    const error = backendErrors?.errors.find((error) => error?.attr === attr);
    return error ? error?.detail : null;
  }
  return null;
};

const titleCase = (str) => {
  if (str === null || str.length === 0) {
    return "";
  }
  const words = str.toLowerCase().split(" ");
  for (let i = 0; i < words.length; i++) {
    words[i] = words[i][0].toUpperCase() + words[i].slice(1);
  }
  return words.join(" ");
};

const getMenuItem = (label, key, icon, children, type, isDisabled) => {
  return {
    key,
    icon,
    children,
    label,
    type,
    isDisabled,
  };
};

const docIndexStatus = {
  yet_to_start: "YET_TO_START",
  indexing: "INDEXING",
  done: "DONE",
};

const isNonNegativeNumber = (value) => {
  return typeof value === "number" && !isNaN(value) && value >= 0;
};

// Default token usage object with all counts initialized to 0
const defaultTokenUsage = {
  embedding_tokens: 0,
  prompt_tokens: 0,
  completion_tokens: 0,
  total_tokens: 0,
};

// Generate a UUID
const generateUUID = () => {
  const uuid = uuidv4();
  return uuid;
};

function getLLMModelNamesForProfiles(profiles, adapters) {
  // Create a mapping of adapter_ids to model names
  const adapterMap = adapters.reduce((map, adapter) => {
    map[adapter?.adapter_name] = adapter?.model;
    return map;
  }, {});

  // Map through profiles and find corresponding model names using the adapterMap
  return profiles.map((profile) => {
    return {
      profile_name: profile?.profile_name,
      llm_model: adapterMap[profile?.llm],
      profile_id: profile?.profile_id,
    };
  });
}

function getFormattedTotalCost(tokenUsageDetails) {
  const value = tokenUsageDetails?.cost_in_dollars ?? 0;

  // Format the value to 5 decimal places or return "0" if the value is zero
  return value === 0 ? 0 : value.toFixed(5);
}

const pollForCompletion = (
  startTime,
  requestOptions,
  maxWaitTime,
  pollingInterval,
  makeApiRequest
) => {
  const elapsedTime = Date.now() - startTime;
  if (elapsedTime >= maxWaitTime) {
    return Promise.reject(
      new Error(
        "Unable to fetch results since there's an ongoing extraction, please try again later"
      )
    );
  }

  const recursivePoll = () => {
    return makeApiRequest(requestOptions)
      .then((response) => {
        if (response?.data?.status === "pending") {
          return new Promise((resolve) =>
            setTimeout(resolve, pollingInterval)
          ).then(recursivePoll);
        } else {
          return response;
        }
      })
      .catch((err) => {
        throw err;
      });
  };

  return recursivePoll();
};

function getDocIdFromKey(key) {
  // Split the key by '__'
  const parts = key.split("__");

  // Return the docId part, which is the second element in the array
  if (parts.length === 3) {
    return parts[1];
  } else {
    return null;
  }
}

const displayURL = (text) => {
  return getBaseUrl() + "/" + text;
};

const formatNumberWithCommas = (number) => {
  if (!number && number !== 0) return null;

  // Convert the number to a string and split into integer and decimal parts.
  const [integerPart, decimalPart] = number.toString().split(".");

  // Add commas to the integer part.
  const formattedIntegerPart = Number(integerPart).toLocaleString();

  // Reassemble the formatted number, including the decimal part if it exists.
  return decimalPart
    ? `${formattedIntegerPart}.${decimalPart}`
    : formattedIntegerPart;
};

const isValidJsonKey = (key) => {
  // Check for Prompt-Key
  // Allowed case, contains alphanumeric characters and underscores,
  // and doesn't start with a number.
  const regex = /^[a-zA-Z_][a-zA-Z0-9_]*$/;
  return regex.test(key);
};

const PROMPT_RUN_TYPES = {
  RUN_ONE_PROMPT_ONE_LLM_ONE_DOC: "RUN_ONE_PROMPT_ONE_LLM_ONE_DOC",
  RUN_ONE_PROMPT_ONE_LLM_ALL_DOCS: "RUN_ONE_PROMPT_ONE_LLM_ALL_DOCS",
  RUN_ONE_PROMPT_ALL_LLMS_ONE_DOC: "RUN_ONE_PROMPT_ALL_LLMS_ONE_DOC",
  RUN_ONE_PROMPT_ALL_LLMS_ALL_DOCS: "RUN_ONE_PROMPT_ALL_LLMS_ALL_DOCS",
  RUN_ALL_PROMPTS_ALL_LLMS_ONE_DOC: "RUN_ALL_PROMPTS_ALL_LLMS_ONE_DOC",
  RUN_ALL_PROMPTS_ALL_LLMS_ALL_DOCS: "RUN_ALL_PROMPTS_ALL_LLMS_ALL_DOCS",
};

const PROMPT_RUN_API_STATUSES = {
  RUNNING: "RUNNING",
  COMPLETED: "COMPLETED",
};

const generateApiRunStatusId = (docId, profileId) => {
  return `${docId}__${profileId}`;
};

const base64toBlobWithMime = (data, mimeType) => {
  // Converts a base64 encoded string to a Blob object with the specified MIME type.
  const byteCharacters = atob(data?.data); // Decode base64
  const byteArrays = [];

  for (let offset = 0; offset < byteCharacters.length; offset += 512) {
    const slice = byteCharacters.slice(offset, offset + 512);
    const byteNumbers = new Array(slice.length);
    for (let i = 0; i < slice.length; i++) {
      byteNumbers[i] = slice.charCodeAt(i);
    }
    const byteArray = new Uint8Array(byteNumbers);
    byteArrays.push(byteArray);
  }
  return new Blob(byteArrays, { type: mimeType });
};

const generateCoverageKey = (promptId, profileId) => {
  return `coverage_${promptId}_${profileId}`;
};

<<<<<<< HEAD
const convertTimestampToHHMMSS = (timestamp) => {
  // Convert the timestamp to milliseconds
  const date = new Date(timestamp * 1000);

  // Extract hours, minutes, and seconds
  const [hours, minutes, seconds] = [
    date.getUTCHours(),
    date.getUTCMinutes(),
    date.getUTCSeconds(),
  ].map((unit) => unit.toString().padStart(2, "0"));
  // Return the formatted time string
  return `${hours}:${minutes}:${seconds}`;
};
=======
const TRIAL_PLAN = "TRIAL";

const homePagePath = cloudHomePagePath || "tools";
>>>>>>> 6e838ff0

export {
  CONNECTOR_TYPE_MAP,
  O_AUTH_PROVIDERS,
  THEME,
  calculateDivHeight,
  deploymentTypes,
  deploymentApiTypes,
  deploymentsStaticContent,
  endpointType,
  formatBytes,
  formattedDateTime,
  getBaseUrl,
  getOrgNameFromPathname,
  getReadableDateAndTime,
  getTimeForLogs,
  getDateTimeString,
  listOfAppDeployments,
  onboardCompleted,
  promptStudioUpdateStatus,
  promptType,
  publicRoutes,
  replaceFirstRoute,
  setInitialWorkflowInstance,
  sourceTypes,
  getSequenceNumber,
  toolIdeOutput,
  wfExecutionTypes,
  workflowStatus,
  base64toBlob,
  removeFileExtension,
  isJson,
  displayPromptResult,
  getBackendErrorDetail,
  titleCase,
  getMenuItem,
  docIndexStatus,
  isNonNegativeNumber,
  defaultTokenUsage,
  generateUUID,
  getLLMModelNamesForProfiles,
  getFormattedTotalCost,
  pollForCompletion,
  getDocIdFromKey,
  displayURL,
  formatNumberWithCommas,
  isValidJsonKey,
  PROMPT_RUN_TYPES,
  PROMPT_RUN_API_STATUSES,
  generateApiRunStatusId,
  base64toBlobWithMime,
  generateCoverageKey,
<<<<<<< HEAD
  convertTimestampToHHMMSS,
=======
  TRIAL_PLAN,
  homePagePath,
>>>>>>> 6e838ff0
};<|MERGE_RESOLUTION|>--- conflicted
+++ resolved
@@ -569,7 +569,10 @@
   return `coverage_${promptId}_${profileId}`;
 };
 
-<<<<<<< HEAD
+const TRIAL_PLAN = "TRIAL";
+
+const homePagePath = cloudHomePagePath || "tools";
+
 const convertTimestampToHHMMSS = (timestamp) => {
   // Convert the timestamp to milliseconds
   const date = new Date(timestamp * 1000);
@@ -583,11 +586,6 @@
   // Return the formatted time string
   return `${hours}:${minutes}:${seconds}`;
 };
-=======
-const TRIAL_PLAN = "TRIAL";
-
-const homePagePath = cloudHomePagePath || "tools";
->>>>>>> 6e838ff0
 
 export {
   CONNECTOR_TYPE_MAP,
@@ -640,10 +638,7 @@
   generateApiRunStatusId,
   base64toBlobWithMime,
   generateCoverageKey,
-<<<<<<< HEAD
-  convertTimestampToHHMMSS,
-=======
   TRIAL_PLAN,
   homePagePath,
->>>>>>> 6e838ff0
+  convertTimestampToHHMMSS,
 };