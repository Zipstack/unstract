import moment from "moment";
import momentTz from "moment-timezone";
import { v4 as uuidv4 } from "uuid";

const THEME = {
  DARK: "dark",
  LIGHT: "light",
};

const calculateDivHeight = (offset) => {
  const windowHeight = window.innerHeight;
  const calculatedHeight = windowHeight - offset;
  return calculatedHeight;
};

const publicRoutes = ["/landing"];

/*
  This function will return the url without the path/routes
  For ex,
  If the url is http://localhost:3000/home,
  then it will return http://localhost:3000/
*/
const getBaseUrl = () => {
  const location = window.location.href;
  const url = new URL(location).origin;
  return url;
};

const getOrgNameFromPathname = (pathname) => {
  if (!pathname) {
    return null;
  }

  if (publicRoutes.includes(pathname)) {
    return null;
  }
  return pathname?.split("/")[1];
};

const replaceFirstRoute = (url, newRoute) => {
  // Regular expression to match the first route segment
  const regex = /^(\/?[^/]+)/;
  const match = url.match(regex);

  // If there is a match, replace the first route with the new route
  if (match) {
    const oldRoute = match[1];
    const replacedUrl = url.replace(oldRoute, newRoute);
    return "/" + replacedUrl;
  }

  // Return the home page with the new route
  return "/" + newRoute;
};

const formatBytes = (bytes, decimals = 1) => {
  if (!+bytes) return "0 B";

  const k = 1000;
  const dm = decimals < 0 ? 0 : decimals;
  const sizes = ["B", "KB", "MB", "GB", "TB", "PB", "EB", "ZB", "YB"];

  const i = Math.floor(Math.log(bytes) / Math.log(k));

  return sizes[i]
    ? `${parseFloat((bytes / Math.pow(k, i)).toFixed(dm))} ${sizes[i]}`
    : `${bytes / Math.pow(k, i - 1)} ${sizes.at(-1)}`;
};

const O_AUTH_PROVIDERS = {
  GOOGLE: "google-oauth2",
};

const CONNECTOR_TYPE_MAP = {
  input: "Source",
  output: "Destination",
};

const workflowStatus = {
  yet_to_start: "YET TO START",
  in_progress: "IN PROGRESS",
  generated: "GENERATED",
};

const setInitialWorkflowInstance = (promptName, prompt) => {
  return {
    promptName,
    prompt,
    status: workflowStatus.yet_to_start,
    details: {},
  };
};

const wfExecutionTypes = ["START", "NEXT", "STOP", "CONTINUE", "RUN_WORKFLOW"];

const toolIdeOutput = [
  {
    company: "Apple Inc.",
    stockholders_equity: "USD 33,400",
  },
  {
    company: "Apple Inc.",
    stockholders_equity: "USD 33,400",
  },
  {
    company: "Apple Inc.",
    stockholders_equity: "USD 33,400",
  },
  {
    company: "Apple Inc.",
    stockholders_equity: "USD 33,400",
  },
  {
    company: "Apple Inc.",
    stockholders_equity: "USD",
  },
];

// TODO: Remove this once the BE API for it is ready.
const listOfAppDeployments = [
  {
    id: "08a47c30-e2ec-48b3-be45-5b1f06639031",
    pipeline_name: "Financial document Q&A",
    app_id: null,
    active: true,
    scheduled: false,
    pipeline_type: "ETL",
    run_count: 6,
    last_run_time: "2023-07-28T08:09:31.045244Z",
    last_run_status: "SUCCESS",
    workflow: "73b57446-fafc-445e-96fe-f5d072044dcd",
    cron: null,
    workflow_name: "demo",
    source_name: "MinioFS/S3",
    source_icon: "/icons/connector-icons/S3.png",
    destination_name: "Unstract Cloud Storage",
    destination_icon: "/icons/connector-icons/Pandora%20Storage.png",
    goto: "https://finance-qa.pandora-demo.zipstack.io/",
  },
  {
    id: "08a47c30-e2ec-48b3-be45-5b1f06639032",
    pipeline_name: "Legal document Q&A",
    app_id: null,
    active: true,
    scheduled: false,
    pipeline_type: "ETL",
    run_count: 6,
    last_run_time: "2023-07-28T08:09:31.045244Z",
    last_run_status: "SUCCESS",
    workflow: "73b57446-fafc-445e-96fe-f5d072044dcd",
    cron: null,
    workflow_name: "demo",
    source_name: "MinioFS/S3",
    source_icon: "/icons/connector-icons/S3.png",
    destination_name: "Unstract Cloud Storage",
    destination_icon: "/icons/connector-icons/Pandora%20Storage.png",
    goto: "https://legal-qa.pandora-demo.zipstack.io/",
  },
];

const getReadableDateAndTime = (timestamp) => {
  const currentDate = new Date(timestamp);

  // Options for formatting the date and time
  const options = {
    year: "numeric",
    month: "long",
    day: "numeric",
    hour: "2-digit",
    minute: "2-digit",
    second: "2-digit",
    timeZoneName: "short",
  };
  const formattedDate = currentDate.toLocaleDateString("en-US", options);
  const formattedTime = currentDate.toLocaleTimeString("en-US", options);
  return formattedDate + ", " + formattedTime;
};

const promptType = {
  prompt: "PROMPT",
  notes: "NOTES",
};

const sourceTypes = {
  connectors: ["input", "output"],
  adapters: ["llm", "vector_db", "embedding"],
};

const getSequenceNumber = (listOfPrompts) => {
  let maxSequenceNumber = 0;
  listOfPrompts.forEach((item) => {
    if (item?.sequence_number > maxSequenceNumber) {
      maxSequenceNumber = item?.sequence_number;
    }
  });

  return maxSequenceNumber + 1;
};

const deploymentTypes = {
  etl: "etl",
  task: "task",
  api: "api",
  app: "app",
};

const deploymentsStaticContent = {
  etl: {
    title: "Unstructured to Structured ETL Pipelines",
    modalTitle: "Deploy ETL Pipeline",
    addBtn: "ETL Pipeline",
    isLogsRequired: true,
  },
  task: {
    title: "Unstructured to Structured Task Pipelines",
    modalTitle: "Deploy Task Pipeline",
    addBtn: "Task Pipeline",
    isLogsRequired: true,
  },
  api: {
    title: "API Deployments",
    addBtn: "API Deployment",
    isLogsRequired: false,
  },
  app: {
    title: "App Deployments",
    addBtn: "App Deployment",
    isLogsRequired: false,
  },
};

const endpointType = {
  input: "SOURCE",
  output: "DESTINATION",
};

const promptStudioUpdateStatus = {
  isUpdating: "IS_UPDATING",
  done: "DONE",
  validationError: "VALIDATION_ERROR",
};

const getTimeForLogs = () => {
  const timestamp = Date.now();
  const date = new Date(timestamp);

  const hours = ("0" + date.getHours()).slice(-2);
  const minutes = ("0" + date.getMinutes()).slice(-2);
  const seconds = ("0" + date.getSeconds()).slice(-2);

  const formattedDate = `${hours}:${minutes}:${seconds}`;
  return formattedDate;
};

const getDateTimeString = (timestamp) => {
  // Convert to milliseconds
  const timestampInMilliseconds = timestamp * 1000;

  // Create a new Date object
  const date = new Date(timestampInMilliseconds);

  // Extract date components
  const year = date.getFullYear();
  const month = (date.getMonth() + 1).toString().padStart(2, "0"); // Months are zero-indexed
  const day = date.getDate().toString().padStart(2, "0");
  const hours = date.getHours().toString().padStart(2, "0");
  const minutes = date.getMinutes().toString().padStart(2, "0");
  const seconds = date.getSeconds().toString().padStart(2, "0");
  const milliseconds = date.getMilliseconds().toString().padStart(3, "0");

  // Formatted date-time string
  return `${year}-${month}-${day} ${hours}:${minutes}:${seconds}.${milliseconds}`;
};

const base64toBlob = (data) => {
  const bytes = atob(data);
  let length = bytes.length;
  const out = new Uint8Array(length);

  while (length--) {
    out[length] = bytes.charCodeAt(length);
  }

  return new Blob([out], { type: "application/pdf" });
};

const removeFileExtension = (fileName) => {
  if (!fileName) {
    return "";
  }
  const fileNameSplit = fileName.split(".");
  const fileNameSplitLength = fileNameSplit.length;
  const modFileName = fileNameSplit.slice(0, fileNameSplitLength - 1);
  return modFileName.join(".");
};

const isJson = (text) => {
  try {
    if (typeof text === "object") {
      return true;
    }

    if (typeof text === "string") {
      const json = JSON.parse(text);
      return typeof json === "object";
    }
    return false;
  } catch (err) {
    return false;
  }
};

const displayPromptResult = (output, isFormat = false) => {
  /*
    output: The data to be displayed or parsed
    isFormat: A flag indicating whether the output should be formatted
  */

  let i = 0;
  let parsedData = output;

  while (i < 3) {
    i++;
    try {
      parsedData = JSON.parse(parsedData);
    } catch {
      // Break the loop if parsing fails
      break;
    }
  }

  if (!isFormat) {
    // If formatting is not requested, return the parsed data directly
    return parsedData;
  }

  // Check if the parsed data is an array or object and formatting is requested
  if (Array.isArray(parsedData) || typeof parsedData === "object") {
    // If formatting is requested, return the JSON string with indentation
    return JSON.stringify(parsedData, null, 4);
  }

  return String(parsedData);
};

const onboardCompleted = (adaptersList) => {
  if (!Array.isArray(adaptersList)) {
    return false;
  }
  const MANDATORY_ADAPTERS = ["llm", "vector_db", "embedding", "x2text"];
  adaptersList = adaptersList.map((element) => element.toLowerCase());
  return MANDATORY_ADAPTERS.every((value) => adaptersList.includes(value));
};

// Input: ISOdateTime format
// Output: Mar 10, 2023 7:33 PM IST
const formattedDateTime = (ISOdateTime) => {
  if (ISOdateTime) {
    const validIsoDate = moment.utc(ISOdateTime).toISOString();
    // eslint-disable-next-line new-cap
    const zone = Intl.DateTimeFormat().resolvedOptions().timeZone;
    return momentTz.tz(validIsoDate, zone).format("lll z");
  } else {
    return "";
  }
};

const getBackendErrorDetail = (attr, backendErrors) => {
  if (backendErrors) {
    const error = backendErrors?.errors.find((error) => error?.attr === attr);
    return error ? error?.detail : null;
  }
  return null;
};

const titleCase = (str) => {
  if (str === null || str.length === 0) {
    return "";
  }
  const words = str.toLowerCase().split(" ");
  for (let i = 0; i < words.length; i++) {
    words[i] = words[i][0].toUpperCase() + words[i].slice(1);
  }
  return words.join(" ");
};

const getMenuItem = (label, key, icon, children, type, isDisabled) => {
  return {
    key,
    icon,
    children,
    label,
    type,
    isDisabled,
  };
};

const docIndexStatus = {
  yet_to_start: "YET_TO_START",
  indexing: "INDEXING",
  done: "DONE",
};

const isNonNegativeNumber = (value) => {
  return typeof value === "number" && !isNaN(value) && value >= 0;
};

// Default token usage object with all counts initialized to 0
const defaultTokenUsage = {
  embedding_tokens: 0,
  prompt_tokens: 0,
  completion_tokens: 0,
  total_tokens: 0,
};

// Generate a UUID
const generateUUID = () => {
  const uuid = uuidv4();
  return uuid;
};
const convertTimestampToHHMMSS = (timestamp) => {
  // Convert the timestamp to milliseconds
  const date = new Date(timestamp * 1000);

  // Extract hours, minutes, and seconds
  const hours = date.getUTCHours().toString().padStart(2, "0");
  const minutes = date.getUTCMinutes().toString().padStart(2, "0");
  const seconds = date.getUTCSeconds().toString().padStart(2, "0");

  // Combine to form hh:mm:ss format
  const timeString = `${hours}:${minutes}:${seconds}`;

  return timeString;
};

const isSubPage = (type, path) => {
  const regex = new RegExp(`^/[^/]+/${type}/.+`);
  return regex.test(path);
};

function getLLMModelNamesForProfiles(profiles, adapters) {
  // Create a mapping of adapter_ids to model names
  const adapterMap = adapters.reduce((map, adapter) => {
    map[adapter?.adapter_name] = adapter?.model;
    return map;
  }, {});

  // Map through profiles and find corresponding model names using the adapterMap
  return profiles.map((profile) => {
    return {
      profile_name: profile?.profile_name,
      llm_model: adapterMap[profile?.llm],
      profile_id: profile?.profile_id,
    };
  });
}

function getFormattedTotalCost(result, profile) {
  // Find the relevant object in the result array
  const value =
    result.find((r) => r?.profileManager === profile?.profile_id)?.totalCost ??
    0;

  // Format the value to 5 decimal places or return "0" if the value is zero
  return value === 0 ? 0 : value.toFixed(5);
}

const pollForCompletion = (
  startTime,
  requestOptions,
  maxWaitTime,
  pollingInterval,
  makeApiRequest
) => {
  const elapsedTime = Date.now() - startTime;
  if (elapsedTime >= maxWaitTime) {
    return Promise.reject(
      new Error(
        "Unable to fetch results since there's an ongoing extraction, please try again later"
      )
    );
  }

  const recursivePoll = () => {
    return makeApiRequest(requestOptions)
      .then((response) => {
        if (response?.data?.status === "pending") {
          return new Promise((resolve) =>
            setTimeout(resolve, pollingInterval)
          ).then(recursivePoll);
        } else {
          return response;
        }
      })
      .catch((err) => {
        throw err;
      });
  };

  return recursivePoll();
};

export {
  CONNECTOR_TYPE_MAP,
  O_AUTH_PROVIDERS,
  THEME,
  calculateDivHeight,
  deploymentTypes,
  deploymentsStaticContent,
  endpointType,
  formatBytes,
  formattedDateTime,
  getBaseUrl,
  getOrgNameFromPathname,
  getReadableDateAndTime,
  getTimeForLogs,
  getDateTimeString,
  listOfAppDeployments,
  onboardCompleted,
  promptStudioUpdateStatus,
  promptType,
  publicRoutes,
  replaceFirstRoute,
  setInitialWorkflowInstance,
  sourceTypes,
  getSequenceNumber,
  toolIdeOutput,
  wfExecutionTypes,
  workflowStatus,
  base64toBlob,
  removeFileExtension,
  isJson,
  displayPromptResult,
  getBackendErrorDetail,
  titleCase,
  getMenuItem,
  docIndexStatus,
  isNonNegativeNumber,
  defaultTokenUsage,
  generateUUID,
<<<<<<< HEAD
  convertTimestampToHHMMSS,
  isSubPage,
=======
  getLLMModelNamesForProfiles,
  getFormattedTotalCost,
  pollForCompletion,
>>>>>>> c23194ef
};<|MERGE_RESOLUTION|>--- conflicted
+++ resolved
@@ -539,12 +539,9 @@
   isNonNegativeNumber,
   defaultTokenUsage,
   generateUUID,
-<<<<<<< HEAD
   convertTimestampToHHMMSS,
   isSubPage,
-=======
   getLLMModelNamesForProfiles,
   getFormattedTotalCost,
   pollForCompletion,
->>>>>>> c23194ef
 };