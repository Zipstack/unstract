import moment from "moment";
import momentTz from "moment-timezone";
import { v4 as uuidv4 } from "uuid";

const THEME = {
  DARK: "dark",
  LIGHT: "light",
};

const calculateDivHeight = (offset) => {
  const windowHeight = window.innerHeight;
  const calculatedHeight = windowHeight - offset;
  return calculatedHeight;
};

const publicRoutes = ["/landing"];

/*
  This function will return the url without the path/routes
  For ex,
  If the url is http://localhost:3000/home,
  then it will return http://localhost:3000/
*/
const getBaseUrl = () => {
  const location = window.location.href;
  const url = new URL(location).origin;
  return url;
};

const getOrgNameFromPathname = (pathname, isLlmWhisperer) => {
  if (!pathname) {
    return null;
  }

  if (publicRoutes.includes(pathname)) {
    return null;
  }
  if (isLlmWhisperer) {
    return pathname?.split("/")[2];
  }
  return pathname?.split("/")[1];
};

const replaceFirstRoute = (url, newRoute) => {
  // Regular expression to match the first route segment
  const regex = /^(\/?[^/]+)/;
  const match = url.match(regex);

  // If there is a match, replace the first route with the new route
  if (match) {
    const oldRoute = match[1];
    const replacedUrl = url.replace(oldRoute, newRoute);
    return "/" + replacedUrl;
  }

  // Return the home page with the new route
  return "/" + newRoute;
};

const formatBytes = (bytes, decimals = 1) => {
  if (!+bytes) return "0 B";

  const k = 1000;
  const dm = decimals < 0 ? 0 : decimals;
  const sizes = ["B", "KB", "MB", "GB", "TB", "PB", "EB", "ZB", "YB"];

  const i = Math.floor(Math.log(bytes) / Math.log(k));

  return sizes[i]
    ? `${parseFloat((bytes / Math.pow(k, i)).toFixed(dm))} ${sizes[i]}`
    : `${bytes / Math.pow(k, i - 1)} ${sizes.at(-1)}`;
};

const O_AUTH_PROVIDERS = {
  GOOGLE: "google-oauth2",
};

const CONNECTOR_TYPE_MAP = {
  input: "Source",
  output: "Destination",
};

const workflowStatus = {
  yet_to_start: "YET TO START",
  in_progress: "IN PROGRESS",
  generated: "GENERATED",
};

const setInitialWorkflowInstance = (promptName, prompt) => {
  return {
    promptName,
    prompt,
    status: workflowStatus.yet_to_start,
    details: {},
  };
};

const wfExecutionTypes = ["START", "NEXT", "STOP", "CONTINUE", "RUN_WORKFLOW"];

const toolIdeOutput = [
  {
    company: "Apple Inc.",
    stockholders_equity: "USD 33,400",
  },
  {
    company: "Apple Inc.",
    stockholders_equity: "USD 33,400",
  },
  {
    company: "Apple Inc.",
    stockholders_equity: "USD 33,400",
  },
  {
    company: "Apple Inc.",
    stockholders_equity: "USD 33,400",
  },
  {
    company: "Apple Inc.",
    stockholders_equity: "USD",
  },
];

// TODO: Remove this once the BE API for it is ready.
const listOfAppDeployments = [
  {
    id: "08a47c30-e2ec-48b3-be45-5b1f06639031",
    pipeline_name: "Financial document Q&A",
    app_id: null,
    active: true,
    scheduled: false,
    pipeline_type: "ETL",
    run_count: 6,
    last_run_time: "2023-07-28T08:09:31.045244Z",
    last_run_status: "SUCCESS",
    workflow: "73b57446-fafc-445e-96fe-f5d072044dcd",
    cron: null,
    workflow_name: "demo",
    source_name: "MinioFS/S3",
    source_icon: "/icons/connector-icons/S3.png",
    destination_name: "Unstract Cloud Storage",
    destination_icon: "/icons/connector-icons/Pandora%20Storage.png",
    goto: "https://finance-qa.pandora-demo.zipstack.io/",
  },
  {
    id: "08a47c30-e2ec-48b3-be45-5b1f06639032",
    pipeline_name: "Legal document Q&A",
    app_id: null,
    active: true,
    scheduled: false,
    pipeline_type: "ETL",
    run_count: 6,
    last_run_time: "2023-07-28T08:09:31.045244Z",
    last_run_status: "SUCCESS",
    workflow: "73b57446-fafc-445e-96fe-f5d072044dcd",
    cron: null,
    workflow_name: "demo",
    source_name: "MinioFS/S3",
    source_icon: "/icons/connector-icons/S3.png",
    destination_name: "Unstract Cloud Storage",
    destination_icon: "/icons/connector-icons/Pandora%20Storage.png",
    goto: "https://legal-qa.pandora-demo.zipstack.io/",
  },
];

const getReadableDateAndTime = (timestamp) => {
  const currentDate = new Date(timestamp);

  // Options for formatting the date and time
  const options = {
    year: "numeric",
    month: "long",
    day: "numeric",
    hour: "2-digit",
    minute: "2-digit",
    second: "2-digit",
    timeZoneName: "short",
  };
  const formattedDate = currentDate.toLocaleDateString("en-US", options);
  const formattedTime = currentDate.toLocaleTimeString("en-US", options);
  return formattedDate + ", " + formattedTime;
};

const promptType = {
  prompt: "PROMPT",
  notes: "NOTES",
};

const sourceTypes = {
  connectors: ["input", "output"],
  adapters: ["llm", "vector_db", "embedding"],
};

const getSequenceNumber = (listOfPrompts) => {
  let maxSequenceNumber = 0;
  listOfPrompts.forEach((item) => {
    if (item?.sequence_number > maxSequenceNumber) {
      maxSequenceNumber = item?.sequence_number;
    }
  });

  return maxSequenceNumber + 1;
};

const deploymentTypes = {
  etl: "etl",
  task: "task",
  api: "api",
  app: "app",
};

const deploymentApiTypes = {
  api: "api",
  pipeline: "pipeline",
};

const deploymentsStaticContent = {
  etl: {
    title: "Unstructured to Structured ETL Pipelines",
    modalTitle: "Deploy ETL Pipeline",
    addBtn: "ETL Pipeline",
    isLogsRequired: true,
  },
  task: {
    title: "Unstructured to Structured Task Pipelines",
    modalTitle: "Deploy Task Pipeline",
    addBtn: "Task Pipeline",
    isLogsRequired: true,
  },
  api: {
    title: "API Deployments",
    addBtn: "API Deployment",
    isLogsRequired: false,
  },
  app: {
    title: "App Deployments",
    addBtn: "App Deployment",
    isLogsRequired: false,
  },
};

const endpointType = {
  input: "SOURCE",
  output: "DESTINATION",
};

const promptStudioUpdateStatus = {
  isUpdating: "IS_UPDATING",
  done: "DONE",
  validationError: "VALIDATION_ERROR",
};

const getTimeForLogs = () => {
  const timestamp = Date.now();
  const date = new Date(timestamp);

  const hours = ("0" + date.getHours()).slice(-2);
  const minutes = ("0" + date.getMinutes()).slice(-2);
  const seconds = ("0" + date.getSeconds()).slice(-2);

  const formattedDate = `${hours}:${minutes}:${seconds}`;
  return formattedDate;
};

const getDateTimeString = (timestamp) => {
  // Convert to milliseconds
  const timestampInMilliseconds = timestamp * 1000;

  // Create a new Date object
  const date = new Date(timestampInMilliseconds);

  // Extract date components
  const year = date.getFullYear();
  const month = (date.getMonth() + 1).toString().padStart(2, "0"); // Months are zero-indexed
  const day = date.getDate().toString().padStart(2, "0");
  const hours = date.getHours().toString().padStart(2, "0");
  const minutes = date.getMinutes().toString().padStart(2, "0");
  const seconds = date.getSeconds().toString().padStart(2, "0");
  const milliseconds = date.getMilliseconds().toString().padStart(3, "0");

  // Formatted date-time string
  return `${year}-${month}-${day} ${hours}:${minutes}:${seconds}.${milliseconds}`;
};

const base64toBlob = (data, mimeType) => {
  const bytes = atob(data);
  let length = bytes.length;
  const out = new Uint8Array(length);

  while (length--) {
    out[length] = bytes.charCodeAt(length);
  }

  return new Blob([out], { type: mimeType || "application/pdf" });
};

const removeFileExtension = (fileName) => {
  if (!fileName) {
    return "";
  }
  const fileNameSplit = fileName.split(".");
  const fileNameSplitLength = fileNameSplit.length;
  const modFileName = fileNameSplit.slice(0, fileNameSplitLength - 1);
  return modFileName.join(".");
};

const isJson = (text) => {
  try {
    if (typeof text === "object") {
      return true;
    }

    if (typeof text === "string") {
      const json = JSON.parse(text);
      return typeof json === "object";
    }
    return false;
  } catch (err) {
    return false;
  }
};

const displayPromptResult = (output, isFormat = false) => {
  /*
    output: The data to be displayed or parsed
    isFormat: A flag indicating whether the output should be formatted
  */

  let i = 0;
  let parsedData = output;

  while (i < 3) {
    i++;
    try {
      parsedData = JSON.parse(parsedData);
    } catch {
      // Break the loop if parsing fails
      break;
    }
  }

  if (!isFormat) {
    // If formatting is not requested, return the parsed data directly
    return parsedData;
  }

  // Check if the parsed data is an array or object and formatting is requested
  if (Array.isArray(parsedData) || typeof parsedData === "object") {
    // If formatting is requested, return the JSON string with indentation
    return JSON.stringify(parsedData, null, 4);
  }

  return String(parsedData);
};

const onboardCompleted = (adaptersList) => {
  if (!Array.isArray(adaptersList)) {
    return false;
  }
  const MANDATORY_ADAPTERS = ["llm", "vector_db", "embedding", "x2text"];
  adaptersList = adaptersList.map((element) => element.toLowerCase());
  return MANDATORY_ADAPTERS.every((value) => adaptersList.includes(value));
};

// Input: ISOdateTime format
// Output: Mar 10, 2023 7:33 PM IST
const formattedDateTime = (ISOdateTime) => {
  if (ISOdateTime) {
    const validIsoDate = moment.utc(ISOdateTime).toISOString();
    // eslint-disable-next-line new-cap
    const zone = Intl.DateTimeFormat().resolvedOptions().timeZone;
    return momentTz.tz(validIsoDate, zone).format("lll z");
  } else {
    return "";
  }
};

const getBackendErrorDetail = (attr, backendErrors) => {
  if (backendErrors) {
    const error = backendErrors?.errors.find((error) => error?.attr === attr);
    return error ? error?.detail : null;
  }
  return null;
};

const titleCase = (str) => {
  if (str === null || str.length === 0) {
    return "";
  }
  const words = str.toLowerCase().split(" ");
  for (let i = 0; i < words.length; i++) {
    words[i] = words[i][0].toUpperCase() + words[i].slice(1);
  }
  return words.join(" ");
};

const getMenuItem = (label, key, icon, children, type, isDisabled) => {
  return {
    key,
    icon,
    children,
    label,
    type,
    isDisabled,
  };
};

const docIndexStatus = {
  yet_to_start: "YET_TO_START",
  indexing: "INDEXING",
  done: "DONE",
};

const isNonNegativeNumber = (value) => {
  return typeof value === "number" && !isNaN(value) && value >= 0;
};

// Default token usage object with all counts initialized to 0
const defaultTokenUsage = {
  embedding_tokens: 0,
  prompt_tokens: 0,
  completion_tokens: 0,
  total_tokens: 0,
};

// Generate a UUID
const generateUUID = () => {
  const uuid = uuidv4();
  return uuid;
};

function getLLMModelNamesForProfiles(profiles, adapters) {
  // Create a mapping of adapter_ids to model names
  const adapterMap = adapters.reduce((map, adapter) => {
    map[adapter?.adapter_name] = adapter?.model;
    return map;
  }, {});

  // Map through profiles and find corresponding model names using the adapterMap
  return profiles.map((profile) => {
    return {
      profile_name: profile?.profile_name,
      llm_model: adapterMap[profile?.llm],
      profile_id: profile?.profile_id,
    };
  });
}

function getFormattedTotalCost(tokenUsageDetails) {
  const value = tokenUsageDetails?.cost_in_dollars ?? 0;

  // Format the value to 5 decimal places or return "0" if the value is zero
  return value === 0 ? 0 : value.toFixed(5);
}

const pollForCompletion = (
  startTime,
  requestOptions,
  maxWaitTime,
  pollingInterval,
  makeApiRequest
) => {
  const elapsedTime = Date.now() - startTime;
  if (elapsedTime >= maxWaitTime) {
    return Promise.reject(
      new Error(
        "Unable to fetch results since there's an ongoing extraction, please try again later"
      )
    );
  }

  const recursivePoll = () => {
    return makeApiRequest(requestOptions)
      .then((response) => {
        if (response?.data?.status === "pending") {
          return new Promise((resolve) =>
            setTimeout(resolve, pollingInterval)
          ).then(recursivePoll);
        } else {
          return response;
        }
      })
      .catch((err) => {
        throw err;
      });
  };

  return recursivePoll();
};

function getDocIdFromKey(key) {
  // Split the key by '__'
  const parts = key.split("__");

  // Return the docId part, which is the second element in the array
  if (parts.length === 3) {
    return parts[1];
  } else {
    return null;
  }
}

const displayURL = (text) => {
  return getBaseUrl() + "/" + text;
};

const formatNumberWithCommas = (number) => {
  if (!number && number !== 0) return null;

  // Convert the number to a string and split into integer and decimal parts.
  const [integerPart, decimalPart] = number.toString().split(".");

  // Add commas to the integer part.
  const formattedIntegerPart = Number(integerPart).toLocaleString();

  // Reassemble the formatted number, including the decimal part if it exists.
  return decimalPart
    ? `${formattedIntegerPart}.${decimalPart}`
    : formattedIntegerPart;
};

const isValidJsonKey = (key) => {
  // Check for Prompt-Key
  // Allowed case, contains alphanumeric characters and underscores,
  // and doesn't start with a number.
  const regex = /^[a-zA-Z_][a-zA-Z0-9_]*$/;
  return regex.test(key);
};

const PROMPT_RUN_TYPES = {
  RUN_ONE_PROMPT_ONE_LLM_ONE_DOC: "RUN_ONE_PROMPT_ONE_LLM_ONE_DOC",
  RUN_ONE_PROMPT_ONE_LLM_ALL_DOCS: "RUN_ONE_PROMPT_ONE_LLM_ALL_DOCS",
  RUN_ONE_PROMPT_ALL_LLMS_ONE_DOC: "RUN_ONE_PROMPT_ALL_LLMS_ONE_DOC",
  RUN_ONE_PROMPT_ALL_LLMS_ALL_DOCS: "RUN_ONE_PROMPT_ALL_LLMS_ALL_DOCS",
  RUN_ALL_PROMPTS_ALL_LLMS_ONE_DOC: "RUN_ALL_PROMPTS_ALL_LLMS_ONE_DOC",
  RUN_ALL_PROMPTS_ALL_LLMS_ALL_DOCS: "RUN_ALL_PROMPTS_ALL_LLMS_ALL_DOCS",
};

const PROMPT_RUN_API_STATUSES = {
  RUNNING: "RUNNING",
  COMPLETED: "COMPLETED",
};

const generateApiRunStatusId = (docId, profileId) => {
  return `${docId}__${profileId}`;
};

<<<<<<< HEAD
const base64toBlobWithMime = (data, mimeType) => {
  // Converts a base64 encoded string to a Blob object with the specified MIME type.
  const byteCharacters = atob(data?.data); // Decode base64
  const byteArrays = [];

  for (let offset = 0; offset < byteCharacters.length; offset += 512) {
    const slice = byteCharacters.slice(offset, offset + 512);
    const byteNumbers = new Array(slice.length);
    for (let i = 0; i < slice.length; i++) {
      byteNumbers[i] = slice.charCodeAt(i);
    }
    const byteArray = new Uint8Array(byteNumbers);
    byteArrays.push(byteArray);
  }
  return new Blob(byteArrays, { type: mimeType });
=======
const generateCoverageKey = (promptId, profileId) => {
  return `coverage_${promptId}_${profileId}`;
>>>>>>> ff17f0ef
};

export {
  CONNECTOR_TYPE_MAP,
  O_AUTH_PROVIDERS,
  THEME,
  calculateDivHeight,
  deploymentTypes,
  deploymentApiTypes,
  deploymentsStaticContent,
  endpointType,
  formatBytes,
  formattedDateTime,
  getBaseUrl,
  getOrgNameFromPathname,
  getReadableDateAndTime,
  getTimeForLogs,
  getDateTimeString,
  listOfAppDeployments,
  onboardCompleted,
  promptStudioUpdateStatus,
  promptType,
  publicRoutes,
  replaceFirstRoute,
  setInitialWorkflowInstance,
  sourceTypes,
  getSequenceNumber,
  toolIdeOutput,
  wfExecutionTypes,
  workflowStatus,
  base64toBlob,
  removeFileExtension,
  isJson,
  displayPromptResult,
  getBackendErrorDetail,
  titleCase,
  getMenuItem,
  docIndexStatus,
  isNonNegativeNumber,
  defaultTokenUsage,
  generateUUID,
  getLLMModelNamesForProfiles,
  getFormattedTotalCost,
  pollForCompletion,
  getDocIdFromKey,
  displayURL,
  formatNumberWithCommas,
  isValidJsonKey,
  PROMPT_RUN_TYPES,
  PROMPT_RUN_API_STATUSES,
  generateApiRunStatusId,
<<<<<<< HEAD
  base64toBlobWithMime,
=======
  generateCoverageKey,
>>>>>>> ff17f0ef
};<|MERGE_RESOLUTION|>--- conflicted
+++ resolved
@@ -544,7 +544,6 @@
   return `${docId}__${profileId}`;
 };
 
-<<<<<<< HEAD
 const base64toBlobWithMime = (data, mimeType) => {
   // Converts a base64 encoded string to a Blob object with the specified MIME type.
   const byteCharacters = atob(data?.data); // Decode base64
@@ -560,10 +559,10 @@
     byteArrays.push(byteArray);
   }
   return new Blob(byteArrays, { type: mimeType });
-=======
+};
+
 const generateCoverageKey = (promptId, profileId) => {
   return `coverage_${promptId}_${profileId}`;
->>>>>>> ff17f0ef
 };
 
 export {
@@ -615,9 +614,6 @@
   PROMPT_RUN_TYPES,
   PROMPT_RUN_API_STATUSES,
   generateApiRunStatusId,
-<<<<<<< HEAD
   base64toBlobWithMime,
-=======
   generateCoverageKey,
->>>>>>> ff17f0ef
 };