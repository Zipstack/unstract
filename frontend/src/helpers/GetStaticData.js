const THEME = {
  DARK: "dark",
  LIGHT: "light",
};

const calculateDivHeight = (offset) => {
  const windowHeight = window.innerHeight;
  const calculatedHeight = windowHeight - offset;
  return calculatedHeight;
};

const publicRoutes = ["/landing"];

/*
  This function will return the url without the path/routes
  For ex,
  If the url is http://localhost:3000/home,
  then it will return http://localhost:3000/
*/
const getBaseUrl = () => {
  const location = window.location.href;
  const url = new URL(location).origin;
  return url;
};

const getOrgNameFromPathname = (pathname) => {
  if (!pathname) {
    return null;
  }

  if (publicRoutes.includes(pathname)) {
    return null;
  }
  return pathname?.split("/")[1];
};

const replaceFirstRoute = (url, newRoute) => {
  // Regular expression to match the first route segment
  const regex = /^(\/?[^/]+)/;
  const match = url.match(regex);

  // If there is a match, replace the first route with the new route
  if (match) {
    const oldRoute = match[1];
    const replacedUrl = url.replace(oldRoute, newRoute);
    return "/" + replacedUrl;
  }

  // Return the home page with the new route
  return "/" + newRoute;
};

const formatBytes = (bytes, decimals = 1) => {
  if (!+bytes) return "0 B";

  const k = 1000;
  const dm = decimals < 0 ? 0 : decimals;
  const sizes = ["B", "KB", "MB", "GB", "TB", "PB", "EB", "ZB", "YB"];

  const i = Math.floor(Math.log(bytes) / Math.log(k));

  return sizes[i]
    ? `${parseFloat((bytes / Math.pow(k, i)).toFixed(dm))} ${sizes[i]}`
    : `${bytes / Math.pow(k, i - 1)} ${sizes.at(-1)}`;
};

const O_AUTH_PROVIDERS = {
  GOOGLE: "google-oauth2",
};

const CONNECTOR_TYPE_MAP = {
  input: "Source",
  output: "Destination",
};

const workflowStatus = {
  yet_to_start: "YET TO START",
  in_progress: "IN PROGRESS",
  generated: "GENERATED",
};

const setInitialWorkflowInstance = (promptName, prompt) => {
  return {
    promptName,
    prompt,
    status: workflowStatus.yet_to_start,
    details: {},
  };
};

const wfExecutionTypes = ["START", "NEXT", "STOP", "CONTINUE", "RUN_WORKFLOW"];

const toolIdeOutput = [
  {
    company: "Apple Inc.",
    stockholders_equity: "USD 33,400",
  },
  {
    company: "Apple Inc.",
    stockholders_equity: "USD 33,400",
  },
  {
    company: "Apple Inc.",
    stockholders_equity: "USD 33,400",
  },
  {
    company: "Apple Inc.",
    stockholders_equity: "USD 33,400",
  },
  {
    company: "Apple Inc.",
    stockholders_equity: "USD",
  },
];

// TODO: Remove this once the BE API for it is ready.
const listOfAppDeployments = [
  {
    id: "08a47c30-e2ec-48b3-be45-5b1f06639031",
    pipeline_name: "Financial document Q&A",
    app_id: null,
    active: true,
    scheduled: false,
    pipeline_type: "ETL",
    run_count: 6,
    last_run_time: "2023-07-28T08:09:31.045244Z",
    last_run_status: "SUCCESS",
    workflow: "73b57446-fafc-445e-96fe-f5d072044dcd",
    cron: null,
    workflow_name: "demo",
    source_name: "MinioFS/S3",
    source_icon:
      "https://storage.googleapis.com/pandora-static/connector-icons/S3.png",
    destination_name: "Unstract Cloud Storage",
    destination_icon:
      "https://storage.googleapis.com/pandora-static/connector-icons/Pandora%20Storage.png",
    goto: "https://finance-qa.pandora-demo.zipstack.io/",
  },
  {
    id: "08a47c30-e2ec-48b3-be45-5b1f06639032",
    pipeline_name: "Legal document Q&A",
    app_id: null,
    active: true,
    scheduled: false,
    pipeline_type: "ETL",
    run_count: 6,
    last_run_time: "2023-07-28T08:09:31.045244Z",
    last_run_status: "SUCCESS",
    workflow: "73b57446-fafc-445e-96fe-f5d072044dcd",
    cron: null,
    workflow_name: "demo",
    source_name: "MinioFS/S3",
    source_icon:
      "https://storage.googleapis.com/pandora-static/connector-icons/S3.png",
    destination_name: "Unstract Cloud Storage",
    destination_icon:
      "https://storage.googleapis.com/pandora-static/connector-icons/Pandora%20Storage.png",
    goto: "https://legal-qa.pandora-demo.zipstack.io/",
  },
];

const getReadableDateAndTime = (timestamp) => {
  const currentDate = new Date(timestamp);

  // Options for formatting the date and time
  const options = {
    year: "numeric",
    month: "long",
    day: "numeric",
    hour: "2-digit",
    minute: "2-digit",
    second: "2-digit",
    timeZoneName: "short",
  };
  const formattedDate = currentDate.toLocaleDateString("en-US", options);
  const formattedTime = currentDate.toLocaleTimeString("en-US", options);
  return formattedDate + ", " + formattedTime;
};

const promptType = {
  prompt: "PROMPT",
  notes: "NOTES",
};

const sourceTypes = {
  connectors: ["input", "output"],
  adapters: ["llm", "vector_db", "embedding"],
};

const deploymentTypes = {
  etl: "etl",
  task: "task",
  api: "api",
  app: "app",
};

const deploymentsStaticContent = {
  etl: {
    title: "Unstructured to Structured ETL Pipelines",
    modalTitle: "Deploy ETL Pipeline",
    addBtn: "ETL Pipeline",
    isLogsRequired: true,
  },
  task: {
    title: "Unstructured to Structured Task Pipelines",
    modalTitle: "Deploy Task Pipeline",
    addBtn: "Task Pipeline",
    isLogsRequired: true,
  },
  api: {
    title: "API Deployments",
    addBtn: "API Deployment",
    isLogsRequired: false,
  },
  app: {
    title: "App Deployments",
    addBtn: "App Deployment",
    isLogsRequired: false,
  },
};

const endpointType = {
  input: "SOURCE",
  output: "DESTINATION",
};

const promptStudioUpdateStatus = {
  isUpdating: "IS_UPDATING",
  done: "DONE",
};

const getTimeForLogs = () => {
  const timestamp = Date.now();
  const date = new Date(timestamp);

  const hours = ("0" + date.getHours()).slice(-2);
  const minutes = ("0" + date.getMinutes()).slice(-2);
  const seconds = ("0" + date.getSeconds()).slice(-2);

  const formattedDate = `${hours}:${minutes}:${seconds}`;
  return formattedDate;
};

const handleException = (err, errMessage) => {
  if (err?.response?.data?.type === "validation_error") {
    // Handle validation errors
    return {
      type: "error",
      content: errMessage || "Something went wrong",
    };
  }

  if (["client_error", "server_error"].includes(err?.response?.data?.type)) {
    // Handle client_error, server_error
    return {
      type: "error",
      content:
        err?.response?.data?.errors[0].detail ||
        errMessage ||
        "Something went wrong",
    };
<<<<<<< HEAD
  } else {
    return {
      type: "error",
      content: errMessage || err?.message,
    };
=======
  }

  return {
    type: "error",
    content: err?.message || errMessage,
  };
};

const base64toBlob = (data) => {
  const bytes = atob(data);
  let length = bytes.length;
  const out = new Uint8Array(length);

  while (length--) {
    out[length] = bytes.charCodeAt(length);
  }

  return new Blob([out], { type: "application/pdf" });
};

const removeFileExtension = (fileName) => {
  if (!fileName) {
    return "";
  }
  const fileNameSplit = fileName.split(".");
  const fileNameSplitLength = fileNameSplit.length;
  const modFileName = fileNameSplit.slice(0, fileNameSplitLength - 1);
  return modFileName.join(".");
};

const isJson = (text) => {
  try {
    if (typeof text === "object") {
      return true;
    }

    if (typeof text === "string") {
      const json = JSON.parse(text);
      return typeof json === "object";
    }
    return false;
  } catch (err) {
    return false;
  }
};

const displayPromptResult = (output) => {
  try {
    if (isJson(output)) {
      return JSON.stringify(JSON.parse(output), null, 4);
    }

    const outputParsed = JSON.parse(output);
    return outputParsed;
  } catch (err) {
    return output;
>>>>>>> 588cf8df
  }
};

export {
  CONNECTOR_TYPE_MAP,
  O_AUTH_PROVIDERS,
  THEME,
  calculateDivHeight,
  deploymentTypes,
  deploymentsStaticContent,
  endpointType,
  formatBytes,
  getBaseUrl,
  getOrgNameFromPathname,
  getReadableDateAndTime,
  getTimeForLogs,
  handleException,
  listOfAppDeployments,
  promptStudioUpdateStatus,
  promptType,
  publicRoutes,
  replaceFirstRoute,
  setInitialWorkflowInstance,
  sourceTypes,
  toolIdeOutput,
  wfExecutionTypes,
  workflowStatus,
  base64toBlob,
  removeFileExtension,
  isJson,
  displayPromptResult,
};<|MERGE_RESOLUTION|>--- conflicted
+++ resolved
@@ -259,18 +259,11 @@
         errMessage ||
         "Something went wrong",
     };
-<<<<<<< HEAD
-  } else {
-    return {
-      type: "error",
-      content: errMessage || err?.message,
-    };
-=======
   }
 
   return {
     type: "error",
-    content: err?.message || errMessage,
+    content: errMessage || err?.message,
   };
 };
 
@@ -322,7 +315,6 @@
     return outputParsed;
   } catch (err) {
     return output;
->>>>>>> 588cf8df
   }
 };
 
