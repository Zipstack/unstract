function getSessionData(sessionData) {
  if (!sessionData || sessionData?.isLoggedIn === false) {
    return {
      isLoggedIn: false,
    };
  }

  return {
    id: sessionData?.id,
    email: sessionData?.email,
    name: sessionData?.name,
    display_name: sessionData?.display_name,
    family_name: sessionData?.family_name,
    picture: sessionData?.picture,
    orgId: sessionData?.orgId,
    orgName: sessionData?.orgName,
    csrfToken: sessionData?.csrfToken,
    zCode: sessionData?.zCode,
    isLoggedIn: true,
    isAdmin: sessionData.isAdmin,
    adapters: sessionData?.adapters,
<<<<<<< HEAD
    logEventsId: sessionData?.logEventsId,
=======
    remainingTrialDays: sessionData?.remainingTrialDays,
>>>>>>> 7bb65b8a
  };
}

export { getSessionData };<|MERGE_RESOLUTION|>--- conflicted
+++ resolved
@@ -19,11 +19,8 @@
     isLoggedIn: true,
     isAdmin: sessionData.isAdmin,
     adapters: sessionData?.adapters,
-<<<<<<< HEAD
     logEventsId: sessionData?.logEventsId,
-=======
     remainingTrialDays: sessionData?.remainingTrialDays,
->>>>>>> 7bb65b8a
   };
 }
 
