import { Route, Routes } from "react-router-dom";

import { GenericError } from "../components/error/GenericError/GenericError.jsx";
import { NotFound } from "../components/error/NotFound/NotFound.jsx";
import { PersistentLogin } from "../components/helpers/auth/PersistentLogin.js";
import { RequireAdmin } from "../components/helpers/auth/RequireAdmin.js";
import { RequireAuth } from "../components/helpers/auth/RequireAuth.js";
import { RequireGuest } from "../components/helpers/auth/RequireGuest.js";
import { CustomToolsHelper } from "../components/helpers/custom-tools/CustomToolsHelper.js";
import { ProjectHelper } from "../components/helpers/project/ProjectHelper.js";
import { OAuthStatus } from "../components/oauth-ds/oauth-status/OAuthStatus.jsx";
import { DefaultTriad } from "../components/settings/default-triad/DefaultTriad.jsx";
import { PlatformSettings } from "../components/settings/platform/PlatformSettings.jsx";
import { deploymentTypes } from "../helpers/GetStaticData.js";
import { FullPageLayout } from "../layouts/fullpage-payout/FullPageLayout.jsx";
import { PageLayout } from "../layouts/page-layout/PageLayout.jsx";
import { AgencyPage } from "../pages/AgencyPage.jsx";
import { CustomTools } from "../pages/CustomTools.jsx";
import { DeploymentsPage } from "../pages/DeploymentsPage.jsx";
import { InviteEditUserPage } from "../pages/InviteEditUserPage.jsx";
import { LandingPage } from "../pages/LandingPage.jsx";
import { OnBoardPage } from "../pages/OnBoardPage.jsx";
import { OutputAnalyzerPage } from "../pages/OutputAnalyzerPage.jsx";
import { ProfilePage } from "../pages/ProfilePage.jsx";
import { SetOrgPage } from "../pages/SetOrgPage.jsx";
import { SettingsPage } from "../pages/SettingsPage.jsx";
import { ToolIdePage } from "../pages/ToolIdePage.jsx";
import { ToolsSettingsPage } from "../pages/ToolsSettingsPage.jsx";
import { UsersPage } from "../pages/UsersPage.jsx";
import { WorkflowsPage } from "../pages/WorkflowsPage.jsx";

let TrialRoutes;
let RequirePlatformAdmin;
let PlatformAdminPage;
let AppDeployments;
let ChatAppPage;
let ChatAppLayout;
<<<<<<< HEAD
let PublicPromptStudioHelper;

=======
let ManualReviewPage;
let ReviewLayout;
>>>>>>> 4efcb1aa
try {
  TrialRoutes =
    require("../plugins/subscription/trial-page/TrialEndPage.jsx").TrialEndPage;
  RequirePlatformAdmin =
    require("../plugins/frictionless-onboard/RequirePlatformAdmin.jsx").RequirePlatformAdmin;
  PlatformAdminPage =
    require("../plugins/frictionless-onboard/platform-admin-page/PlatformAdminPage.jsx").PlatformAdminPage;
} catch (err) {
  // Do nothing, Not-found Page will be triggered.
}

try {
  AppDeployments =
    require("../plugins/app-deployment/AppDeployments.jsx").AppDeployments;
  ChatAppPage =
    require("../plugins/app-deployment/chat-app/ChatAppPage.jsx").ChatAppPage;
  ChatAppLayout =
    require("../plugins/app-deployment/chat-app/ChatAppLayout.jsx").ChatAppLayout;
} catch (err) {
  // Do nothing, Not-found Page will be triggered.
}

try {
  ManualReviewPage =
    require("../plugins/manual-review/page/ManualReviewPage.jsx").ManualReviewPage;
  ReviewLayout =
    require("../plugins/manual-review/review-layout/ReviewLayout.jsx").ReviewLayout;
} catch (err) {
  // Do nothing, Not-found Page will be triggered.
}
// Import pages/components related to Simple Prompt Studio.
let SimplePromptStudioHelper;
let SimplePromptStudio;
let SpsLanding;
let SpsUpload;
try {
  SimplePromptStudioHelper =
    require("../plugins/simple-prompt-studio/SimplePromptStudioHelper.jsx").SimplePromptStudioHelper;
  SimplePromptStudio =
    require("../plugins/simple-prompt-studio/SimplePromptStudio.jsx").SimplePromptStudio;
  SpsLanding =
    require("../plugins/simple-prompt-studio/SpsLanding.jsx").SpsLanding;
  SpsUpload =
    require("../plugins/simple-prompt-studio/SpsUpload.jsx").SpsUpload;
} catch (err) {
  // Do nothing, Not-found Page will be triggered.
}
try {
  PublicPromptStudioHelper =
    require("../plugins/prompt-studio-public-share/helpers/PublicPromptStudioHelper.js").PublicPromptStudioHelper;
} catch (err) {
  // Do nothing, Not-found Page will be triggered.
}
function Router() {
  return (
    <Routes>
      <Route path="error" element={<GenericError />} />
      <Route path="" element={<PersistentLogin />}>
        {/* public routes */}
        <Route path="">
          {/* public routes accessible only to unauthenticated users */}
          <Route path="" element={<RequireGuest />}>
            <Route path="landing" element={<LandingPage />} />
          </Route>

          {/* public routes accessible to both authenticated and unauthenticated users */}
          {SimplePromptStudioHelper &&
            SimplePromptStudio &&
            SpsLanding &&
            SpsUpload && (
              <Route
                path="simple-prompt-studio"
                element={<SimplePromptStudioHelper />}
              >
                <Route path="" element={<SimplePromptStudio />} />
                <Route path="landing" element={<SpsLanding />} />
                <Route path="upload" element={<SpsUpload />} />
              </Route>
            )}
          {PublicPromptStudioHelper && (
            <Route
              path="/promptStudio/share/:id"
              element={<PublicPromptStudioHelper />}
            >
              <Route path="" element={<ToolIdePage />} />
              <Route
                path="/promptStudio/share/:id/outputAnalyzer"
                element={<OutputAnalyzerPage />}
              />
            </Route>
          )}
        </Route>

        {/* protected routes */}
        <Route path="setOrg" element={<SetOrgPage />} />
        <Route path="" element={<RequireAuth />}>
          <Route path=":orgName" element={<FullPageLayout />}>
            <Route path="onboard" element={<OnBoardPage />} />
          </Route>
          {ChatAppLayout && ChatAppPage && (
            <Route path=":orgName" element={<ChatAppLayout />}>
              <Route path="app/:id" element={<ChatAppPage />} />
            </Route>
          )}
          <Route path=":orgName" element={<PageLayout />}>
            <Route path="profile" element={<ProfilePage />} />
            <Route
              path="api"
              element={<DeploymentsPage type={deploymentTypes.api} />}
            />
            <Route
              path="etl"
              element={<DeploymentsPage type={deploymentTypes.etl} />}
            />
            <Route
              path="task"
              element={<DeploymentsPage type={deploymentTypes.task} />}
            />
            {AppDeployments && (
              <Route path="app" element={<AppDeployments type="app" />} />
            )}
            <Route path="workflows" element={<WorkflowsPage />} />
            <Route path="workflows/:id" element={<ProjectHelper />}>
              <Route path="" element={<AgencyPage />} />
            </Route>
            <Route path="tools" element={<CustomTools />} />
            <Route path="" element={<CustomToolsHelper />}>
              <Route path="tools/:id" element={<ToolIdePage />} />
              <Route
                path="tools/:id/outputAnalyzer"
                element={<OutputAnalyzerPage />}
              />
            </Route>
            <Route
              path="settings/llms"
              element={<ToolsSettingsPage type="llm" />}
            />
            <Route
              path="settings/vectorDbs"
              element={<ToolsSettingsPage type="vector_db" />}
            />
            <Route
              path="settings/embedding"
              element={<ToolsSettingsPage type="embedding" />}
            />
            <Route
              path="settings/textExtractor"
              element={<ToolsSettingsPage type="x2text" />}
            />
            <Route
              path="settings/ocr"
              element={<ToolsSettingsPage type="ocr" />}
            />
            <Route path="settings" element={<SettingsPage />} />
            <Route path="settings/platform" element={<PlatformSettings />} />
            <Route element={<RequireAdmin />}>
              <Route path="users" element={<UsersPage />} />
              <Route path="users/invite" element={<InviteEditUserPage />} />
              <Route path="users/edit" element={<InviteEditUserPage />} />
            </Route>
            <Route path="settings/triad" element={<DefaultTriad />} />
            {RequirePlatformAdmin && PlatformAdminPage && (
              <Route element={<RequirePlatformAdmin />}>
                <Route path="settings/admin" element={<PlatformAdminPage />} />
              </Route>
            )}
          </Route>
          {ReviewLayout && ManualReviewPage && (
            <Route path=":orgName" element={<ReviewLayout />}>
              <Route
                path="review"
                element={<ManualReviewPage type="review" />}
              ></Route>
              <Route
                path="review/download_and_sync"
                element={<ManualReviewPage type="download" />}
              />
              <Route
                path="review/approve"
                element={<ManualReviewPage type="approve" />}
              />
            </Route>
          )}
        </Route>
        {TrialRoutes && (
          <Route path="/trial-expired" element={<TrialRoutes />} />
        )}
        <Route path="*" element={<NotFound />} />
      </Route>
      <Route path="oauth-status" element={<OAuthStatus />} />
    </Routes>
  );
}

export { Router };<|MERGE_RESOLUTION|>--- conflicted
+++ resolved
@@ -35,13 +35,9 @@
 let AppDeployments;
 let ChatAppPage;
 let ChatAppLayout;
-<<<<<<< HEAD
-let PublicPromptStudioHelper;
-
-=======
 let ManualReviewPage;
-let ReviewLayout;
->>>>>>> 4efcb1aa
+let ReviewLayout;let PublicPromptStudioHelper;
+
 try {
   TrialRoutes =
     require("../plugins/subscription/trial-page/TrialEndPage.jsx").TrialEndPage;
