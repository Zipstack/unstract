--- conflicted
+++ resolved
@@ -57,7 +57,6 @@
   // Do nothing, Not-found Page will be triggered.
 }
 
-<<<<<<< HEAD
 try {
   ManualReviewPage =
     require("../plugins/manual-review/page/ManualReviewPage.jsx").ManualReviewPage;
@@ -66,7 +65,6 @@
 } catch (err) {
   // Do nothing, Not-found Page will be triggered.
 }
-=======
 // Import pages/components related to Simple Prompt Studio.
 let SimplePromptStudioHelper;
 let SimplePromptStudio;
@@ -85,7 +83,6 @@
   // Do nothing, Not-found Page will be triggered.
 }
 
->>>>>>> a8905f83
 function Router() {
   return (
     <Routes>
