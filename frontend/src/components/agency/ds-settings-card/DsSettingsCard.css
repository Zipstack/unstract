--- conflicted
+++ resolved
@@ -14,7 +14,6 @@
   align-self: flex-end;
 }
 
-<<<<<<< HEAD
 .ds-connector-info-wrapper {
   margin-top: 16px;
   max-width: 400px;
@@ -28,8 +27,8 @@
 
 .ds-connector-name {
   max-width: 100%;
-=======
+}
+
 .ds-set-card-message {
   margin-bottom: 0px !important;
->>>>>>> 5f3b3389
 }