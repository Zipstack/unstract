import {
  ExclamationCircleOutlined,
  ExportOutlined,
  ImportOutlined,
  SettingOutlined,
  CheckCircleTwoTone,
} from "@ant-design/icons";
import {
  Button,
  Col,
  Image,
  Row,
  Select,
  Space,
  Tooltip,
  Typography,
} from "antd";
import PropTypes from "prop-types";
import { useEffect, useState } from "react";

import { getMenuItem, titleCase } from "../../../helpers/GetStaticData";
import { useAxiosPrivate } from "../../../hooks/useAxiosPrivate";
import { useAlertStore } from "../../../store/alert-store";
import { useSessionStore } from "../../../store/session-store";
import { useWorkflowStore } from "../../../store/workflow-store";
import SpaceWrapper from "../../widgets/space-wrapper/SpaceWrapper";
import { ConfigureConnectorModal } from "../configure-connector-modal/ConfigureConnectorModal";
import { useExceptionHandler } from "../../../hooks/useExceptionHandler";
import "./DsSettingsCard.css";

const tooltip = {
  input: "Data Source Settings",
  output: "Data Destination Settings",
};

const disabledIdsByType = {
  FILE_SYSTEM: [
    "box|4d94d237-ce4b-45d8-8f34-ddeefc37c0bf",
    "google_cloud_storage|109bbe7b-8861-45eb-8841-7244e833d97b",
    "azure_cloud_storage|1476a54a-ed17-4a01-9f8f-cb7e4cf91c8a",
    "http|6fdea346-86e4-4383-9a21-132db7c9a576",
  ],
};

const needToRemove = {
  FILE_SYSTEM: ["pcs|b8cd25cd-4452-4d54-bd5e-e7d71459b702"],
};

function DsSettingsCard({ type, endpointDetails, message }) {
  const workflowStore = useWorkflowStore();
  const { source, destination, allowChangeEndpoint } = workflowStore;
  const [options, setOptions] = useState({});
  const [openModal, setOpenModal] = useState(false);

  const [listOfConnectors, setListOfConnectors] = useState([]);
  const [filteredList, setFilteredList] = useState([]);

  const [connType, setConnType] = useState(null);

  const [connDetails, setConnDetails] = useState({});
  const [specConfig, setSpecConfig] = useState({});
  const [isSpecConfigLoading, setIsSpecConfigLoading] = useState(false);
  const [formDataConfig, setFormDataConfig] = useState({});
  const [selectedId, setSelectedId] = useState("");
  const [selectedItemName, setSelectedItemName] = useState("");
  const [inputOptions, setInputOptions] = useState([
    {
      value: "API",
      label: "API",
    },
    {
      value: "FILESYSTEM",
      label: "File System",
    },
    {
      value: "DATABASE",
      label: "Database",
    },
  ]);

  const { sessionDetails } = useSessionStore();
  const { updateWorkflow } = useWorkflowStore();
  const { setAlertDetails } = useAlertStore();
  const axiosPrivate = useAxiosPrivate();
  const handleException = useExceptionHandler();
  const { flags } = sessionDetails;

  const icons = {
    input: <ImportOutlined className="ds-set-icon-size" />,
    output: <ExportOutlined className="ds-set-icon-size" />,
  };
  useEffect(() => {
    try {
      const inputOption =
        require("../../../plugins/dscard-input-options/DsSettingsCardInputOptions").inputOption;
      if (flags.manual_review && inputOption) {
        setInputOptions((prevInputOptions) => {
          // Check if inputOption already exists in prevInputOptions
          if (prevInputOptions.some((opt) => opt.value === inputOption.value)) {
            return prevInputOptions; // Return previous state unchanged
          } else {
            // Create a new array with the existing options and the new option
            const updatedInputOptions = [...prevInputOptions, inputOption];
            return updatedInputOptions;
          }
        });
      }
    } catch {
      // The component will remain null of it is not available
    }
  }, []);
  useEffect(() => {
    try {
      const inputOption =
        require("../../../plugins/dscard-input-options/AppDeploymentCardInputOptions").appDeploymentInputOption;
      if (flags.app_deployment && inputOption) {
        const updatedInputOptions = inputOptions;
        updatedInputOptions.push(inputOption);
        setInputOptions(updatedInputOptions);
      }
    } catch {
      // The component will remain null of it is not available
    }
  }, []);

  useEffect(() => {
    if (type === "output") {
      if (source?.connection_type === "") {
        // Clear options when source is blank
        setOptions({});
      } else {
        // Filter options based on source connection type
        const filteredOptions = ["API"].includes(source?.connection_type)
          ? inputOptions.filter(
              (option) =>
                option.value === "API" || option.value === "MANUALREVIEW"
            )
          : inputOptions.filter((option) => option.value !== "API");

        setOptions(filteredOptions);
      }
    }

    if (type === "input") {
      // Remove Database from Source Dropdown
      const filteredOptions = inputOptions.filter(
        (option) =>
          option.value !== "DATABASE" &&
          option.value !== "APPDEPLOYMENT" &&
          option.value !== "MANUALREVIEW"
      );
      setOptions(filteredOptions);
    }
  }, [source, destination]);

  useEffect(() => {
    if (endpointDetails?.connection_type !== connType) {
      setConnType(endpointDetails?.connection_type);
    }

    if (!endpointDetails?.connector_instance?.length) {
      setConnDetails({});
      return;
    }

    if (connDetails?.id === endpointDetails?.connector_instance) {
      return;
    }

    getSourceDetails();
  }, [endpointDetails]);

  useEffect(() => {
    const menuItems = [];
    [...listOfConnectors].forEach((item) => {
      if (
        endpointDetails?.connection_type &&
        item?.connector_mode.split("_").join("") !==
          endpointDetails?.connection_type
      ) {
        return;
      }
      menuItems.push(
        getMenuItem(
          item?.name,
          item?.id,
          sourceIcon(item?.icon),
          undefined,
          undefined,
          item?.isDisabled
        )
      );
    });
    setSelectedId("");
    setFilteredList(menuItems);

    if (!endpointDetails?.id) {
      return;
    }

    setFormDataConfig(endpointDetails.configuration || {});
    const requestOptions = {
      method: "GET",
      url: `/api/v1/unstract/${sessionDetails?.orgId}/workflow/endpoint/${endpointDetails?.id}/settings/`,
    };

    setIsSpecConfigLoading(true);
    axiosPrivate(requestOptions)
      .then((res) => {
        const data = res?.data;
        setSpecConfig(data?.schema || {});
      })
      .catch((err) => {
        setAlertDetails(handleException(err, "Failed to load the spec"));
      })
      .finally(() => {
        setIsSpecConfigLoading(false);
      });
  }, [connType, listOfConnectors]);

  useEffect(() => {
    if (!type) {
      return;
    }

    const requestOptions = {
      method: "GET",
      url: `/api/v1/unstract/${
        sessionDetails?.orgId
      }/supported_connectors/?type=${type.toUpperCase()}`,
    };

    axiosPrivate(requestOptions)
      .then((res) => {
        let data = res?.data;
        // Remove items specified in needToRemove from data
        Object.keys(needToRemove).forEach((mode) => {
          const idsToRemove = needToRemove[mode];
          data = data.filter(
            (source) =>
              !(
                source.connector_mode === mode &&
                idsToRemove.includes(source.id)
              )
          );
        });

        const updatedSources = data?.map((source) => ({
          ...source,
          isDisabled: disabledIdsByType[source?.connector_mode]?.includes(
            source?.id
          ),
        }));
        setListOfConnectors(updatedSources || []);
      })
      .catch((err) => {
        setAlertDetails(handleException(err));
      })
      .finally(() => {});
  }, [type]);

  const sourceIcon = (src) => {
    return <Image src={src} height={25} width={25} preview={false} />;
  };

  const clearDestination = (updatedData) => {
    const body = { ...destination, ...updatedData };

    const requestOptions = {
      method: "PUT",
      url: `/api/v1/unstract/${sessionDetails?.orgId}/workflow/endpoint/${destination?.id}/`,
      headers: {
        "X-CSRFToken": sessionDetails?.csrfToken,
        "Content-Type": "application/json",
      },
      data: body,
    };

    axiosPrivate(requestOptions)
      .then((res) => {
        const data = res?.data || {};
        const updatedData = {};
        updatedData["destination"] = data;
        updateWorkflow(updatedData);
      })
      .catch((err) => {
        setAlertDetails(handleException(err, "Failed to update"));
      });
  };

  const updateDestination = () => {
    // Clear destination dropdown & data when input is switched
    if (type === "input") {
      clearDestination({
        connection_type: "",
        connector_instance: null,
      });
    }
  };

  const handleUpdate = (updatedData, showSuccess) => {
    const body = { ...endpointDetails, ...updatedData };

    const requestOptions = {
      method: "PUT",
      url: `/api/v1/unstract/${sessionDetails?.orgId}/workflow/endpoint/${endpointDetails?.id}/`,
      headers: {
        "X-CSRFToken": sessionDetails?.csrfToken,
        "Content-Type": "application/json",
      },
      data: body,
    };

    axiosPrivate(requestOptions)
      .then((res) => {
        const data = res?.data || {};
        const updatedData = {};
        if (type === "input") {
          updatedData["source"] = data;
        } else {
          updatedData["destination"] = data;
        }
        updateWorkflow(updatedData);
        if (showSuccess) {
          setAlertDetails({
            type: "success",
            content: "Successfully updated",
          });
        }
      })
      .catch((err) => {
        setAlertDetails(handleException(err, "Failed to update"));
      });
  };

  const getSourceDetails = () => {
    const requestOptions = {
      method: "GET",
      url: `/api/v1/unstract/${sessionDetails?.orgId}/connector/${endpointDetails?.connector_instance}/`,
    };

    axiosPrivate(requestOptions)
      .then((res) => {
        const data = res?.data;
        data["connector_metadata"]["connectorName"] =
          data?.connector_name || "";
        setConnDetails(data);
        setSelectedId(data?.connector_id);
      })
      .catch((err) => {
        setAlertDetails(handleException(err));
      });
  };

  return (
    <>
      <Row className="ds-set-card-row">
        <Col span={4} className="ds-set-card-col1">
          <Tooltip title={tooltip[type]}>{icons[type]}</Tooltip>
        </Col>
        <Col span={12} className="ds-set-card-col2">
          <SpaceWrapper>
            <Space>
              <Tooltip
                title={
                  !allowChangeEndpoint &&
                  "Workflow used in API/Task/ETL deployment"
                }
              >
                <Select
                  className="ds-set-card-select"
                  size="small"
                  options={options}
                  placeholder="Select Connector Type"
                  value={endpointDetails?.connection_type || undefined}
                  disabled={!allowChangeEndpoint}
                  onChange={(value) => {
                    handleUpdate({
                      connection_type: value,
                      connector_instance: null,
                    });
                    updateDestination();
                  }}
                />
              </Tooltip>

              <Tooltip
                title={`${
                  endpointDetails?.connection_type
                    ? ""
                    : "Select the connector type from the dropdown"
                }`}
              >
                <Button
                  type="text"
                  size="small"
                  onClick={() => setOpenModal(true)}
                  disabled={
                    !endpointDetails?.connection_type ||
                    connType === "API" ||
                    connType === "MANUALREVIEW" ||
                    connType === "APPDEPLOYMENT"
                  }
                >
                  <SettingOutlined />
                </Button>
              </Tooltip>
            </Space>
            <div className="display-flex-align-center">
              {connDetails?.connector_name ? (
                <Space>
                  <Image
                    src={connDetails?.icon}
                    height={20}
                    width={20}
                    preview={false}
                  />
                  <Typography.Text className="font-size-12">
                    {connDetails?.connector_name}
                  </Typography.Text>
                </Space>
              ) : (
                <>
<<<<<<< HEAD
                  {connType === "API" || connType === "MANUALREVIEW" ? (
=======
                  {connType === "API" ||
                  connType === "MANUALREVIEW" ||
                  connType === "APPDEPLOYMENT" ? (
>>>>>>> 91ccc9bd
                    <Typography.Text
                      className="font-size-12 display-flex-align-center"
                      ellipsis={{ rows: 1, expandable: false }}
                      type="secondary"
                    >
                      <CheckCircleTwoTone twoToneColor="#52c41a" />
                      <span style={{ marginLeft: "5px" }}>
                        {titleCase(type)} set to {connType} successfully
                      </span>
                    </Typography.Text>
                  ) : (
                    <Typography.Text
                      className="font-size-12 display-flex-align-center"
                      ellipsis={{ rows: 1, expandable: false }}
                      type="secondary"
                    >
                      <ExclamationCircleOutlined />
                      <span style={{ marginLeft: "5px" }}>
                        Connector not configured
                      </span>
                    </Typography.Text>
                  )}
                </>
              )}
            </div>
          </SpaceWrapper>
        </Col>
        <Col span={8} className="ds-set-card-col3">
          <Typography.Paragraph
            ellipsis={{ rows: 2, expandable: false }}
            className="font-size-12"
            type="secondary"
          >
            {message}
          </Typography.Paragraph>
        </Col>
      </Row>
      <ConfigureConnectorModal
        open={openModal}
        setOpen={setOpenModal}
        type={type}
        selectedId={selectedId}
        setSelectedId={setSelectedId}
        handleUpdate={handleUpdate}
        filteredList={filteredList}
        connectorMetadata={connDetails?.connector_metadata}
        connectorId={connDetails?.id}
        specConfig={specConfig}
        formDataConfig={formDataConfig}
        setFormDataConfig={setFormDataConfig}
        isSpecConfigLoading={isSpecConfigLoading}
        connDetails={connDetails}
        connType={connType}
        selectedItemName={selectedItemName}
        setSelectedItemName={setSelectedItemName}
      />
    </>
  );
}

DsSettingsCard.propTypes = {
  type: PropTypes.string.isRequired,
  endpointDetails: PropTypes.object.isRequired,
  message: PropTypes.string,
};

export { DsSettingsCard };<|MERGE_RESOLUTION|>--- conflicted
+++ resolved
@@ -421,13 +421,9 @@
                 </Space>
               ) : (
                 <>
-<<<<<<< HEAD
-                  {connType === "API" || connType === "MANUALREVIEW" ? (
-=======
                   {connType === "API" ||
                   connType === "MANUALREVIEW" ||
                   connType === "APPDEPLOYMENT" ? (
->>>>>>> 91ccc9bd
                     <Typography.Text
                       className="font-size-12 display-flex-align-center"
                       ellipsis={{ rows: 1, expandable: false }}
