import {
  ExclamationCircleOutlined,
  ExportOutlined,
  ImportOutlined,
  SettingOutlined,
  CheckCircleTwoTone,
} from "@ant-design/icons";
import {
  Button,
  Col,
  Image,
  Row,
  Select,
  Space,
  Tooltip,
  Typography,
} from "antd";
import PropTypes from "prop-types";
import { useEffect, useState } from "react";

import { handleException, titleCase } from "../../../helpers/GetStaticData";
import { useAxiosPrivate } from "../../../hooks/useAxiosPrivate";
import { useAlertStore } from "../../../store/alert-store";
import { useSessionStore } from "../../../store/session-store";
import { useWorkflowStore } from "../../../store/workflow-store";
import SpaceWrapper from "../../widgets/space-wrapper/SpaceWrapper";
import { ConfigureConnectorModal } from "../configure-connector-modal/ConfigureConnectorModal";

const tooltip = {
  input: "Data Source Settings",
  output: "Data Destination Settings",
};

const inputOptions = [
  {
    value: "API",
    label: "API",
  },
  {
    value: "FILESYSTEM",
    label: "File System",
  },
  {
    value: "DATABASE",
    label: "Database",
  },
];

function DsSettingsCard({ type, endpointDetails, message }) {
  const workflowStore = useWorkflowStore();
  const { source, destination, allowChangeEndpoint } = workflowStore;
  const [options, setOptions] = useState({});
  const [openModal, setOpenModal] = useState(false);

  const [listOfConnectors, setListOfConnectors] = useState([]);
  const [filteredList, setFilteredList] = useState([]);

  const [connType, setConnType] = useState(null);

  const [connDetails, setConnDetails] = useState({});
  const [specConfig, setSpecConfig] = useState({});
  const [isSpecConfigLoading, setIsSpecConfigLoading] = useState(false);
  const [formDataConfig, setFormDataConfig] = useState({});
  const [selectedId, setSelectedId] = useState("");
  const { sessionDetails } = useSessionStore();
  const { updateWorkflow } = useWorkflowStore();
  const { setAlertDetails } = useAlertStore();
  const axiosPrivate = useAxiosPrivate();

  const icons = {
    input: <ImportOutlined className="ds-set-icon-size" />,
    output: <ExportOutlined className="ds-set-icon-size" />,
  };

  useEffect(() => {
    if (type === "output") {
      if (source?.connection_type === "") {
        // Clear options when source is blank
        setOptions({});
      } else {
        // Filter options based on source connection type
        const filteredOptions = ["API"].includes(source?.connection_type)
          ? inputOptions.filter((option) => option.value === "API")
          : inputOptions.filter((option) => option.value !== "API");

        setOptions(filteredOptions);
      }
    }

    if (type === "input") {
      // Remove Database from Source Dropdown
      const filteredOptions = inputOptions.filter(
        (option) => option.value !== "DATABASE"
      );
      setOptions(filteredOptions);
    }
  }, [source, destination]);

  useEffect(() => {
    if (endpointDetails?.connection_type !== connType) {
      setConnType(endpointDetails?.connection_type);
    }

    if (!endpointDetails?.connector_instance?.length) {
      setConnDetails({});
      return;
    }

    if (connDetails?.id === endpointDetails?.connector_instance) {
      return;
    }

    getSourceDetails();
  }, [endpointDetails]);

  useEffect(() => {
    const menuItems = [];
    [...listOfConnectors].forEach((item) => {
      if (
        endpointDetails?.connection_type &&
        item?.connector_mode.split("_").join("") !==
          endpointDetails?.connection_type
      ) {
        return;
      }
      menuItems.push(getItem(item?.name, item?.id, sourceIcon(item?.icon)));
    });
    setSelectedId("");
    setFilteredList(menuItems);

    if (!endpointDetails?.id) {
      return;
    }

    setFormDataConfig(endpointDetails.configuration || {});
    const requestOptions = {
      method: "GET",
      url: `/api/v1/unstract/${sessionDetails?.orgId}/workflow/endpoint/${endpointDetails?.id}/settings/`,
    };

    setIsSpecConfigLoading(true);
    axiosPrivate(requestOptions)
      .then((res) => {
        const data = res?.data;
        setSpecConfig(data?.schema || {});
      })
      .catch((err) => {
        setAlertDetails(handleException(err, "Failed to load the spec"));
      })
      .finally(() => {
        setIsSpecConfigLoading(false);
      });
  }, [connType, listOfConnectors]);

  useEffect(() => {
    if (!type) {
      return;
    }

    const requestOptions = {
      method: "GET",
      url: `/api/v1/unstract/${
        sessionDetails?.orgId
      }/supported_connectors/?type=${type.toUpperCase()}`,
    };

    axiosPrivate(requestOptions)
      .then((res) => {
        const data = res?.data;
        setListOfConnectors(data || []);
      })
      .catch((err) => {
        setAlertDetails(handleException(err));
      })
      .finally(() => {});
  }, [type]);

  const sourceIcon = (src) => {
    return <Image src={src} height={25} width={25} preview={false} />;
  };

  const getItem = (label, key, icon, children, type) => {
    return {
      key,
      icon,
      children,
      label,
      type,
    };
  };

  const clearDestination = (updatedData) => {
    const body = { ...destination, ...updatedData };

    const requestOptions = {
      method: "PUT",
      url: `/api/v1/unstract/${sessionDetails?.orgId}/workflow/endpoint/${destination?.id}/`,
      headers: {
        "X-CSRFToken": sessionDetails?.csrfToken,
        "Content-Type": "application/json",
      },
      data: body,
    };

    axiosPrivate(requestOptions)
      .then((res) => {
        const data = res?.data || {};
        const updatedData = {};
        updatedData["destination"] = data;
        updateWorkflow(updatedData);
      })
      .catch((err) => {
        setAlertDetails(handleException(err, "Failed to update"));
      });
  };

  const updateDestination = () => {
    // Clear destination dropdown & data when input is switched
    if (type === "input") {
      clearDestination({
        connection_type: "",
        connector_instance: null,
      });
    }
  };

  const handleUpdate = (updatedData, showSuccess) => {
    const body = { ...endpointDetails, ...updatedData };

    const requestOptions = {
      method: "PUT",
      url: `/api/v1/unstract/${sessionDetails?.orgId}/workflow/endpoint/${endpointDetails?.id}/`,
      headers: {
        "X-CSRFToken": sessionDetails?.csrfToken,
        "Content-Type": "application/json",
      },
      data: body,
    };

    axiosPrivate(requestOptions)
      .then((res) => {
        const data = res?.data || {};
        const updatedData = {};
        if (type === "input") {
          updatedData["source"] = data;
        } else {
          updatedData["destination"] = data;
        }
        updateWorkflow(updatedData);
        if (showSuccess) {
          setAlertDetails({
            type: "success",
            content: "Successfully updated",
          });
        }
      })
      .catch((err) => {
        setAlertDetails(handleException(err, "Failed to update"));
      });
  };

  const getSourceDetails = () => {
    const requestOptions = {
      method: "GET",
      url: `/api/v1/unstract/${sessionDetails?.orgId}/connector/${endpointDetails?.connector_instance}/`,
    };

    axiosPrivate(requestOptions)
      .then((res) => {
        const data = res?.data;
        data["connector_metadata"]["connectorName"] =
          data?.connector_name || "";
        setConnDetails(data);
        setSelectedId(data?.connector_id);
      })
      .catch((err) => {
        setAlertDetails(handleException(err));
      });
  };

  return (
    <>
      <Row className="ds-set-card-row">
        <Col span={4} className="ds-set-card-col1">
          <Tooltip title={tooltip[type]}>{icons[type]}</Tooltip>
        </Col>
        <Col span={12} className="ds-set-card-col2">
          <SpaceWrapper>
            <Space>
              <Tooltip
                title={
                  !allowChangeEndpoint &&
                  "Workflow used in API/Task/ETL deployment"
                }
              >
                <Select
                  className="ds-set-card-select"
                  size="small"
                  options={options}
                  placeholder="Select Connector Type"
                  value={endpointDetails?.connection_type || undefined}
                  disabled={!allowChangeEndpoint}
                  onChange={(value) => {
                    handleUpdate({
                      connection_type: value,
                      connector_instance: null,
                    });
                    updateDestination();
                  }}
                />
              </Tooltip>

              <Tooltip
                title={`${
                  endpointDetails?.connection_type
                    ? ""
                    : "Select the connector type from the dropdown"
                }`}
              >
                <Button
                  type="text"
                  size="small"
                  onClick={() => setOpenModal(true)}
                  disabled={
                    !endpointDetails?.connection_type || connType === "API"
                  }
                >
                  <SettingOutlined />
                </Button>
              </Tooltip>
            </Space>
            <div className="display-flex-align-center">
              {connDetails?.connector_name ? (
                <Space>
                  <Image
                    src={connDetails?.icon}
                    height={20}
                    width={20}
                    preview={false}
                  />
                  <Typography.Text className="font-size-12">
                    {connDetails?.connector_name}
                  </Typography.Text>
                </Space>
              ) : (
                <>
                  {connType === "API" ? (
                    <Typography.Text
                      className="font-size-12 display-flex-align-center"
                      ellipsis={{ rows: 1, expandable: false }}
                      type="secondary"
                    >
                      <CheckCircleTwoTone twoToneColor="#52c41a" />
                      <span style={{ marginLeft: "5px" }}>
                        {titleCase(type)} set to API successfully
                      </span>
                    </Typography.Text>
                  ) : (
                    <Typography.Text
                      className="font-size-12 display-flex-align-center"
                      ellipsis={{ rows: 1, expandable: false }}
                      type="secondary"
                    >
                      <ExclamationCircleOutlined />
                      <span style={{ marginLeft: "5px" }}>
                        Connector not configured
                      </span>
                    </Typography.Text>
                  )}
                </>
              )}
            </div>
          </SpaceWrapper>
        </Col>
        <Col span={8} className="ds-set-card-col3">
          <Typography.Paragraph
            ellipsis={{ rows: 2, expandable: false }}
            className="font-size-12"
            type="secondary"
          >
            {message}
          </Typography.Paragraph>
        </Col>
      </Row>
      <ConfigureConnectorModal
        open={openModal}
        setOpen={setOpenModal}
        type={type}
        selectedId={selectedId}
        setSelectedId={setSelectedId}
        handleUpdate={handleUpdate}
        filteredList={filteredList}
        connectorMetadata={connDetails?.connector_metadata}
        connectorId={connDetails?.id}
        specConfig={specConfig}
        formDataConfig={formDataConfig}
        setFormDataConfig={setFormDataConfig}
        isSpecConfigLoading={isSpecConfigLoading}
<<<<<<< HEAD
        connDetails={connDetails}
=======
        connType={connType}
>>>>>>> af6139f1
      />
    </>
  );
}

DsSettingsCard.propTypes = {
  type: PropTypes.string.isRequired,
  endpointDetails: PropTypes.object.isRequired,
  message: PropTypes.string,
  canUpdate: PropTypes.bool.isRequired,
};

export { DsSettingsCard };<|MERGE_RESOLUTION|>--- conflicted
+++ resolved
@@ -396,11 +396,8 @@
         formDataConfig={formDataConfig}
         setFormDataConfig={setFormDataConfig}
         isSpecConfigLoading={isSpecConfigLoading}
-<<<<<<< HEAD
         connDetails={connDetails}
-=======
         connType={connType}
->>>>>>> af6139f1
       />
     </>
   );
