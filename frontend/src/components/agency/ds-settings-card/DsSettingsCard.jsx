import {
  Button,
  Col,
  Row,
  Select,
  Space,
  Tooltip,
  Typography,
  Image,
} from "antd";
import PropTypes from "prop-types";
import { useEffect, useState } from "react";

import { useAxiosPrivate } from "../../../hooks/useAxiosPrivate";
import { useAlertStore } from "../../../store/alert-store";
import { useSessionStore } from "../../../store/session-store";
import { useWorkflowStore } from "../../../store/workflow-store";
import useRequestUrl from "../../../hooks/useRequestUrl";
import SpaceWrapper from "../../widgets/space-wrapper/SpaceWrapper";
import { ConfigureConnectorModal } from "../configure-connector-modal/ConfigureConnectorModal";
import { useExceptionHandler } from "../../../hooks/useExceptionHandler";
import "./DsSettingsCard.css";

function DsSettingsCard({ connType, endpointDetails, message }) {
  const workflowStore = useWorkflowStore();
  const { source, destination, allowChangeEndpoint, details } = workflowStore;
  const [options, setOptions] = useState({});
  const [openModal, setOpenModal] = useState(false);

  const [connMode, setConnMode] = useState(null);

  const [connDetails, setConnDetails] = useState({});
  const [formDataConfig, setFormDataConfig] = useState({});

  const [inputOptions, setInputOptions] = useState([
    {
      value: "API",
      label: "API",
    },
    {
      value: "FILESYSTEM",
      label: "File System",
    },
    {
      value: "DATABASE",
      label: "Database",
    },
  ]);

  const { sessionDetails } = useSessionStore();
  const { updateWorkflow } = useWorkflowStore();
  const { setAlertDetails } = useAlertStore();
  const axiosPrivate = useAxiosPrivate();
  const handleException = useExceptionHandler();
  const { flags } = sessionDetails;
  const { getUrl } = useRequestUrl();

  const setUpdatedInputoptions = (inputOption) => {
    setInputOptions((prevInputOptions) => {
      // Check if inputOption already exists in prevInputOptions
      // Return previous state unchanged if it does or create new array
      if (prevInputOptions.some((opt) => opt.value === inputOption.value)) {
        return prevInputOptions;
      } else {
        const updatedInputOptions = [...prevInputOptions, inputOption];
        return updatedInputOptions;
      }
    });
  };

  useEffect(() => {
    try {
      const inputOption =
        require("../../../plugins/dscard-input-options/AppDeploymentCardInputOptions").appDeploymentInputOption;
      if (flags.app_deployment && inputOption) {
        setUpdatedInputoptions(inputOption);
      }
    } catch {
      // The component will remain null of it is not available
    }
  }, []);

  useEffect(() => {
    if (connType === "output") {
      if (source?.connection_type === "") {
        // Clear options when source is blank
        setOptions({});
      } else {
        // Filter options based on source connection type
        const isAPI = source?.connection_type === "API";
        const filteredOptions = inputOptions.filter((option) =>
          isAPI ? option.value === "API" : option.value !== "API"
        );

        setOptions(filteredOptions);
      }
    }

    if (connType === "input") {
      // Remove Database from Source Dropdown
      const filteredOptions = inputOptions.filter(
        (option) =>
          option.value !== "DATABASE" && option.value !== "APPDEPLOYMENT"
      );
      setOptions(filteredOptions);
    }
  }, [source, destination]);

  // Set formDataConfig from endpointDetails configuration
  useEffect(() => {
    if (endpointDetails?.configuration) {
      setFormDataConfig(endpointDetails.configuration);
    }
  }, [endpointDetails?.configuration]);

  useEffect(() => {
    if (endpointDetails?.connection_type !== connMode) {
      setConnMode(endpointDetails?.connection_type);
    }

    if (!endpointDetails?.connector_instance) {
      setConnDetails({});
      return;
    }

    // Use connector_instance data directly from endpointDetails if it's an object
    if (typeof endpointDetails?.connector_instance === "object") {
      setConnDetails(endpointDetails.connector_instance);
      return;
    }
  }, [endpointDetails]);

  const clearDestination = (updatedData) => {
    const requestOptions = {
      method: "PATCH",
      url: getUrl(`workflow/endpoint/${destination?.id}/`),
      headers: {
        "X-CSRFToken": sessionDetails?.csrfToken,
        "Content-Type": "application/json",
      },
      data: updatedData,
    };

    axiosPrivate(requestOptions)
      .then((res) => {
        const data = res?.data || {};
        const updatedData = {};
        updatedData["destination"] = data;
        updateWorkflow(updatedData);
      })
      .catch((err) => {
        setAlertDetails(handleException(err, "Failed to update"));
      });
  };

  const updateDestination = () => {
    // Clear destination dropdown & data when input is switched
    if (connType === "input") {
      clearDestination({
        connection_type: "",
        connector_instance_id: null,
      });
    }
  };

  const handleEndpointUpdate = (updatedData, showSuccess) => {
    const requestOptions = {
      method: "PATCH",
      url: getUrl(`workflow/endpoint/${endpointDetails?.id}/`),
      headers: {
        "X-CSRFToken": sessionDetails?.csrfToken,
        "Content-Type": "application/json",
      },
      data: updatedData,
    };
    axiosPrivate(requestOptions)
      .then((res) => {
        const data = res?.data || {};
        const updatedData = {};
        if (connType === "input") {
          updatedData["source"] = data;
        } else {
          updatedData["destination"] = data;
        }
        updateWorkflow(updatedData);
        if (showSuccess) {
          setAlertDetails({
            type: "success",
            content: "Successfully updated",
          });
        }
      })
      .catch((err) => {
        setAlertDetails(handleException(err, "Failed to update"));
      });
  };

  // Generate configure button tooltip message
  const getConfigureTooltipMessage = () => {
    if (!endpointDetails?.connection_type) {
      return "Select the connector type from the dropdown";
    }
    return "";
  };

  return (
    <>
      <Row className="ds-set-card-row">
        <Col span={12} className="ds-set-card-col2">
          <SpaceWrapper>
            <Space>
              <Tooltip
                title={
                  !allowChangeEndpoint &&
                  "Workflow used in API/Task/ETL deployment"
                }
              >
                <Select
                  className="ds-set-card-select"
                  options={options}
                  placeholder="Select Connector Type"
                  value={endpointDetails?.connection_type || undefined}
                  disabled={!allowChangeEndpoint}
                  onChange={(value) => {
                    handleEndpointUpdate({
                      connection_type: value,
                      connector_instance_id: null,
                    });
                    updateDestination();
                  }}
                />
              </Tooltip>

              <Tooltip title={getConfigureTooltipMessage()}>
                <Button
                  type="primary"
                  onClick={() => setOpenModal(true)}
                  disabled={
                    !endpointDetails?.connection_type ||
<<<<<<< HEAD
                    connMode === "API" ||
                    connMode === "APPDEPLOYMENT" ||
                    !allowChangeEndpoint
=======
                    connType === "API" ||
                    connType === "APPDEPLOYMENT"
>>>>>>> b3df165a
                  }
                >
                  Configure
                </Button>
              </Tooltip>
            </Space>
          </SpaceWrapper>
          {connDetails?.id && (
            <div className="ds-connector-info-wrapper">
              <Space className="ds-connector-info">
                {connDetails?.icon && (
                  <Image
                    src={connDetails.icon}
                    width={20}
                    height={20}
                    preview={false}
                    alt="connector-icon"
                  />
                )}
                <Typography.Text
                  className="ds-connector-name"
                  ellipsis={{ tooltip: true }}
                >
                  {connDetails?.connector_name || "Unnamed Connector"}
                </Typography.Text>
              </Space>
            </div>
          )}
        </Col>
        <Col span={8} className="ds-set-card-col3">
          <Typography.Paragraph
            ellipsis={{ rows: 2, expandable: false }}
            className="font-size-12"
            type="secondary"
          >
            {message}
          </Typography.Paragraph>
        </Col>
      </Row>
      <ConfigureConnectorModal
        open={openModal}
        setOpen={setOpenModal}
        connType={connType}
        handleEndpointUpdate={handleEndpointUpdate}
        endpointDetails={endpointDetails}
        formDataConfig={formDataConfig}
        setFormDataConfig={setFormDataConfig}
        connDetails={connDetails}
        setConnDetails={setConnDetails}
        connMode={connMode}
        workflowDetails={details}
      />
    </>
  );
}

DsSettingsCard.propTypes = {
  connType: PropTypes.string.isRequired,
  endpointDetails: PropTypes.object.isRequired,
  message: PropTypes.string,
};

export { DsSettingsCard };<|MERGE_RESOLUTION|>--- conflicted
+++ resolved
@@ -237,14 +237,8 @@
                   onClick={() => setOpenModal(true)}
                   disabled={
                     !endpointDetails?.connection_type ||
-<<<<<<< HEAD
                     connMode === "API" ||
-                    connMode === "APPDEPLOYMENT" ||
-                    !allowChangeEndpoint
-=======
-                    connType === "API" ||
-                    connType === "APPDEPLOYMENT"
->>>>>>> b3df165a
+                    connMode === "APPDEPLOYMENT"
                   }
                 >
                   Configure
