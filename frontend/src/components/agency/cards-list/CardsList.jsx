import { CloseOutlined } from "@ant-design/icons";
import { Card, Col, Progress, Row, Typography } from "antd";
import PropTypes from "prop-types";
import { useRef } from "react";
import { useDrag, useDrop } from "react-dnd";

import { useAxiosPrivate } from "../../../hooks/useAxiosPrivate";
import { useAlertStore } from "../../../store/alert-store";
import { useSessionStore } from "../../../store/session-store";
import { useToolSettingsStore } from "../../../store/tool-settings";
import { useWorkflowStore } from "../../../store/workflow-store";
import { ConfirmModal } from "../../widgets/confirm-modal/ConfirmModal";
import "../step-card/StepCard.css";
import "./CardList.css";
<<<<<<< HEAD
import { useExceptionHandler } from "../../../hooks/useExceptionHandler";
=======
import { ToolIcon } from "../tool-icon/ToolIcon";
>>>>>>> 07fe3ce6

const CardsList = ({ step, index, activeTool, moveItem }) => {
  const ref = useRef(null);
  const { sessionDetails } = useSessionStore();
  const { toolSettings, setToolSettings, cleanUpToolSettings } =
    useToolSettingsStore();
  const { deleteToolInstance } = useWorkflowStore();
  const { setAlertDetails } = useAlertStore();
  const axiosPrivate = useAxiosPrivate();
  const handleException = useExceptionHandler();
  const handleClick = (id, toolId, index) => {
    const toolSettings = { id, tool_id: toolId };
    setToolSettings(toolSettings);
  };
  const deleteStep = () => {
    const requestOptions = {
      method: "DELETE",
      url: `/api/v1/unstract/${sessionDetails?.orgId}/tool_instance/${toolSettings?.id}/`,
      headers: {
        "X-CSRFToken": sessionDetails?.csrfToken,
      },
    };

    axiosPrivate(requestOptions)
      .then(() => {
        deleteToolInstance(toolSettings?.id);
        cleanUpToolSettings();
        setAlertDetails({
          type: "success",
          content: "Successfully deleted the tool instance",
        });
      })
      .catch((err) => {
        setAlertDetails(
          handleException(err, "Failed to delete the tool instance")
        );
      });
  };
  const [, drop] = useDrop({
    accept: "STEP",
    drop: (draggedItem) => {
      if (!index && !draggedItem?.function_name) {
        moveItem(draggedItem.index, index, draggedItem?.function_name);
      } else if (draggedItem.index !== index && !draggedItem?.function_name) {
        moveItem(draggedItem.index, index, draggedItem?.function_name);
      }
    },
    hover(item, monitor) {
      if (!ref.current) {
        return;
      }
      const dragIndex = item.index;
      const hoverIndex = index;
      // Don't replace items with themselves
      if (dragIndex === hoverIndex) {
        return;
      }
      // Determine rectangle on screen
      const hoverBoundingRect = ref.current?.getBoundingClientRect();
      // Get vertical middle
      const hoverMiddleY =
        (hoverBoundingRect.bottom - hoverBoundingRect.top) / 2;
      // Determine mouse position
      const clientOffset = monitor.getClientOffset();
      // Get pixels to the top
      const hoverClientY = clientOffset.y - hoverBoundingRect.top;
      // Only perform the move when the mouse has crossed half of the items height
      // When dragging downwards, only move when the cursor is below 50%
      // When dragging upwards, only move when the cursor is above 50%
      // Dragging downwards
      if (dragIndex < hoverIndex && hoverClientY < hoverMiddleY) {
        return;
      }
      // Dragging upwards
      if (dragIndex > hoverIndex && hoverClientY > hoverMiddleY) {
        return;
      }
      // Time to actually perform the action
      moveItem(dragIndex, hoverIndex, item?.function_name, true);
      // Note: we're mutating the monitor item here!
      // Generally it's better to avoid mutations,
      // but it's good here for the sake of performance
      // to avoid expensive index searches.
      item.index = hoverIndex;
    },
  });
  const [{ isDragging }, drag] = useDrag({
    type: "STEP",
    item: { index },
    collect: (monitor) => ({
      isDragging: monitor.isDragging(),
    }),
  });
  drag(drop(ref));
  return (
    <div ref={ref}>
      <Card
        className={
          "wf-step-card-layout card-body " +
          (toolSettings?.id === step?.id ? "tool-active" : "") +
          (isDragging ? "tool-dragging" : "")
        }
        onClick={() => handleClick(step?.id, step?.tool_id, index)}
      >
        <Row className="card-row">
          <Col span={5} className="card-col">
            <div className="card-col-div">
              <div className="display-flex-center">
                <Typography.Text className="card-typography">
                  STEP
                </Typography.Text>
              </div>
              <div className="wf-step-card-progress display-flex-center">
                <Progress
                  type="circle"
                  percent={step?.progress === "SUCCESS" ? 100 : 0}
                  size="small"
                  format={() => index + 1}
                />
              </div>
            </div>
          </Col>
          <Col
            span={19}
            className={`card-col-details ${
              activeTool === step?.id ? "active" : ""
            }`}
          >
            <div className="card-col-div">
              <Row align="middle">
                <Col span={2}>
                  <ToolIcon iconSrc={step?.icon} showBorder={false} />
                </Col>
                <Col span={21}>
                  <div className="step-name">
                    <Typography.Text
                      strong
                      ellipsis={{
                        tooltip: step?.name,
                      }}
                    >
                      {step?.name}
                    </Typography.Text>
                  </div>
                </Col>
                <Col span={1}>
                  {toolSettings?.id === step?.id && (
                    <div>
                      <ConfirmModal
                        handleConfirm={() => deleteStep()}
                        content="Want to delete this step"
                      >
                        <CloseOutlined />
                      </ConfirmModal>
                    </div>
                  )}
                </Col>
              </Row>
              <Typography.Text type="secondary" className="wf-step-card-status">
                Status: {step?.status}
              </Typography.Text>
            </div>
          </Col>
        </Row>
      </Card>
    </div>
  );
};

CardsList.propTypes = {
  step: PropTypes.object,
  index: PropTypes.number.isRequired,
  activeTool: PropTypes.string.isRequired,
  moveItem: PropTypes.func.isRequired,
};
export { CardsList };<|MERGE_RESOLUTION|>--- conflicted
+++ resolved
@@ -12,11 +12,8 @@
 import { ConfirmModal } from "../../widgets/confirm-modal/ConfirmModal";
 import "../step-card/StepCard.css";
 import "./CardList.css";
-<<<<<<< HEAD
 import { useExceptionHandler } from "../../../hooks/useExceptionHandler";
-=======
 import { ToolIcon } from "../tool-icon/ToolIcon";
->>>>>>> 07fe3ce6
 
 const CardsList = ({ step, index, activeTool, moveItem }) => {
   const ref = useRef(null);
