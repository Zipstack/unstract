import {
  Button,
  Row,
  Col,
  Typography,
  Progress,
  Dropdown,
  Select,
  Alert,
} from "antd";
import {
  BugOutlined,
  SettingOutlined,
  PlayCircleOutlined,
} from "@ant-design/icons";
import { useEffect, useState } from "react";
import { Link } from "react-router-dom";

import "./Agency.css";
import { useSocketMessagesStore } from "../../../store/socket-messages-store";
import { useWorkflowStore } from "../../../store/workflow-store";
import { useToolSettingsStore } from "../../../store/tool-settings";
import { SidePanel } from "../side-panel/SidePanel";
import { PageTitle } from "../../widgets/page-title/PageTitle";
import { WorkflowCard } from "../workflow-card/WorkflowCard";
import { sourceTypes, wfExecutionTypes } from "../../../helpers/GetStaticData";
import { useAxiosPrivate } from "../../../hooks/useAxiosPrivate";
import { useAlertStore } from "../../../store/alert-store";
import { useSessionStore } from "../../../store/session-store";
import { useExceptionHandler } from "../../../hooks/useExceptionHandler";
import useRequestUrl from "../../../hooks/useRequestUrl";
import { CreateApiDeploymentModal } from "../../deployments/create-api-deployment-modal/CreateApiDeploymentModal.jsx";
import { EtlTaskDeploy } from "../../pipelines-or-deployments/etl-task-deploy/EtlTaskDeploy.jsx";
import usePostHogEvents from "../../../hooks/usePostHogEvents.js";
import FileUpload from "../file-upload/FileUpload.jsx";
import { IslandLayout } from "../../../layouts/island-layout/IslandLayout.jsx";
import { apiDeploymentsService } from "../../deployments/api-deployment/api-deployments-service.js";
import { pipelineService } from "../../pipelines-or-deployments/pipeline-service.js";
import { InputOutput } from "../input-output/InputOutput";
import { ToolSelectionSidebar } from "../tool-selection-sidebar/ToolSelectionSidebar.jsx";
import { SpinnerLoader } from "../../widgets/spinner-loader/SpinnerLoader.jsx";
function Agency() {
  const [steps, setSteps] = useState([]);
  const [workflowProgress, setWorkflowProgress] = useState(0);
  const [inputMd, setInputMd] = useState("");
  const [outputMd, setOutputMd] = useState("");
  const [statusBarMsg, setStatusBarMsg] = useState("");
  const [sourceMsg, setSourceMsg] = useState("");
  const [destinationMsg, setDestinationMsg] = useState("");
  const { message, setDefault } = useSocketMessagesStore();
  const workflowStore = useWorkflowStore();
  const {
    details,
    loadingType,
    projectName,
    source,
    destination,
    projectId,
    updateWorkflow,
    allowChangeEndpoint,
  } = workflowStore;
  const { sessionDetails } = useSessionStore();
  const { orgName } = sessionDetails;
  const { getUrl } = useRequestUrl();
  const axiosPrivate = useAxiosPrivate();
  const { setAlertDetails } = useAlertStore();
  const handleException = useExceptionHandler();
  const apiDeploymentService = apiDeploymentsService();
  const pipelineServiceInstance = pipelineService();
  const prompt = details?.prompt_text;
  const [prevLoadingType, setPrevLoadingType] = useState("");
  const [isUpdateSteps, setIsUpdateSteps] = useState(false);
  const [showDebug, setShowDebug] = useState(false);
  const [showSidebar, setShowSidebar] = useState(false);
  const [showToolSelectionSidebar, setShowToolSelectionSidebar] =
    useState(false);
  const [isInitialLoading, setIsInitialLoading] = useState(true);
  const [exportedTools, setExportedTools] = useState([]);
  const [selectedTool, setSelectedTool] = useState(null);
  const [selectedDeploymentType, setSelectedDeploymentType] = useState(null);
  const [openAddApiModal, setOpenAddApiModal] = useState(false);
  const [openAddETLModal, setOpenAddETLModal] = useState(false);
  const [openAddTaskModal, setOpenAddTaskModal] = useState(false);
  const [deploymentName, setDeploymentName] = useState("");
  const [deploymentType, setDeploymentType] = useState("");
  const [apiOpsPresent, setApiOpsPresent] = useState(false);
  const [canAddTaskPipeline, setCanAddTaskPipeline] = useState(false);
  const [canAddETLPipeline, setCanAddETLPipeline] = useState(false);
  const [deploymentInfo, setDeploymentInfo] = useState(null);
  const [executionId, setExecutionId] = useState("");
  const [openFileUploadModal, setOpenFileUploadModal] = useState(false);
  const [fileList, setFileList] = useState([]);
  const [wfExecutionParams, setWfExecutionParams] = useState([]);

  const { setPostHogCustomEvent } = usePostHogEvents();

  useEffect(() => {
    const abortController = new AbortController();
    const signal = abortController.signal;

    const initializeData = async () => {
      try {
        setIsInitialLoading(true);
        await Promise.all([
          getWfEndpointDetails(signal),
          canUpdateWorkflow(signal),
          getExportedTools(signal),
<<<<<<< HEAD
          fetchDeploymentInfo(signal),
=======
>>>>>>> 78f0d193
        ]);

        if (!signal.aborted) {
          initializeSelectedTool();
        }
      } catch (error) {
        if (!signal.aborted) {
          console.error("Error initializing workflow data:", error);
        }
      } finally {
        if (!signal.aborted) {
          // Add a small delay to prevent flash of content
          setTimeout(() => {
            setIsInitialLoading(false);
          }, 500);
        }
      }
    };

    initializeData();

    return () => {
      abortController.abort();
    };
  }, []);

  useEffect(() => {
    if (apiOpsPresent) {
      setDeploymentType("API");
    } else if (canAddTaskPipeline) {
      setDeploymentType("Task Pipeline");
    } else if (canAddETLPipeline) {
      setDeploymentType("ETL Pipeline");
    }
  }, [apiOpsPresent, canAddTaskPipeline, canAddETLPipeline]);

  useEffect(() => {
    if (prevLoadingType !== "EXECUTE") {
      setIsUpdateSteps(true);
    }

    setPrevLoadingType(loadingType);
  }, [workflowStore]);

  useEffect(() => {
    if (!isUpdateSteps) {
      return;
    }
    setToolInstances();
    setIsUpdateSteps(false);
  }, [isUpdateSteps, prompt]);

  useEffect(() => {
    // Enable Deploy as API only when
    // Source & Destination connection_type are selected as API
    const isApiOps =
      source?.connection_type === "API" &&
      destination?.connection_type === "API";
    setApiOpsPresent(isApiOps);

    // If API ops is enabled and other deployment types were selected, reset
    if (
      isApiOps &&
      selectedDeploymentType &&
      selectedDeploymentType !== "API"
    ) {
      setSelectedDeploymentType(null);
    }
    // Enable Deploy as Task Pipeline only when
    // destination connection_type is FILESYSTEM and Source & Destination are Configured
    setCanAddTaskPipeline(
      destination?.connection_type === "FILESYSTEM" &&
        source?.connector_instance &&
        destination?.connector_instance
    );
    // Enable Deploy as ETL Pipeline only when
    // destination connection_type is DATABASE and Source & Destination are Configured
    setCanAddETLPipeline(
      source?.connector_instance &&
        ((destination?.connection_type === "DATABASE" &&
          destination.connector_instance) ||
          destination.connection_type === "MANUALREVIEW")
    );
  }, [source, destination]);

  const getWfEndpointDetails = (signal) => {
    const requestOptions = {
      method: "GET",
      url: getUrl(`workflow/${projectId}/endpoint/`),
      signal,
    };
    return axiosPrivate(requestOptions)
      .then((res) => {
        if (!signal?.aborted) {
          const data = res?.data || [];
          const sourceDetails = data.find(
            (item) => item?.endpoint_type === "SOURCE"
          );
          const destDetails = data.find(
            (item) => item?.endpoint_type === "DESTINATION"
          );
          const body = {
            source: sourceDetails,
            destination: destDetails,
          };
          updateWorkflow(body);
        }
      })
      .catch((err) => {
        if (!signal?.aborted) {
          setAlertDetails(handleException(err, "Failed to get endpoints"));
        }
        throw err;
      });
  };

  const canUpdateWorkflow = (signal) => {
    const requestOptions = {
      method: "GET",
      url: getUrl(`workflow/${projectId}/can-update/`),
      signal,
    };
    return axiosPrivate(requestOptions)
      .then((res) => {
        if (!signal?.aborted) {
          const data = res?.data || {};
          const body = {
            allowChangeEndpoint: data?.can_update,
          };
          updateWorkflow(body);
        }
      })
      .catch((err) => {
        if (!signal?.aborted) {
          setAlertDetails(
            handleException(err, "Failed to get can update status")
          );
        }
        throw err;
      });
  };

  const getExportedTools = (signal) => {
    const requestOptions = {
      method: "GET",
      url: getUrl(`tool/`),
      signal,
    };
    return axiosPrivate(requestOptions)
      .then((res) => {
        if (!signal?.aborted) {
          const data = res?.data || [];
          setExportedTools(data);
        }
      })
      .catch((err) => {
        if (!signal?.aborted) {
          setAlertDetails(handleException(err, "Failed to get exported tools"));
        }
        throw err;
      });
  };

  // Fetch deployment information for the current workflow
  const fetchDeploymentInfo = async (signal) => {
    if (!projectId) {
      return;
    }

    try {
      // Fetch API deployments and pipelines in parallel
      const [apiDeployments, pipelines] = await Promise.all([
        apiDeploymentService.getDeploymentsByWorkflowId(projectId),
        pipelineServiceInstance.getPipelinesByWorkflowId(projectId),
      ]);

      // Check if request was aborted before setting state
      if (signal?.aborted) {
        return;
      }

      const apiDeploymentData = apiDeployments?.data || [];
      const pipelineData = pipelines?.data || [];

      // Find active deployments
      const activeApiDeployment = apiDeploymentData.find(
        (deployment) => deployment.is_active
      );

      // For pipelines, any pipeline associated with this workflow is considered a deployment
      // regardless of active status, since workflows can only have one deployment
      const workflowPipelines = pipelineData;

      // Set deployment info
      let deploymentInfo = null;
      if (activeApiDeployment) {
        deploymentInfo = {
          type: "API",
          name: activeApiDeployment.display_name,
          id: activeApiDeployment.id,
        };
      } else if (workflowPipelines.length > 0) {
        // If multiple pipelines, prioritize by type: ETL > TASK
        const etlPipeline = workflowPipelines.find(
          (p) => p.pipeline_type === "ETL"
        );
        const taskPipeline = workflowPipelines.find(
          (p) => p.pipeline_type === "TASK"
        );
        const pipeline = etlPipeline || taskPipeline || workflowPipelines[0];

        deploymentInfo = {
          type: pipeline.pipeline_type,
          name: pipeline.pipeline_name,
          id: pipeline.id,
        };
      }

      if (!signal?.aborted) {
        setDeploymentInfo(deploymentInfo);
      }
    } catch (err) {
      // Don't show alert for this as it's not critical
      // Also check if error is due to abort
      if (signal?.aborted) {
        return;
      }
    }
  };

  // Initialize selected tool from existing tool instances on page load
  const initializeSelectedTool = () => {
    if (details?.tool_instances?.length > 0) {
      const toolInstance = details.tool_instances[0]; // Get first tool instance
      setSelectedTool(toolInstance.tool_id);

      // Also update tool settings store for proper sidebar functionality
      const { setToolSettings } = useToolSettingsStore.getState();
      setToolSettings({
        id: toolInstance.id,
        tool_id: toolInstance.tool_id,
      });
    }
  };

  // Check if workflow has any active deployments (for progress calculation)
  // Check if workflow is deployed using allowChangeEndpoint flag
  const isWorkflowDeployed = () => {
    // When allowChangeEndpoint is false, workflow is deployed and locked
    return !allowChangeEndpoint;
  };

  const createDeployment = (type) => {
    const workflowId = details?.id;
    if (!workflowId) {
      setAlertDetails({
        type: "error",
        content: "Invalid workflow id",
      });
      return;
    }
    if (type === "API") {
      setOpenAddApiModal(true);
    }
    if (type === "TASK") {
      setOpenAddTaskModal(true);
    }
    if (type === "ETL") {
      setOpenAddETLModal(true);
    }
  };

  const handleDeployBtnClick = (deployType) => {
    createDeployment(deployType);

    try {
      const posthogWfDeploymentEventText = {
        API: "wf_deploy_as_api_clicked",
        ETL: "wf_deploy_as_etl_clicked",
        TASK: "wf_deploy_as_task_clicked",
      };

      setPostHogCustomEvent(posthogWfDeploymentEventText[deployType], {
        info: `Clicked on 'Deploy as ${deployType}' button`,
        workflow_name: projectName,
      });
    } catch (err) {
      // If an error occurs while setting custom posthog event, ignore it and continue
    }
  };

  const handleDeploymentTypeChange = (value) => {
    setSelectedDeploymentType(value);
  };

  // Get deployment status text for a specific type
  const getDeploymentStatusText = (type) => {
    return `Deploy as ${type}`;
  };

  // Generate deployment alert message content
  const generateDeploymentMessage = () => {
    if (deploymentInfo) {
      const article = deploymentInfo.type === "API" ? "an" : "a";
      const urlPath =
        deploymentInfo.type === "API"
          ? "api"
          : deploymentInfo.type.toLowerCase();

      return (
        <>
          {article} {deploymentInfo.type}:{" "}
          <Link to={`/${orgName}/${urlPath}`}>{deploymentInfo.name}</Link>
        </>
      );
    } else {
      const urlPath = deploymentType.split(" ")[0].toLowerCase();

      return (
        <>
          an {deploymentType}:{" "}
          <Link to={`/${orgName}/${urlPath}`}>{deploymentName}</Link>
        </>
      );
    }
  };

  const setToolInstances = () => {
    const toolInstances = [...(details?.tool_instances || [])];
    setSteps(toolInstances);
  };

  const initializeWfComp = () => {
    setToolInstances();
    setInputMd("");
    setOutputMd("");
    setStatusBarMsg("");
    setDefault();
    setSourceMsg("");
    setDestinationMsg("");
  };

  useEffect(() => {
    // Clean up function to clear all the socket messages
    return () => {
      setDefault();
    };
  }, []);

  useEffect(() => {
    if (Object.keys(message)?.length === 0) {
      return;
    }

    const state = message?.state;
    const msgComp = message?.component;
    if (state === "INPUT_UPDATE") {
      setInputMd(message?.message);
      return;
    }

    if (state === "OUTPUT_UPDATE") {
      setOutputMd(message?.message);
      return;
    }

    if (state === "MESSAGE") {
      setStatusBarMsg(message?.message);
      return;
    }

    if (msgComp === "SOURCE" && state === "RUNNING") {
      setSourceMsg("");
      setDestinationMsg("");
      const newSteps = [...steps].map((step) => {
        step["progress"] = "";
        step["status"] = "";
        return step;
      });
      setSteps(newSteps);
    }

    if (msgComp === "SOURCE") {
      const srcMsg = message?.state + ": " + message?.message;
      setSourceMsg(srcMsg);
      return;
    }

    if (msgComp === "DESTINATION") {
      const destMsg = message?.state + ": " + message?.message;
      setDestinationMsg(destMsg);
      return;
    }

    if (msgComp === "NEXT_STEP") {
      // Step execution is disabled - ignoring NEXT_STEP messages
      return;
    }

    const stepsCopy = [...(steps || [])];
    const newSteps = stepsCopy.map((step) => {
      const stepObj = { ...step };
      if (stepObj?.id !== msgComp) {
        return stepObj;
      }

      stepObj["progress"] = message?.state;
      stepObj["status"] = message?.message;
      return stepObj;
    });
    setSteps(newSteps);
  }, [message]);

  // Get connector status information
  const getConnectorStatus = (endpoint, isDeployed = false) => {
    // If workflow is deployed, connectors are considered completed
    if (isDeployed) {
      return {
        configured: true,
        type: endpoint?.connection_type || "Deployed",
        name: endpoint?.connector_name || "Configured",
      };
    }

    // If no endpoint exists, not configured
    if (!endpoint) {
      return { configured: false, type: null, name: null };
    }

    // For API connections, just having an endpoint is sufficient
    if (endpoint.connection_type === "API") {
      return {
        configured: true,
        type: "API",
        name: endpoint.connector_name || "API Endpoint",
      };
    }

    // For filesystem connectors, they are automatically configured
    if (endpoint.connection_type === "FILESYSTEM") {
      return {
        configured: true,
        type: "File System",
        name: "Local File System",
      };
    }

    // For other connection types, check if connector instance is configured
    if (!endpoint?.connector_instance) {
      return { configured: false, type: null, name: null };
    }

    return {
      configured: true,
      type: endpoint.connection_type,
      name: endpoint.connector_name || "Configured",
    };
  };

  // Calculate workflow progress based on completed steps
  const calculateProgress = () => {
    let completedSteps = 0;

    // Check if source connector is configured
    const sourceStatus = getConnectorStatus(source, !allowChangeEndpoint);
    if (sourceStatus.configured) {
      completedSteps++;
    }

    // Check if destination connector is configured
    const destStatus = getConnectorStatus(destination, !allowChangeEndpoint);
    if (destStatus.configured) {
      completedSteps++;
    }

    // Check if tool is selected AND tool instance exists
    if (selectedTool && details?.tool_instances?.length > 0) {
      completedSteps++;
    }

    // Check if workflow is deployed (step 4)
    const workflowDeployed = isWorkflowDeployed() || deploymentInfo !== null;
    if (workflowDeployed) {
      completedSteps++;
    }

    const progress = (completedSteps / 4) * 100;
    return { progress, completedSteps };
  };

  // Initialize selected tool when workflow details are loaded
  useEffect(() => {
    if (details?.tool_instances?.length > 0 && !selectedTool) {
      initializeSelectedTool();
    }
  }, [details?.tool_instances, details?.id]);

  // Refresh deployment info when allowChangeEndpoint changes (indicates deployment status change)
  useEffect(() => {
    if (projectId) {
      const abortController = new AbortController();
      fetchDeploymentInfo(abortController.signal);

      return () => {
        abortController.abort();
      };
    }
  }, [allowChangeEndpoint, projectId]);

  // Update progress whenever relevant state changes
  useEffect(() => {
    const { progress } = calculateProgress();
    setWorkflowProgress(progress);
  }, [
    source,
    destination,
    selectedTool,
    details?.tool_instances,
    allowChangeEndpoint,
    deploymentInfo,
  ]);

  // Disable Run & Step execution - when NO tool present in the workflow
  // When source OR destination is NOT configured
  const disableAction = () => {
    if (!details?.tool_instances?.length) {
      return true;
    }
    if (
      source?.connection_type === "API" &&
      destination?.connection_type === "API"
    ) {
      return false;
    }
    if (
      source?.connection_type === "FILESYSTEM" &&
      destination?.connection_type === "MANUALREVIEW"
    ) {
      return false;
    }
    return !source?.connector_instance || !destination?.connector_instance;
  };

  const getInputFile = (isInitial, isStepExecution, executionAction) => {
    setWfExecutionParams([isInitial, isStepExecution, executionAction]);
    setFileList([]);
    setOpenFileUploadModal(true);
  };

  const handleInitialExecution = async (
    body,
    isStepExecution,
    executionAction
  ) => {
    initializeWfComp();
    if (isStepExecution) {
      body["execution_action"] = wfExecutionTypes[0];
    }

    const loadingStatus = {
      isLoading: true,
      loadingType: "EXECUTE",
    };
    updateWorkflow(loadingStatus);

    try {
      const initialRes = await handleWfExecutionApi(body);
      const execIdValue = initialRes?.data?.execution_id;

      setExecutionId(execIdValue);
      body["execution_id"] = execIdValue;
      if (isStepExecution) {
        body["execution_action"] = wfExecutionTypes[executionAction];
      }
      const wfExecRes = await handleWfExecutionApi(body);
      const data = wfExecRes?.data;
      if (data?.execution_status === "ERROR") {
        setAlertDetails({
          type: "error",
          content: data?.error,
        });
      }
    } catch (err) {
      const errorDetail =
        err?.response?.data?.errors?.length > 0
          ? err.response.data.errors[0].detail
          : "Something went wrong";
      setAlertDetails({
        type: "error",
        content: errorDetail,
      });
    } finally {
      handleClearStates();
      loadingStatus["isLoading"] = false;
      loadingStatus["loadingType"] = "";
      updateWorkflow(loadingStatus);
    }
  };

  const handleClearStates = () => {
    setExecutionId("");
  };

  const getRequestBody = (body) => {
    const formData = new FormData();
    fileList.forEach((file) => {
      formData.append("files", file);
    });
    formData.append("workflow_id", body["workflow_id"]);
    formData.append("execution_id", body["execution_id"]);
    if (body["execution_action"]) {
      formData.append("execution_action", body["execution_action"]);
    }
    return formData;
  };

  const shouldIncludeFile = (body) => {
    return body["execution_id"] && body["execution_id"].length > 0;
  };

  const handleWfExecutionApi = async (body) => {
    let header = {
      "X-CSRFToken": sessionDetails?.csrfToken,
      "Content-Type": "application/json",
    };
    if (shouldIncludeFile(body) && apiOpsPresent && fileList.length > 0) {
      body = getRequestBody(body);
      header = {
        "X-CSRFToken": sessionDetails?.csrfToken,
        "Content-Type": "multipart/form-data",
      };
    }
    const requestOptions = {
      method: "POST",
      url: getUrl(`workflow/execute/`),
      headers: header,
      data: body,
    };

    return axiosPrivate(requestOptions)
      .then((res) => res)
      .catch((err) => {
        setAlertDetails(handleException(err));
      });
  };

  const handleWfExecution = async (
    isInitial,
    isStepExecution,
    executionAction
  ) => {
    try {
      if (isStepExecution) {
        setPostHogCustomEvent("wf_step", {
          info: `Clicked on '${wfExecutionTypes[executionAction]}' button (Step Execution)`,
        });
      } else {
        setPostHogCustomEvent("wf_run_wf", {
          info: "Clicked on 'Run Workflow' button (Normal Execution)",
        });
      }
    } catch (err) {
      // If an error occurs while setting custom posthog event, ignore it and continue
    }
    const workflowId = details?.id;

    if (!workflowId) {
      setAlertDetails({
        type: "error",
        content: "Invalid workflow id",
      });
      return;
    }

    const body = {
      workflow_id: workflowId,
    };

    if (isInitial) {
      await handleInitialExecution(body, isStepExecution, executionAction);
    } else {
      body["execution_id"] = executionId;
      body["execution_action"] = wfExecutionTypes[executionAction];

      handleWfExecutionApi(body)
        .then(() => {})
        .catch((err) => {
          setAlertDetails(handleException(err));
        });
    }
  };

  // Handle Run Workflow action
  const handleRunWorkflow = async () => {
    if (disableAction()) {
      setAlertDetails({
        type: "error",
        content: "Please configure all workflow components before running",
      });
      return;
    }

    // Auto-open debug panel when workflow starts
    setShowDebug(true);

    if (apiOpsPresent) {
      getInputFile(true, false, 4);
    } else {
      await handleWfExecution(true, false, 4);
    }
  };

  // Handle Clear Cache action
  const handleClearCache = () => {
    const workflowId = details?.id;
    if (!workflowId) {
      setAlertDetails({
        type: "error",
        content: "Invalid workflow id",
      });
      return;
    }

    const requestOptions = {
      method: "GET",
      url: getUrl(`workflow/${workflowId}/clear-cache/`),
    };

    axiosPrivate(requestOptions)
      .then((res) => {
        const msg = res?.data;
        setAlertDetails({
          type: "success",
          content: msg,
        });
      })
      .catch((err) => {
        const msg = err?.response?.data || "Failed to clear cache.";
        setAlertDetails({
          type: "error",
          content: msg,
        });
      });
  };

  // Handle tool selection from sidebar
  const handleToolSelection = async (functionName) => {
    setSelectedTool(functionName);

    const tool = exportedTools.find((t) => t.function_name === functionName);

    if (tool && details?.id) {
      try {
        // Check if there are existing tool instances
        if (details?.tool_instances?.length > 0) {
          // Remove existing tool instances
          for (const existingTool of details.tool_instances) {
            const deleteOptions = {
              method: "DELETE",
              url: getUrl(`tool_instance/${existingTool.id}/`),
              headers: {
                "X-CSRFToken": sessionDetails?.csrfToken,
              },
            };
            await axiosPrivate(deleteOptions);
          }

          // Update workflow store to remove old tool instances
          const { deleteToolInstance } = useWorkflowStore.getState();
          details.tool_instances.forEach((instance) => {
            deleteToolInstance(instance.id);
          });
        }

        // Create new tool instance
        const body = {
          tool_id: functionName,
          workflow_id: details.id,
        };

        const requestOptions = {
          method: "POST",
          url: getUrl(`tool_instance/`),
          headers: {
            "X-CSRFToken": sessionDetails?.csrfToken,
            "Content-Type": "application/json",
          },
          data: body,
        };

        const res = await axiosPrivate(requestOptions);
        const newToolInstance = res.data;

        // Update tool settings for sidebar
        const { setToolSettings } = useToolSettingsStore.getState();
        setToolSettings({
          id: newToolInstance.id,
          tool_id: newToolInstance.tool_id,
        });

        // Update workflow store with new tool instance
        const { addNewTool } = useWorkflowStore.getState();
        addNewTool(newToolInstance);

        setAlertDetails({
          type: "success",
          content:
            details?.tool_instances?.length > 0
              ? "Tool replaced successfully"
              : "Tool added successfully",
        });
      } catch (err) {
        setAlertDetails(handleException(err, "Failed to update tool"));
      }
    }
  };

  // Handle Clear Processed File History action
  const handleClearFileMarker = () => {
    const workflowId = details?.id;
    if (!workflowId) {
      setAlertDetails({
        type: "error",
        content: "Invalid workflow id",
      });
      return;
    }

    const requestOptions = {
      method: "GET",
      url: getUrl(`workflow/${workflowId}/clear-file-marker/`),
    };

    axiosPrivate(requestOptions)
      .then((res) => {
        const msg = res?.data;
        setAlertDetails({
          type: "success",
          content: msg,
        });
      })
      .catch((err) => {
        const msg = err?.response?.data || "Failed to clear file marker.";
        setAlertDetails({
          type: "error",
          content: msg,
        });
      });
  };

  // Handle dropdown menu click
  const handleMenuClick = ({ key }) => {
    switch (key) {
      case "run-workflow":
        handleRunWorkflow();
        break;
      case "clear-cache":
        handleClearCache();
        break;
      case "clear-history":
        handleClearFileMarker();
        break;
      default:
        break;
    }
  };

  const actionsMenuItems = [
    {
      key: "run-workflow",
      label: "Run Workflow",
      icon: <PlayCircleOutlined />,
    },
    {
      key: "clear-cache",
      label: "Clear Cache",
    },
    {
      key: "clear-history",
      label: "Clear Processed File History",
    },
  ];

  // Show loading spinner during initial data load
  if (isInitialLoading) {
    return (
      <IslandLayout>
        <div className="agency-loading-container">
          <SpinnerLoader text="Loading workflow data..." align="center" />
        </div>
      </IslandLayout>
    );
  }

  return (
    <IslandLayout>
      <div className="agency-layout">
        <PageTitle title={projectName} />

        {/* Header */}
        <div className="agency-header">
          <div className="workflow-progress-section">
            <div className="progress-header">
              <Typography.Text className="progress-label">
                Workflow Setup Progress
              </Typography.Text>
              <Typography.Text className="progress-count">
                {Math.floor(workflowProgress / 25)} of 4 steps completed
              </Typography.Text>
            </div>
            <Progress
              percent={workflowProgress}
              strokeColor={workflowProgress === 100 ? "#52c41a" : "#1890ff"}
            />
          </div>
          <Dropdown
            menu={{ items: actionsMenuItems, onClick: handleMenuClick }}
            placement="bottomRight"
            trigger={["click"]}
          >
            <Button
              type="primary"
              icon={<SettingOutlined />}
              loading={loadingType === "EXECUTE"}
              disabled={loadingType === "EXECUTE"}
            >
              Actions
            </Button>
          </Dropdown>
        </div>

        {/* Progress Section */}

        {/* 2x2 Grid */}
        <div className="workflow-grid-container">
          <Row gutter={[24, 24]}>
            {/* Configure Source Connector */}
            <Col span={12}>
              <WorkflowCard
                number={(() => {
                  const status = getConnectorStatus(
                    source,
                    !allowChangeEndpoint
                  );
                  return status.configured ? "✓" : "1";
                })()}
                title="Configure Source Connector"
                description="Select and configure your data input connector"
<<<<<<< HEAD
                connType={sourceTypes.connectors[0]}
=======
                type={sourceTypes.connectors[0]}
>>>>>>> 78f0d193
                endpointDetails={source}
                message={sourceMsg}
              />
            </Col>

            {/* Configure Output Destination */}
            <Col span={12}>
              <WorkflowCard
                number={(() => {
                  const status = getConnectorStatus(
                    destination,
                    !allowChangeEndpoint
                  );
                  return status.configured ? "✓" : "2";
                })()}
<<<<<<< HEAD
                title="Configure Destination Connector"
                description="Select and configure your data output connector"
                connType={sourceTypes.connectors[1]}
=======
                title="Configure Output Destination"
                description="Select and configure your data output connector"
                type={sourceTypes.connectors[1]}
>>>>>>> 78f0d193
                endpointDetails={destination}
                message={destinationMsg}
              />
            </Col>
            <Col span={12}>
              <WorkflowCard
                number={selectedTool ? "✓" : "3"}
                title="Select Exported Tool"
                description="Choose an exported tool for processing your data"
                customContent={
                  <div className="workflow-card-content">
                    <div className="tool-selection-display">
                      {selectedTool ? (
                        <div className="selected-tool-info">
                          <span className="selected-tool-name">
                            {exportedTools.find(
                              (t) => t.function_name === selectedTool
                            )?.name || selectedTool}
                          </span>
                          <Button
                            type="link"
                            onClick={() => setShowToolSelectionSidebar(true)}
                            size="small"
                          >
                            Change Tool
                          </Button>
                        </div>
                      ) : (
                        <Button
                          type="default"
                          onClick={() => setShowToolSelectionSidebar(true)}
                          className="select-tool-btn"
                        >
                          Select Tool
                        </Button>
                      )}
                    </div>
                    <Button
                      type="primary"
                      onClick={() => setShowSidebar(!showSidebar)}
                      disabled={!selectedTool}
                    >
                      Configure Settings
                    </Button>
                  </div>
                }
              />
            </Col>

            {/* Deploy Workflow */}
            <Col span={12}>
              <WorkflowCard
                number={deploymentInfo || !allowChangeEndpoint ? "✓" : "4"}
                title="Deploy Workflow"
                description="Deploy your workflow for processing"
                customContent={
                  <div className="workflow-card-content">
                    <Select
                      className="workflow-select"
                      placeholder="Select Deployment Type"
                      value={
                        deploymentInfo
                          ? deploymentInfo.type
                          : selectedDeploymentType
                      }
                      onChange={handleDeploymentTypeChange}
                      disabled={deploymentInfo || !allowChangeEndpoint}
                      options={[
                        {
                          value: "API",
                          label: getDeploymentStatusText("API"),
                          disabled: false,
                        },
                        ...(apiOpsPresent && !deploymentInfo
                          ? []
                          : [
                              {
                                value: "ETL",
                                label: getDeploymentStatusText("ETL"),
                                disabled: false,
                              },
                              {
                                value: "TASK",
                                label: getDeploymentStatusText("TASK"),
                                disabled: false,
                              },
                            ]),
                      ]}
                    />
                    <Button
                      type="primary"
                      disabled={
                        deploymentInfo ||
                        !allowChangeEndpoint ||
                        !selectedDeploymentType
                      }
                      onClick={() =>
                        selectedDeploymentType &&
                        handleDeployBtnClick(selectedDeploymentType)
                      }
                    >
                      Deploy Workflow
                    </Button>
                  </div>
                }
              />
            </Col>
          </Row>
        </div>
        {(deploymentName || deploymentInfo) && (
          <Alert
            className="deployment-alert"
            message={
              <span>
                This Workflow has been deployed as {generateDeploymentMessage()}
              </span>
            }
            type="success"
          />
        )}

        {/* Debug Panel */}
        <div className="debug-panel">
          <div className="debug-panel-header">
            <div className="debug-panel-title">
              <BugOutlined />
              <Typography.Text>Debug Panel</Typography.Text>
            </div>
            <Button
              type="text"
              onClick={() => setShowDebug(!showDebug)}
              className="show-debug-btn"
            >
              Show Debug {showDebug ? "▲" : "▼"}
            </Button>
          </div>
          {showDebug && (
            <div className="debug-panel-content">
              {statusBarMsg && (
                <div className="status-message">
                  <Typography.Text type="secondary" className="status-text">
                    {statusBarMsg}
                  </Typography.Text>
                </div>
              )}
              <InputOutput input={inputMd} output={outputMd} />
            </div>
          )}
        </div>

        {/* Sidebar - conditionally shown */}
        {showSidebar && (
          <div className="workflow-sidebar">
            <SidePanel />
            <Button
              className="close-sidebar-btn"
              onClick={() => setShowSidebar(false)}
              size="small"
            >
              ×
            </Button>
          </div>
        )}

        {/* File Upload Modal */}
        {openFileUploadModal && (
          <FileUpload
            open={openFileUploadModal}
            setFileList={setFileList}
            fileList={fileList}
            setOpen={setOpenFileUploadModal}
            wfExecutionParams={wfExecutionParams}
            continueWfExecution={handleWfExecution}
          />
        )}

        {/* Deployment Modals */}
        {openAddApiModal && (
          <CreateApiDeploymentModal
            open={openAddApiModal}
            setOpen={setOpenAddApiModal}
            workflowId={details?.id}
            isEdit={false}
            setDeploymentName={setDeploymentName}
            onDeploymentCreated={fetchDeploymentInfo}
          />
        )}

        <EtlTaskDeploy
          open={openAddETLModal}
          setOpen={setOpenAddETLModal}
          type="ETL"
          workflowId={details?.id}
          setDeploymentName={setDeploymentName}
          onDeploymentCreated={fetchDeploymentInfo}
<<<<<<< HEAD
=======
          title="Deploy ETL"
>>>>>>> 78f0d193
        />

        <EtlTaskDeploy
          open={openAddTaskModal}
          setOpen={setOpenAddTaskModal}
          type="TASK"
          workflowId={details?.id}
          setDeploymentName={setDeploymentName}
          onDeploymentCreated={fetchDeploymentInfo}
<<<<<<< HEAD
=======
          title="Deploy Task"
>>>>>>> 78f0d193
        />

        {/* Tool Selection Sidebar */}
        <ToolSelectionSidebar
          visible={showToolSelectionSidebar}
          onClose={() => setShowToolSelectionSidebar(false)}
          tools={exportedTools}
          selectedTool={selectedTool}
          onToolSelect={handleToolSelection}
          onSave={() => setShowToolSelectionSidebar(false)}
        />
      </div>
    </IslandLayout>
  );
}

export { Agency };<|MERGE_RESOLUTION|>--- conflicted
+++ resolved
@@ -105,10 +105,6 @@
           getWfEndpointDetails(signal),
           canUpdateWorkflow(signal),
           getExportedTools(signal),
-<<<<<<< HEAD
-          fetchDeploymentInfo(signal),
-=======
->>>>>>> 78f0d193
         ]);
 
         if (!signal.aborted) {
@@ -1057,11 +1053,7 @@
                 })()}
                 title="Configure Source Connector"
                 description="Select and configure your data input connector"
-<<<<<<< HEAD
                 connType={sourceTypes.connectors[0]}
-=======
-                type={sourceTypes.connectors[0]}
->>>>>>> 78f0d193
                 endpointDetails={source}
                 message={sourceMsg}
               />
@@ -1077,15 +1069,9 @@
                   );
                   return status.configured ? "✓" : "2";
                 })()}
-<<<<<<< HEAD
                 title="Configure Destination Connector"
                 description="Select and configure your data output connector"
                 connType={sourceTypes.connectors[1]}
-=======
-                title="Configure Output Destination"
-                description="Select and configure your data output connector"
-                type={sourceTypes.connectors[1]}
->>>>>>> 78f0d193
                 endpointDetails={destination}
                 message={destinationMsg}
               />
@@ -1281,10 +1267,7 @@
           workflowId={details?.id}
           setDeploymentName={setDeploymentName}
           onDeploymentCreated={fetchDeploymentInfo}
-<<<<<<< HEAD
-=======
           title="Deploy ETL"
->>>>>>> 78f0d193
         />
 
         <EtlTaskDeploy
@@ -1294,10 +1277,7 @@
           workflowId={details?.id}
           setDeploymentName={setDeploymentName}
           onDeploymentCreated={fetchDeploymentInfo}
-<<<<<<< HEAD
-=======
           title="Deploy Task"
->>>>>>> 78f0d193
         />
 
         {/* Tool Selection Sidebar */}
