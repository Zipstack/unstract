--- conflicted
+++ resolved
@@ -16,27 +16,6 @@
   }, [sourcesList, searchText]);
 
   useEffect(() => {
-<<<<<<< HEAD
-    if (searchText?.length === 0) {
-      setFilteredSourcesList(sourcesList);
-    } else {
-      const filteredList = [...sourcesList].filter((source) => {
-        const name = source?.name?.toUpperCase();
-        const searchUpperCase = searchText.toUpperCase();
-        return name.includes(searchUpperCase);
-      });
-      setFilteredSourcesList(filteredList);
-    }
-  }, [sourcesList, searchText]);
-
-  useEffect(() => {
-    if (!type) {
-      setSourcesList([]);
-      return;
-    }
-    getListOfSources();
-  }, [type, open]);
-=======
     const filteredList = [...sourcesList].filter((source) => {
       const name = source?.name?.toUpperCase();
       const searchUpperCase = searchText.toUpperCase();
@@ -44,7 +23,6 @@
     });
     setFilteredSourcesList(filteredList);
   }, [sourcesList]);
->>>>>>> 2d74d8aa
 
   const onSearch = debounce((searchText) => {
     const searchUpperCase = searchText?.toUpperCase()?.trim();
@@ -61,29 +39,13 @@
     onSearch(value);
   };
 
-<<<<<<< HEAD
-  const onSearch = (event) => {
-    const { value } = event.target;
-    setSearchText(value);
-  };
-
-  if (isLoading) {
-    return <SpinnerLoader />;
-  }
-
-=======
->>>>>>> 2d74d8aa
   return (
     <div className="list-of-srcs">
       <div className="searchbox">
         <Input
           placeholder="Search"
           prefix={<SearchOutlined className="search-outlined" />}
-<<<<<<< HEAD
-          onChange={onSearch}
-=======
           onChange={handleInputChange}
->>>>>>> 2d74d8aa
           value={searchText}
         />
       </div>
