--- conflicted
+++ resolved
@@ -27,25 +27,6 @@
 
   const desiredOrder = ["LLM", "EMBEDDING", "VECTOR_DB", "X2TEXT"];
 
-<<<<<<< HEAD
-  useEffect(() => {
-    const fetchData = async () => {
-      try {
-        const res = await axiosPrivate.get(
-          `/api/v1/unstract/${sessionDetails?.orgId}/adapter/`
-        );
-        setAdaptorsList(res.data);
-
-        const defaultAdaptorRes = await axiosPrivate.get(
-          `/api/v1/unstract/${sessionDetails?.orgId}/adapter/default_triad/`
-        );
-
-        setCurrentLLMDefault(defaultAdaptorRes.data?.default_llm_adapter);
-        setCurrentEMBDefault(defaultAdaptorRes.data?.default_llm_adapter);
-        setCurrentVECTORDefault(defaultAdaptorRes.data?.default_llm_adapter);
-      } catch (error) {
-        console.error("Error fetching data:", error);
-=======
   const labelMap = {
     LLM: "Default LLM",
     EMBEDDING: "Default Embeddings",
@@ -60,7 +41,6 @@
           ...entry,
           adapter_name: `${entry.adapter_name} (current default)`,
         };
->>>>>>> dd7be015
       }
       return entry;
     });
@@ -69,36 +49,26 @@
     setDropdownData(updatedData);
   };
 
-<<<<<<< HEAD
-  useEffect(() => {
-    setSelectedLLMDefault(currentLLMDefault);
-    setSelectedEMBDefault(currentEMBDefault);
-    setSelectedVECTORDefault(currentVECTORDefault);
-  }, [adaptorsList.length > 0]);
-
-  const onSubmit = async () => {
-    if (
-      currentLLMDefault === selectedLLMDefault &&
-      currentEMBDefault === selectedEMBDefault &&
-      currentVECTORDefault === selectedVECTORDefault
-    ) {
-      setAlertDetails({
-        type: "warning",
-        content: "Nothing new to save/update",
-=======
   const fetchData = async () => {
     try {
       const response = await axiosPrivate.get(
         `/api/v1/unstract/${sessionDetails?.orgId}/adapter/`
       );
       updateDropdownData(response?.data);
+
+      const defaultAdaptorRes = await axiosPrivate.get(
+        `/api/v1/unstract/${sessionDetails?.orgId}/adapter/default_triad/`
+      );
+
       const defaultValues = {};
-      response?.data.forEach((item) => {
-        if (item.is_default) {
-          defaultValues[item.adapter_type] = item.id;
-        }
->>>>>>> dd7be015
-      });
+      defaultValues[labelMap.LLM] = defaultAdaptorRes.data?.default_llm_adapter;
+      defaultValues[labelMap.EMBEDDING] =
+        defaultAdaptorRes.data?.default_embedding_adapter;
+      defaultValues[labelMap.VECTOR_DB] =
+        defaultAdaptorRes.data?.default_vector_db_adapter;
+      defaultValues[labelMap.X2TEXT] =
+        defaultAdaptorRes.data?.default_x2text_adapter;
+
       setSelectedValues(defaultValues);
     } catch (error) {
       setAlertDetails(handleException(error, "Failed to fetch Default Triads"));
