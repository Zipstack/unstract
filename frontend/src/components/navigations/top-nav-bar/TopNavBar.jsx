import {
  Alert,
  Button,
  Col,
  Dropdown,
  Image,
  Row,
  Space,
  Typography,
} from "antd";
import {
  UserOutlined,
  UserSwitchOutlined,
  LogoutOutlined,
  DownloadOutlined,
  FileProtectOutlined,
  LikeOutlined,
} from "@ant-design/icons";
import { useEffect, useState, useMemo, useCallback } from "react";
import { useNavigate, useLocation } from "react-router-dom";
import axios from "axios";
import PropTypes from "prop-types";

import { UnstractLogo } from "../../../assets/index.js";
import {
  getBaseUrl,
  homePagePath,
  onboardCompleted,
} from "../../../helpers/GetStaticData.js";
import useLogout from "../../../hooks/useLogout.js";
import "../../../layouts/page-layout/PageLayout.css";
import { useSessionStore } from "../../../store/session-store.js";
import "./TopNavBar.css";
import { useAlertStore } from "../../../store/alert-store.js";
import { ConfirmModal } from "../../widgets/confirm-modal/ConfirmModal.jsx";
import { useExceptionHandler } from "../../../hooks/useExceptionHandler.jsx";

let TrialDaysInfo;
try {
  TrialDaysInfo =
    require("../../../plugins/unstract-subscription/components/TrialDaysInfo.jsx").default;
} catch (err) {
  // Plugin not found
}

let selectedProductStore;
let selectedProduct;

try {
  selectedProductStore = require("../../../plugins/llm-whisperer/store/select-product-store.js");
} catch {
  // Ignore if hook not available
}

let PlatformDropdown;
try {
  PlatformDropdown =
    require("../../../plugins/platform-dropdown/PlatformDropDown.jsx").PlatformDropdown;
} catch (err) {
  // Plugin not found
}

let WhispererLogo;
try {
  WhispererLogo =
    require("../../../plugins/assets/llmWhisperer/index.js").WhispererLogo;
} catch {
  // Ignore if hook not available
}

let unstractSubscriptionPlan;
<<<<<<< HEAD
let useUnstractSubscriptionPlanStore;
let UNSTRACT_SUBSCRIPTION_PLANS;
try {
  useUnstractSubscriptionPlanStore =
    require("../../../plugins/store/unstract-subscription-plan-store").useUnstractSubscriptionPlanStore;
=======
let unstractSubscriptionPlanStore;
let UNSTRACT_SUBSCRIPTION_PLANS;
try {
  unstractSubscriptionPlanStore = require("../../../plugins/store/unstract-subscription-plan-store");
>>>>>>> 35e3038b
  UNSTRACT_SUBSCRIPTION_PLANS =
    require("../../../plugins/unstract-subscription/helper/constants").UNSTRACT_SUBSCRIPTION_PLANS;
} catch (err) {
  // Plugin unavailable.
}

function TopNavBar({ isSimpleLayout, topNavBarOptions }) {
  const navigate = useNavigate();
  const { sessionDetails } = useSessionStore();
  const { orgName, allOrganization, orgId } = sessionDetails;
  const baseUrl = getBaseUrl();
  const onBoardUrl = `${baseUrl}/${orgName}/onboard`;
  const logout = useLogout();
  const [showOnboardBanner, setShowOnboardBanner] = useState(false);
  const [approverStatus, setApproverStatus] = useState(false);
  const [reviewerStatus, setReviewerStatus] = useState(false);
  const [reviewPageHeader, setReviewPageHeader] = useState("");
  const { setAlertDetails } = useAlertStore();
  const handleException = useExceptionHandler();
  const location = useLocation();

  if (selectedProductStore) {
    selectedProduct = selectedProductStore.useSelectedProductStore(
      (state) => state?.selectedProduct
    );
  }

  try {
<<<<<<< HEAD
    if (useUnstractSubscriptionPlanStore) {
      unstractSubscriptionPlan = useUnstractSubscriptionPlanStore(
        (state) => state?.unstractSubscriptionPlan
      );
=======
    if (unstractSubscriptionPlanStore?.useUnstractSubscriptionPlanStore) {
      unstractSubscriptionPlan =
        unstractSubscriptionPlanStore?.useUnstractSubscriptionPlanStore(
          (state) => state?.unstractSubscriptionPlan
        );
>>>>>>> 35e3038b
    }
  } catch (error) {
    // Do nothing
  }

  const shouldDisableRouting = useMemo(() => {
    if (!unstractSubscriptionPlan || !UNSTRACT_SUBSCRIPTION_PLANS) {
      return false;
    }

    return (
      !unstractSubscriptionPlan?.subscriptionId &&
      unstractSubscriptionPlan?.planType !== UNSTRACT_SUBSCRIPTION_PLANS?.TRIAL
    );
  }, [unstractSubscriptionPlan]);

  const isUnstract = !(selectedProduct && selectedProduct !== "unstract");

  // Check user role and whether the onboarding is incomplete
  useEffect(() => {
    const { role } = sessionDetails;
    const isReviewer = role === "unstract_reviewer";
    const isSupervisor = role === "unstract_supervisor";
    const isAdmin = role === "unstract_admin";

    setShowOnboardBanner(
      !onboardCompleted(sessionDetails?.adapters) &&
        !isReviewer &&
        !isSupervisor
    );
    setApproverStatus(isAdmin || isSupervisor);
    setReviewerStatus(isReviewer);
  }, [sessionDetails]);

  // Determine review page header
  useEffect(() => {
    const pathSegments = location.pathname.split("review");
    if (pathSegments.length > 1) {
      if (pathSegments[1].includes("/approve")) {
        setReviewPageHeader("Approve");
      } else if (pathSegments[1].includes("/download_and_sync")) {
        setReviewPageHeader("Download and syncmanager");
      } else {
        setReviewPageHeader("Review");
      }
    } else {
      setReviewPageHeader(null);
    }
    if (location.pathname.includes("/simple_review")) {
      setReviewPageHeader("Simple Review");
    }
  }, [location]);

  // Switch organization
  const handleContinue = useCallback(async (selectedOrg) => {
    const requestOptions = {
      method: "POST",
      url: `/api/v1/organization/${selectedOrg}/set`,
      headers: {
        "X-CSRFToken": sessionDetails?.csrfToken,
      },
    };
    try {
      await axios(requestOptions);
      navigate("/");
      window.location.reload();
    } catch (err) {
      setAlertDetails(handleException(err));
    }
  }, []);

  // Prepare org list for switching
  const cascadeOptions = useMemo(() => {
    return allOrganization?.map((org) => {
      return {
        key: org?.id,
        label:
          org?.id === sessionDetails?.orgId ? (
            <div
              onClick={() =>
                setAlertDetails({
                  type: "error",
                  content: `You are already in ${org?.display_name}`,
                })
              }
            >
              {org?.display_name}
            </div>
          ) : (
            <ConfirmModal
              handleConfirm={() => handleContinue(org?.id)}
              content={`Want to switch to ${org?.display_name}?`}
            >
              <div>{org?.display_name}</div>
            </ConfirmModal>
          ),
      };
    });
  }, [allOrganization, handleContinue]);

  // Build dropdown menu items
  const items = useMemo(() => {
    const menuItems = [];

    // Profile
    if (isUnstract && !isSimpleLayout) {
      menuItems.push({
        key: "1",
        label: (
          <Button
            onClick={() => navigate(`/${orgName}/profile`)}
            className="logout-button"
            disabled={shouldDisableRouting}
          >
            <UserOutlined /> Profile
          </Button>
        ),
      });
    }

    // Switch Organization
    if (allOrganization?.length > 1) {
      menuItems.push({
        key: "3",
        label: (
          <Dropdown
            placeholder="Switch Organization"
            menu={{
              items: cascadeOptions,
              selectable: true,
              selectedKeys: [orgId],
              className: "switch-org-menu",
            }}
            placement="left"
          >
            <div>
              <UserSwitchOutlined /> Switch Org
            </div>
          </Dropdown>
        ),
      });
    }

    // Review
    if (isUnstract && !isSimpleLayout && (reviewerStatus || approverStatus)) {
      menuItems.push({
        key: "4",
        label: (
          <Button
            onClick={() => navigate(`/${orgName}/review`)}
            className="logout-button"
            disabled={shouldDisableRouting}
          >
            <FileProtectOutlined /> Review
          </Button>
        ),
      });
    }

    // Approve
    if (isUnstract && !isSimpleLayout && approverStatus) {
      menuItems.push({
        key: "5",
        label: (
          <Button
            onClick={() => navigate(`/${orgName}/review/approve`)}
            className="logout-button"
            disabled={shouldDisableRouting}
          >
            <LikeOutlined /> Approve
          </Button>
        ),
      });

      menuItems.push({
        key: "6",
        label: (
          <Button
            onClick={() => navigate(`/${orgName}/review/download_and_sync`)}
            className="logout-button"
            disabled={shouldDisableRouting}
          >
            <DownloadOutlined /> Download and Sync Manager
          </Button>
        ),
      });
    }

    // Logout
    menuItems.push({
      key: "2",
      label: (
        <Button onClick={logout} className="logout-button">
          <LogoutOutlined /> Logout
        </Button>
      ),
    });

    return menuItems.filter(Boolean); // remove any undefined items
  }, [
    isUnstract,
    isSimpleLayout,
    reviewerStatus,
    approverStatus,
    allOrganization,
    cascadeOptions,
    orgName,
    orgId,
    shouldDisableRouting,
  ]);

  // Function to get the initials from the user name
  const getInitials = useCallback((name) => {
    const names = name?.split(" ");
    return names
      ?.map((n) => n.charAt(0))
      ?.join("")
      ?.toUpperCase();
  }, []);

  return (
    <Row align="middle" className="topNav">
      <Col span={6} className="platform-switch-container">
        {isUnstract ? (
          <UnstractLogo
            className="topbar-logo cursor-pointer"
            onClick={() =>
              navigate(`/${sessionDetails?.orgName}/${homePagePath}`)
            }
          />
        ) : (
          WhispererLogo && <WhispererLogo className="topbar-logo" />
        )}
        {reviewPageHeader && (
          <span className="page-identifier">
            <span className="custom-tools-header-v-divider" />
            <span className="page-heading">{reviewPageHeader}</span>
          </span>
        )}
        {PlatformDropdown && <PlatformDropdown />}
      </Col>

      {isSimpleLayout ? (
        <Col span={14} />
      ) : (
        <Col span={14} className="top-nav-alert-col">
          {isUnstract && showOnboardBanner && (
            <Alert
              type="error"
              message={
                <>
                  <span className="top-nav-alert-msg">
                    Your setup process is incomplete. Now, that&apos;s a bummer!
                  </span>
                  <a href={onBoardUrl} className="top-nav-alert-link">
                    Complete it to start using Unstract
                  </a>
                </>
              }
              showIcon
            />
          )}
        </Col>
      )}

      <Col span={4}>
        <Row justify="end" align="middle">
          <Space>
            {topNavBarOptions}
            {isUnstract && TrialDaysInfo && <TrialDaysInfo />}
            <Dropdown menu={{ items }} placement="bottomLeft" arrow>
              <div className="top-navbar-dp">
                {sessionDetails?.picture ? (
                  <Image
                    className="navbar-img"
                    height="100%"
                    width="100%"
                    preview={false}
                    src={sessionDetails?.picture}
                  />
                ) : (
                  <Typography.Text className="initials">
                    {getInitials(sessionDetails?.name)}
                  </Typography.Text>
                )}
              </div>
            </Dropdown>
          </Space>
        </Row>
      </Col>
    </Row>
  );
}

TopNavBar.propTypes = {
  isSimpleLayout: PropTypes.bool,
  topNavBarOptions: PropTypes.node,
};

export { TopNavBar };<|MERGE_RESOLUTION|>--- conflicted
+++ resolved
@@ -69,18 +69,10 @@
 }
 
 let unstractSubscriptionPlan;
-<<<<<<< HEAD
-let useUnstractSubscriptionPlanStore;
-let UNSTRACT_SUBSCRIPTION_PLANS;
-try {
-  useUnstractSubscriptionPlanStore =
-    require("../../../plugins/store/unstract-subscription-plan-store").useUnstractSubscriptionPlanStore;
-=======
 let unstractSubscriptionPlanStore;
 let UNSTRACT_SUBSCRIPTION_PLANS;
 try {
   unstractSubscriptionPlanStore = require("../../../plugins/store/unstract-subscription-plan-store");
->>>>>>> 35e3038b
   UNSTRACT_SUBSCRIPTION_PLANS =
     require("../../../plugins/unstract-subscription/helper/constants").UNSTRACT_SUBSCRIPTION_PLANS;
 } catch (err) {
@@ -109,18 +101,11 @@
   }
 
   try {
-<<<<<<< HEAD
-    if (useUnstractSubscriptionPlanStore) {
-      unstractSubscriptionPlan = useUnstractSubscriptionPlanStore(
-        (state) => state?.unstractSubscriptionPlan
-      );
-=======
     if (unstractSubscriptionPlanStore?.useUnstractSubscriptionPlanStore) {
       unstractSubscriptionPlan =
         unstractSubscriptionPlanStore?.useUnstractSubscriptionPlanStore(
           (state) => state?.unstractSubscriptionPlan
         );
->>>>>>> 35e3038b
     }
   } catch (error) {
     // Do nothing
