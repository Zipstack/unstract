import {
  Alert,
  Button,
  Col,
  Dropdown,
  Row,
  Space,
  Typography,
  Image,
} from "antd";
import {
  UserOutlined,
  UserSwitchOutlined,
  LogoutOutlined,
  DownloadOutlined,
  FileProtectOutlined,
  LikeOutlined,
} from "@ant-design/icons";
import { useEffect, useState, useMemo, useCallback } from "react";
import { useNavigate, useLocation } from "react-router-dom";
import axios from "axios";
import PropTypes from "prop-types";

import { UnstractLogo } from "../../../assets/index.js";
import {
  getBaseUrl,
  homePagePath,
  onboardCompleted,
  UNSTRACT_ADMIN,
} from "../../../helpers/GetStaticData.js";
import useLogout from "../../../hooks/useLogout.js";
import "../../../layouts/page-layout/PageLayout.css";
import { useSessionStore } from "../../../store/session-store.js";
import "./TopNavBar.css";
import { useAlertStore } from "../../../store/alert-store.js";
import { ConfirmModal } from "../../widgets/confirm-modal/ConfirmModal.jsx";
import { useExceptionHandler } from "../../../hooks/useExceptionHandler.jsx";
import config from "../../../config";

let TrialDaysInfo;
try {
  TrialDaysInfo =
    require("../../../plugins/unstract-subscription/components/TrialDaysInfo.jsx").default;
} catch (err) {
  // Plugin not found
}

let selectedProductStore;
let selectedProduct;

try {
  selectedProductStore = require("../../../plugins/llm-whisperer/store/select-product-store.js");
} catch {
  // Ignore if hook not available
}

let PlatformDropdown;
try {
  PlatformDropdown =
    require("../../../plugins/platform-dropdown/PlatformDropDown.jsx").PlatformDropdown;
} catch (err) {
  // Plugin not found
}

let WhispererLogo;
try {
  WhispererLogo =
    require("../../../plugins/assets/llmWhisperer/index.js").WhispererLogo;
} catch {
  // Ignore if hook not available
}

<<<<<<< HEAD
let DynamicLogo;
try {
  DynamicLogo =
    require("../../../plugins/dynamic-logo/DynamicLogo.js")?.default;
} catch {
  // Plugin not available
}
=======
const CustomLogo = ({ onClick, className }) => {
  // Use Ant Design Image and config.logoUrl
  if (config.logoUrl) {
    return (
      <Image
        src={config.logoUrl}
        preview={false}
        className={className}
        onClick={onClick}
        alt="logo"
        style={{
          cursor: onClick ? "pointer" : undefined,
          background: "transparent",
        }}
        onError={() => {
          // If image fails to load, component will re-render and use UnstractLogo
          // since we'll set config.logoUrl to null
          if (config.logoUrl) {
            // Only modify if it's not already null to avoid infinite re-renders
            config.logoUrl = null;
          }
        }}
      />
    );
  }
  return <UnstractLogo className={className} onClick={onClick} />;
};
>>>>>>> 66dcbd2c

let unstractSubscriptionPlan;
let unstractSubscriptionPlanStore;
let UNSTRACT_SUBSCRIPTION_PLANS;
let UnstractPricingMenuLink;
try {
  unstractSubscriptionPlanStore = require("../../../plugins/store/unstract-subscription-plan-store");
  UNSTRACT_SUBSCRIPTION_PLANS =
    require("../../../plugins/unstract-subscription/helper/constants").UNSTRACT_SUBSCRIPTION_PLANS;
  UnstractPricingMenuLink =
    require("../../../plugins/unstract-subscription/components/UnstractPricingMenuLink.jsx").UnstractPricingMenuLink;
} catch (err) {
  // Plugin unavailable.
}

function TopNavBar({ isSimpleLayout, topNavBarOptions }) {
  const navigate = useNavigate();
  const { sessionDetails } = useSessionStore();
  const { orgName, allOrganization, orgId } = sessionDetails;
  const baseUrl = getBaseUrl();
  const onBoardUrl = `${baseUrl}/${orgName}/onboard`;
  const logout = useLogout();
  const [showOnboardBanner, setShowOnboardBanner] = useState(false);
  const [approverStatus, setApproverStatus] = useState(false);
  const [reviewerStatus, setReviewerStatus] = useState(false);
  const [reviewPageHeader, setReviewPageHeader] = useState("");
  const { setAlertDetails } = useAlertStore();
  const handleException = useExceptionHandler();
  const location = useLocation();

  if (selectedProductStore) {
    selectedProduct = selectedProductStore.useSelectedProductStore(
      (state) => state?.selectedProduct
    );
  }

  try {
    if (unstractSubscriptionPlanStore?.useUnstractSubscriptionPlanStore) {
      unstractSubscriptionPlan =
        unstractSubscriptionPlanStore?.useUnstractSubscriptionPlanStore(
          (state) => state?.unstractSubscriptionPlan
        );
    }
  } catch (error) {
    // Do nothing
  }

  const shouldDisableRouting = useMemo(() => {
    if (!unstractSubscriptionPlan || !UNSTRACT_SUBSCRIPTION_PLANS) {
      return false;
    }

    return unstractSubscriptionPlan?.remainingDays <= 0;
  }, [unstractSubscriptionPlan]);

  const isUnstract = !(selectedProduct && selectedProduct !== "unstract");

  // Check user role and whether the onboarding is incomplete
  useEffect(() => {
    const { role } = sessionDetails;
    const isReviewer = role === "unstract_reviewer";
    const isSupervisor = role === "unstract_supervisor";
    const isAdmin = role === UNSTRACT_ADMIN;

    setShowOnboardBanner(
      !onboardCompleted(sessionDetails?.adapters) &&
        !isReviewer &&
        !isSupervisor
    );
    setApproverStatus(isAdmin || isSupervisor);
    setReviewerStatus(isReviewer);
  }, [sessionDetails]);

  // Determine review page header
  useEffect(() => {
    const pathSegments = location.pathname.split("review");
    if (pathSegments.length > 1) {
      if (pathSegments[1].includes("/approve")) {
        setReviewPageHeader("Approve");
      } else if (pathSegments[1].includes("/download_and_sync")) {
        setReviewPageHeader("Download and syncmanager");
      } else {
        setReviewPageHeader("Review");
      }
    } else {
      setReviewPageHeader(null);
    }
    if (location.pathname.includes("/simple_review")) {
      setReviewPageHeader("Simple Review");
    }
  }, [location]);

  // Switch organization
  const handleContinue = useCallback(async (selectedOrg) => {
    const requestOptions = {
      method: "POST",
      url: `/api/v1/organization/${selectedOrg}/set`,
      headers: {
        "X-CSRFToken": sessionDetails?.csrfToken,
      },
    };
    try {
      await axios(requestOptions);
      navigate("/");
      window.location.reload();
    } catch (err) {
      setAlertDetails(handleException(err));
    }
  }, []);

  // Prepare org list for switching
  const cascadeOptions = useMemo(() => {
    return allOrganization?.map((org) => {
      return {
        key: org?.id,
        label:
          org?.id === sessionDetails?.orgId ? (
            <div
              onClick={() =>
                setAlertDetails({
                  type: "error",
                  content: `You are already in ${org?.display_name}`,
                })
              }
            >
              {org?.display_name}
            </div>
          ) : (
            <ConfirmModal
              handleConfirm={() => handleContinue(org?.id)}
              content={`Want to switch to ${org?.display_name}?`}
            >
              <div>{org?.display_name}</div>
            </ConfirmModal>
          ),
      };
    });
  }, [allOrganization, handleContinue]);

  // Build dropdown menu items
  const items = useMemo(() => {
    const menuItems = [];

    // Profile
    if (isUnstract && !isSimpleLayout) {
      menuItems.push({
        key: "1",
        label: (
          <Button
            onClick={() => navigate(`/${orgName}/profile`)}
            className="logout-button"
            disabled={shouldDisableRouting}
          >
            <UserOutlined /> Profile
          </Button>
        ),
      });
    }

    // Switch Organization
    if (allOrganization?.length > 1) {
      menuItems.push({
        key: "3",
        label: (
          <Dropdown
            placeholder="Switch Organization"
            menu={{
              items: cascadeOptions,
              selectable: true,
              selectedKeys: [orgId],
              className: "switch-org-menu",
            }}
            placement="left"
          >
            <div>
              <UserSwitchOutlined /> Switch Org
            </div>
          </Dropdown>
        ),
      });
    }

    // Review
    if (isUnstract && !isSimpleLayout && (reviewerStatus || approverStatus)) {
      menuItems.push({
        key: "4",
        label: (
          <Button
            onClick={() => navigate(`/${orgName}/review`)}
            className="logout-button"
            disabled={shouldDisableRouting}
          >
            <FileProtectOutlined /> Review
          </Button>
        ),
      });
    }

    // Approve
    if (isUnstract && !isSimpleLayout && approverStatus) {
      menuItems.push({
        key: "5",
        label: (
          <Button
            onClick={() => navigate(`/${orgName}/review/approve`)}
            className="logout-button"
            disabled={shouldDisableRouting}
          >
            <LikeOutlined /> Approve
          </Button>
        ),
      });

      menuItems.push({
        key: "6",
        label: (
          <Button
            onClick={() => navigate(`/${orgName}/review/download_and_sync`)}
            className="logout-button"
            disabled={shouldDisableRouting}
          >
            <DownloadOutlined /> Download and Sync Manager
          </Button>
        ),
      });
    }

    if (isUnstract && UnstractPricingMenuLink && sessionDetails?.isAdmin) {
      menuItems.push({
        key: "7",
        label: <UnstractPricingMenuLink orgName={orgName} />,
      });
    }

    // Logout
    menuItems.push({
      key: "2",
      label: (
        <Button onClick={logout} className="logout-button">
          <LogoutOutlined /> Logout
        </Button>
      ),
    });

    return menuItems.filter(Boolean); // remove any undefined items
  }, [
    isUnstract,
    isSimpleLayout,
    reviewerStatus,
    approverStatus,
    allOrganization,
    cascadeOptions,
    orgName,
    orgId,
    shouldDisableRouting,
  ]);

  // Function to get the initials from the user name
  const getInitials = useCallback((name) => {
    const names = name?.split(" ");
    return names
      ?.map((n) => n.charAt(0))
      ?.join("")
      ?.toUpperCase();
  }, []);

  return (
    <Row align="middle" className="topNav">
      <Col span={6} className="platform-switch-container">
        {isUnstract ? (
<<<<<<< HEAD
          DynamicLogo ? (
            <DynamicLogo
              className="topbar-logo cursor-pointer"
              onClick={() =>
                navigate(`/${sessionDetails?.orgName}/${homePagePath}`)
              }
            />
          ) : (
            <UnstractLogo
              className="topbar-logo cursor-pointer"
              onClick={() =>
                navigate(`/${sessionDetails?.orgName}/${homePagePath}`)
              }
            />
          )
=======
          <CustomLogo
            className="topbar-logo cursor-pointer"
            onClick={() =>
              navigate(`/${sessionDetails?.orgName}/${homePagePath}`)
            }
          />
>>>>>>> 66dcbd2c
        ) : (
          WhispererLogo && <WhispererLogo className="topbar-logo" />
        )}
        {reviewPageHeader && (
          <span className="page-identifier">
            <span className="custom-tools-header-v-divider" />
            <span className="page-heading">{reviewPageHeader}</span>
          </span>
        )}
        {PlatformDropdown && <PlatformDropdown />}
      </Col>

      {isSimpleLayout ? (
        <Col span={14} />
      ) : (
        <Col span={14} className="top-nav-alert-col">
          {isUnstract && showOnboardBanner && (
            <Alert
              type="error"
              message={
                <>
                  <span className="top-nav-alert-msg">
                    Your setup process is incomplete. Now, that&apos;s a bummer!
                  </span>
                  <a href={onBoardUrl} className="top-nav-alert-link">
                    Complete it to start using Unstract
                  </a>
                </>
              }
              showIcon
            />
          )}
        </Col>
      )}

      <Col span={4}>
        <Row justify="end" align="middle">
          <Space>
            {topNavBarOptions}
            {isUnstract && TrialDaysInfo && <TrialDaysInfo />}
            <Dropdown menu={{ items }} placement="bottomLeft" arrow>
              <div className="top-navbar-dp">
                {sessionDetails?.picture ? (
                  <Image
                    className="navbar-img"
                    height="100%"
                    width="100%"
                    preview={false}
                    src={sessionDetails?.picture}
                  />
                ) : (
                  <Typography.Text className="initials">
                    {getInitials(sessionDetails?.name)}
                  </Typography.Text>
                )}
              </div>
            </Dropdown>
          </Space>
        </Row>
      </Col>
    </Row>
  );
}

TopNavBar.propTypes = {
  isSimpleLayout: PropTypes.bool,
  topNavBarOptions: PropTypes.node,
};

CustomLogo.propTypes = {
  onClick: PropTypes.func.isRequired,
  className: PropTypes.string.isRequired,
};

export { TopNavBar };<|MERGE_RESOLUTION|>--- conflicted
+++ resolved
@@ -70,15 +70,6 @@
   // Ignore if hook not available
 }
 
-<<<<<<< HEAD
-let DynamicLogo;
-try {
-  DynamicLogo =
-    require("../../../plugins/dynamic-logo/DynamicLogo.js")?.default;
-} catch {
-  // Plugin not available
-}
-=======
 const CustomLogo = ({ onClick, className }) => {
   // Use Ant Design Image and config.logoUrl
   if (config.logoUrl) {
@@ -106,7 +97,6 @@
   }
   return <UnstractLogo className={className} onClick={onClick} />;
 };
->>>>>>> 66dcbd2c
 
 let unstractSubscriptionPlan;
 let unstractSubscriptionPlanStore;
@@ -377,30 +367,12 @@
     <Row align="middle" className="topNav">
       <Col span={6} className="platform-switch-container">
         {isUnstract ? (
-<<<<<<< HEAD
-          DynamicLogo ? (
-            <DynamicLogo
-              className="topbar-logo cursor-pointer"
-              onClick={() =>
-                navigate(`/${sessionDetails?.orgName}/${homePagePath}`)
-              }
-            />
-          ) : (
-            <UnstractLogo
-              className="topbar-logo cursor-pointer"
-              onClick={() =>
-                navigate(`/${sessionDetails?.orgName}/${homePagePath}`)
-              }
-            />
-          )
-=======
           <CustomLogo
             className="topbar-logo cursor-pointer"
             onClick={() =>
               navigate(`/${sessionDetails?.orgName}/${homePagePath}`)
             }
           />
->>>>>>> 66dcbd2c
         ) : (
           WhispererLogo && <WhispererLogo className="topbar-logo" />
         )}
