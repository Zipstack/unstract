--- conflicted
+++ resolved
@@ -21,11 +21,8 @@
 import { DeleteModal } from "../delete-modal/DeleteModal.jsx";
 import { EtlTaskDeploy } from "../etl-task-deploy/EtlTaskDeploy.jsx";
 import "./Pipelines.css";
-<<<<<<< HEAD
 import { useExceptionHandler } from "../../../hooks/useExceptionHandler.jsx";
-=======
 import { formattedDateTime } from "../../../helpers/GetStaticData";
->>>>>>> 07fe3ce6
 
 function Pipelines({ type }) {
   const [tableData, setTableData] = useState([]);
@@ -391,7 +388,7 @@
       render: (_, record) => (
         <div>
           <Typography.Text className="p-or-d-typography" strong>
-            {formattedDateTime(record?.last_run_time)}
+            {(record?.last_run_time)}
           </Typography.Text>
         </div>
       ),
