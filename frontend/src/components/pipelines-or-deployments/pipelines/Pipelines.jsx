--- conflicted
+++ resolved
@@ -251,14 +251,13 @@
         <Space
           direction="horizontal"
           className="action-items"
-<<<<<<< HEAD
-          onClick={() => openAddModal(true)}
-        >
-          <div>
-            <EditOutlined />
-          </div>
-          <div>
-            <Typography.Text>Edit</Typography.Text>
+          onClick={() => setOpenDeleteModal(true)}
+        >
+          <div>
+            <DeleteOutlined />
+          </div>
+          <div>
+            <Typography.Text>Delete</Typography.Text>
           </div>
         </Space>
       ),
@@ -289,46 +288,19 @@
         <Space
           direction="horizontal"
           className="action-items"
-=======
->>>>>>> 83cf9afa
-          onClick={() => setOpenDeleteModal(true)}
-        >
-          <div>
-            <DeleteOutlined />
-          </div>
-          <div>
-            <Typography.Text>Delete</Typography.Text>
+          onClick={() => clearCache()}
+        >
+          <div>
+            <ClearOutlined />
+          </div>
+          <div>
+            <Typography.Text>Clear Cache</Typography.Text>
           </div>
         </Space>
       ),
     },
     {
-<<<<<<< HEAD
       key: "4",
-=======
-      key: "2",
->>>>>>> 83cf9afa
-      label: (
-        <Space
-          direction="horizontal"
-          className="action-items"
-          onClick={() => clearCache()}
-        >
-          <div>
-            <ClearOutlined />
-          </div>
-          <div>
-            <Typography.Text>Clear Cache</Typography.Text>
-          </div>
-        </Space>
-      ),
-    },
-    {
-<<<<<<< HEAD
-      key: "5",
-=======
-      key: "3",
->>>>>>> 83cf9afa
       label: (
         <Space
           direction="horizontal"
@@ -345,11 +317,7 @@
       ),
     },
     {
-<<<<<<< HEAD
-      key: "6",
-=======
-      key: "4",
->>>>>>> 83cf9afa
+      key: "5",
       label: (
         <Space
           direction="horizontal"
@@ -504,41 +472,17 @@
           setOpen={setOpenEtlOrTaskModal}
           setTableData={setTableData}
           type={type}
-<<<<<<< HEAD
-          columns={columns}
-          tableData={tableData}
-          isTableLoading={tableLoading}
-          openAddModal={openAddModal}
-        />
-        {openEtlOrTaskModal && (
-          <EtlTaskDeploy
-            open={openEtlOrTaskModal}
-            setOpen={setOpenEtlOrTaskModal}
-            setTableData={setTableData}
-            type={type}
-            title={deploymentsStaticContent[type].modalTitle}
-            isEdit={isEdit}
-            selectedRow={selectedPorD}
-            setSelectedRow={setSelectedPorD}
-          />
-        )}
-        <LogsModal
-          open={openLogsModal}
-          setOpen={setOpenLogsModal}
-          logRecord={executionLogs}
-        />
-        <DeleteModal
-          open={openDeleteModal}
-          setOpen={setOpenDeleteModal}
-          deleteRecord={deletePipeline}
-=======
           title={deploymentsStaticContent[type].modalTitle}
           isEdit={isEdit}
           selectedRow={selectedPorD}
           setSelectedRow={setSelectedPorD}
->>>>>>> 83cf9afa
         />
       )}
+      <LogsModal
+        open={openLogsModal}
+        setOpen={setOpenLogsModal}
+        logRecord={executionLogs}
+      />
       <DeleteModal
         open={openDeleteModal}
         setOpen={setOpenDeleteModal}
