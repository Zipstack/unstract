import { Form, Input, Modal, Select, Space, Typography, Button } from "antd";
import PropTypes from "prop-types";
import { useEffect, useState } from "react";
import { ScheduleOutlined, ClockCircleOutlined } from "@ant-design/icons";
import cronstrue from "cronstrue";

import { useAxiosPrivate } from "../../../hooks/useAxiosPrivate.js";
import { useAlertStore } from "../../../store/alert-store";
import { useSessionStore } from "../../../store/session-store";
import CronGenerator from "./CronGenerator.jsx";
import { workflowService } from "../../workflows/workflow/workflow-service.js";
import "./EtlTaskDeploy.css";
import { useExceptionHandler } from "../../../hooks/useExceptionHandler.jsx";
import { useWorkflowStore } from "../../../store/workflow-store.js";
import { getBackendErrorDetail } from "../../../helpers/GetStaticData.js";

const defaultFromDetails = {
  pipeline_name: "",
  workflow: "",
  cron_string: "",
};

const EtlTaskDeploy = ({
  open,
  setOpen,
  type,
  title,
  setTableData,
  workflowId,
<<<<<<< HEAD
  isEdit,
  selectedRow = {},
=======
  setDeploymentName,
>>>>>>> 9299d375
}) => {
  const [form] = Form.useForm();
  const workflowStore = useWorkflowStore();
  const { updateWorkflow } = workflowStore;
  const { sessionDetails } = useSessionStore();
  const { setAlertDetails } = useAlertStore();
  const axiosPrivate = useAxiosPrivate();
  const workflowApiService = workflowService();
  const handleException = useExceptionHandler();

  const { Option } = Select;
  const [workflowList, setWorkflowList] = useState([]);
  const [formDetails, setFormDetails] = useState(
    isEdit ? { ...selectedRow } : { ...defaultFromDetails }
  );
  const [isLoading, setLoading] = useState(false);
  const [openCronGenerator, setOpenCronGenerator] = useState(false);
  const [backendErrors, setBackendErrors] = useState(null);
  const [summary, setSummary] = useState(null);

  useEffect(() => {
    if (workflowId) {
      setFormDetails({ ...formDetails, workflow: workflowId });
    }
  }, [workflowId]);

  useEffect(() => {
    if (formDetails?.cron_string) {
      setSummary(cronstrue.toString(formDetails.cron_string));
    }
  }, [formDetails]);

  const getWorkflowList = () => {
    workflowApiService
      .getWorkflowList()
      .then((res) => {
        setWorkflowList(res?.data);
      })
      .catch(() => {
        console.error("Unable to get workflow list");
      });
  };

  const handleInputChange = (changedValues, allValues) => {
    setFormDetails({ ...formDetails, ...allValues });
    const changedFieldName = Object.keys(changedValues)[0];
    form.setFields([
      {
        name: changedFieldName,
        errors: [],
      },
    ]);
    setBackendErrors((prevErrors) => {
      if (prevErrors) {
        const updatedErrors = prevErrors.errors.filter(
          (error) => error.attr !== changedFieldName
        );
        return { ...prevErrors, errors: updatedErrors };
      }
      return null;
    });
  };

  const getWorkflows = () => {
    const connectorType = type === "task" ? "FILESYSTEM" : "DATABASE";
    workflowApiService
      .getWorkflowEndpointList("DESTINATION", connectorType)
      .then((res) => {
        const updatedData = res?.data.map((record) => ({
          ...record,
          id: record.workflow,
        }));
        setWorkflowList(updatedData);
      })
      .catch(() => {
        console.error("Unable to get workflow list");
      });
  };

  useEffect(() => {
    if (type === "app") {
      getWorkflowList();
    } else {
      getWorkflows();
    }
  }, [type]);

  const clearFormDetails = () => {
    setFormDetails({ ...defaultFromDetails });
  };

  const showCronGenerator = () => {
    setOpenCronGenerator(true);
  };

  const setCronValue = (value) => {
    const updatedValues = { ["cron_string"]: value };
    setFormDetails({ ...formDetails, ...updatedValues });
  };

  const handleCancel = () => {
    setOpen(false);
  };

  const addPipeline = (pipeline) => {
    setTableData((prev) => {
      const prevData = [...prev];
      prevData.push(pipeline);
      return prevData;
    });
  };

  const updatePipeline = () => {
    const body = formDetails;
    body["pipeline_type"] = type.toUpperCase();

    const requestOptions = {
      method: "PUT",
      url: `/api/v1/unstract/${sessionDetails?.orgId}/pipeline/${body?.id}/`,
      headers: {
        "Content-Type": "application/json",
        "X-CSRFToken": sessionDetails?.csrfToken,
      },
      data: body,
    };
    setLoading(true);
    axiosPrivate(requestOptions)
      .then((res) => {
        addPipeline(res?.data);
        setOpen(false);
        clearFormDetails();
        setAlertDetails({
          type: "success",
          content: "Pipeline Updated Successfully",
        });
      })
      .catch((err) => {
        setAlertDetails(handleException(err, "", setBackendErrors));
      })
      .finally(() => {
        setLoading(false);
      });
  };

  const createPipeline = () => {
    const body = formDetails;
    body["pipeline_type"] = type.toUpperCase();

    const requestOptions = {
      method: "POST",
      url: `/api/v1/unstract/${sessionDetails?.orgId}/pipeline/`,
      headers: {
        "Content-Type": "application/json",
        "X-CSRFToken": sessionDetails?.csrfToken,
      },
      data: body,
    };

    setLoading(true);
    axiosPrivate(requestOptions)
      .then((res) => {
        if (workflowId) {
          // Update - can update workflow endpoint status in store
          updateWorkflow({ allowChangeEndpoint: false });
          setDeploymentName(body.pipeline_name);
        } else {
          addPipeline(res?.data);
        }
        setOpen(false);
        clearFormDetails();
        setAlertDetails({
          type: "success",
          content: "New Pipeline Created Successfully",
        });
      })
      .catch((err) => {
        setAlertDetails(handleException(err, "", setBackendErrors));
      })
      .finally(() => {
        setLoading(false);
      });
  };

  return (
    <>
      <Modal
        title={isEdit ? `Update ${title}` : `Add ${title}`}
        centered
        open={open}
        onOk={isEdit ? updatePipeline : createPipeline}
        onCancel={handleCancel}
        okText={isEdit ? "Update and Deploy" : "Save and Deploy"}
        okButtonProps={{
          loading: isLoading,
        }}
        width={400}
        closable={true}
        maskClosable={false}
      >
        <Form
          form={form}
          name="myForm"
          layout="vertical"
          initialValues={formDetails}
          onValuesChange={handleInputChange}
        >
          <Form.Item
            label="Display Name"
            name="pipeline_name"
            rules={[{ required: true, message: "Please enter display name" }]}
            validateStatus={
              getBackendErrorDetail("pipeline_name", backendErrors)
                ? "error"
                : ""
            }
            help={getBackendErrorDetail("pipeline_name", backendErrors)}
          >
            <Input placeholder="Name" />
          </Form.Item>

          {!workflowId && (
            <Form.Item
              label="Workflow"
              name="workflow"
              rules={[{ required: true, message: "Please select an workflow" }]}
              validateStatus={
                getBackendErrorDetail("workflow", backendErrors) ? "error" : ""
              }
              help={getBackendErrorDetail("workflow", backendErrors)}
            >
              <Select>
                {workflowList.map((workflow) => {
                  return (
                    <Option value={workflow.id} key={workflow.workflow_name}>
                      {workflow.workflow_name}
                    </Option>
                  );
                })}
              </Select>
            </Form.Item>
          )}
          <Form.Item
            label="Cron Schedule"
            name="cron_string"
            rules={[
              {
                required: true,
                message: "Please add cron schedule",
              },
            ]}
            validateStatus={
              getBackendErrorDetail("cron_string", backendErrors) ? "error" : ""
            }
            help={getBackendErrorDetail("cron_string", backendErrors)}
          >
            <div style={{ display: "flex" }}>
              <Input
                readOnly={true}
                disabled={true}
                value={formDetails?.cron_string}
                style={{ width: "75%" }}
              />
              <Button
                type="primary"
                onClick={showCronGenerator}
                icon={<ScheduleOutlined />}
                className=""
                style={{ marginLeft: "5%", width: "20%" }}
              />
            </div>
          </Form.Item>
          <Space>
            <div
              style={{
                border: "solid 1px #cccccc",
                padding: "4px 8px",
                borderRadius: "5px",
              }}
            >
              <ClockCircleOutlined />
            </div>
            <div>
              <Typography.Text style={{ fontSize: "10px", opacity: 0.6 }}>
                {summary ? summary : "Summary not available."}
              </Typography.Text>
            </div>
          </Space>
        </Form>
      </Modal>
      {openCronGenerator && (
        <CronGenerator
          open={openCronGenerator}
          showCronGenerator={setOpenCronGenerator}
          setCronValue={setCronValue}
        />
      )}
    </>
  );
};
EtlTaskDeploy.propTypes = {
  open: PropTypes.bool.isRequired,
  setOpen: PropTypes.func.isRequired,
  type: PropTypes.string.isRequired,
  title: PropTypes.string.isRequired,
  setTableData: PropTypes.func,
  workflowId: PropTypes.string,
<<<<<<< HEAD
  isEdit: PropTypes.bool,
  selectedRow: PropTypes.object,
=======
  setDeploymentName: PropTypes.func,
>>>>>>> 9299d375
};
export { EtlTaskDeploy };<|MERGE_RESOLUTION|>--- conflicted
+++ resolved
@@ -27,12 +27,9 @@
   title,
   setTableData,
   workflowId,
-<<<<<<< HEAD
   isEdit,
   selectedRow = {},
-=======
   setDeploymentName,
->>>>>>> 9299d375
 }) => {
   const [form] = Form.useForm();
   const workflowStore = useWorkflowStore();
@@ -339,11 +336,8 @@
   title: PropTypes.string.isRequired,
   setTableData: PropTypes.func,
   workflowId: PropTypes.string,
-<<<<<<< HEAD
   isEdit: PropTypes.bool,
   selectedRow: PropTypes.object,
-=======
   setDeploymentName: PropTypes.func,
->>>>>>> 9299d375
 };
 export { EtlTaskDeploy };