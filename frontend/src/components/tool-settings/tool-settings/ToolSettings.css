--- conflicted
+++ resolved
@@ -3,24 +3,18 @@
 .plt-tool-settings-layout {
   background-color: var(--page-bg-2);
   height: 100%;
-<<<<<<< HEAD
-=======
   display: flex;
   flex-direction: column;
 }
 
 .island-layout {
   overflow: hidden;
->>>>>>> 81e12b6d
 }
 
 .plt-tool-settings-layout-2 {
   display: flex;
   flex-direction: column;
-<<<<<<< HEAD
-=======
   height: 100%;
->>>>>>> 81e12b6d
   padding: 18px;
 }
 
@@ -32,10 +26,7 @@
 
 .plt-tool-settings-body {
   flex: 1;
-<<<<<<< HEAD
-=======
   overflow-y: auto;
->>>>>>> 81e12b6d
   display: flex;
   justify-content: center;
 }
