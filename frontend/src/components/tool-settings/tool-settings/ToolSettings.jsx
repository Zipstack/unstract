import { PlusOutlined } from "@ant-design/icons";
import PropTypes from "prop-types";

import { IslandLayout } from "../../../layouts/island-layout/IslandLayout";
import { AddSourceModal } from "../../input-output/add-source-modal/AddSourceModal";
import "../../input-output/data-source-card/DataSourceCard.css";
import "./ToolSettings.css";

import { useEffect, useState } from "react";

import { useAxiosPrivate } from "../../../hooks/useAxiosPrivate";
import { useAlertStore } from "../../../store/alert-store";
import { useSessionStore } from "../../../store/session-store";
import { CustomButton } from "../../widgets/custom-button/CustomButton";
<<<<<<< HEAD
import { ListOfItems } from "../list-of-items/ListOfItems";
import { useExceptionHandler } from "../../../hooks/useExceptionHandler";
=======
import { ToolNavBar } from "../../navigations/tool-nav-bar/ToolNavBar";
import { ViewTools } from "../../custom-tools/view-tools/ViewTools";
>>>>>>> af6139f1

const titles = {
  llm: "LLMs",
  vector_db: "Vector DBs",
  embedding: "Embeddings",
  x2text: "Text Extractor",
  ocr: "OCR",
};

const btnText = {
  llm: "New LLM Profile",
  vector_db: "New Vector DB Profile",
  embedding: "New Embedding Profile",
  x2text: "New Text Extractor",
  ocr: "New OCR",
};

function ToolSettings({ type }) {
  const [tableRows, setTableRows] = useState([]);
  const [isLoading, setIsLoading] = useState(false);
  const [openAddSourcesModal, setOpenAddSourcesModal] = useState(false);
  const [editItemId, setEditItemId] = useState(null);
  const { sessionDetails } = useSessionStore();
  const { setAlertDetails } = useAlertStore();
  const axiosPrivate = useAxiosPrivate();
  const handleException = useExceptionHandler();

  useEffect(() => {
    setTableRows([]);
    if (!type) {
      return;
    }

    const requestOptions = {
      method: "GET",
      url: `/api/v1/unstract/${
        sessionDetails?.orgId
      }/adapter?adapter_type=${type.toUpperCase()}`,
    };
    setIsLoading(true);
    axiosPrivate(requestOptions)
      .then((res) => {
        setTableRows(res?.data);
      })
      .catch((err) => {
        setAlertDetails(handleException(err));
      })
      .finally(() => {
        setIsLoading(false);
      });
  }, [type]);

  const addNewItem = (row, isEdit) => {
    if (isEdit) {
      const rowsModified = [...tableRows].map((tableRow) => {
        if (tableRow?.id !== row?.id) {
          return tableRow;
        }
        tableRow["adapter_name"] = row?.adapter_name;
        return tableRow;
      });
      setTableRows(rowsModified);
    } else {
      const rowsModified = [...tableRows];
      rowsModified.push(row);
      setTableRows(rowsModified);
    }
  };

  const handleDelete = (id) => {
    const requestOptions = {
      method: "DELETE",
      url: `/api/v1/unstract/${sessionDetails?.orgId}/adapter/${id}/`,
      headers: {
        "X-CSRFToken": sessionDetails?.csrfToken,
      },
    };

    setIsLoading(true);
    axiosPrivate(requestOptions)
      .then((res) => {
        const filteredList = tableRows.filter((row) => row?.id !== id);
        setTableRows(filteredList);
        setAlertDetails({
          type: "success",
          content: "Successfully deleted",
        });
      })
      .catch((err) => {
        setAlertDetails(handleException(err));
      })
      .finally(() => {
        setIsLoading(false);
      });
  };

  return (
    <div className="plt-tool-settings-layout">
      <ToolNavBar
        title={titles[type]}
        CustomButtons={() => {
          return (
            <CustomButton
              type="primary"
              onClick={() => setOpenAddSourcesModal(true)}
              icon={<PlusOutlined />}
            >
              {btnText[type]}
            </CustomButton>
          );
        }}
      />
      <IslandLayout>
        <div className="plt-tool-settings-layout-2">
          <div className="plt-tool-settings-body">
            <ViewTools
              listOfTools={tableRows}
              isLoading={isLoading}
              handleDelete={handleDelete}
              setOpenAddTool={setOpenAddSourcesModal}
              handleEdit={(_event, item) => setEditItemId(item?.id)}
              idProp="id"
              titleProp="adapter_name"
              iconProp="icon"
              isEmpty={!tableRows?.length}
              centered
            />
          </div>
        </div>
      </IslandLayout>
      <AddSourceModal
        open={openAddSourcesModal}
        setOpen={setOpenAddSourcesModal}
        type={type}
        addNewItem={addNewItem}
        editItemId={editItemId}
        setEditItemId={setEditItemId}
      />
    </div>
  );
}

ToolSettings.propTypes = {
  type: PropTypes.string.isRequired,
};

export { ToolSettings };<|MERGE_RESOLUTION|>--- conflicted
+++ resolved
@@ -12,13 +12,9 @@
 import { useAlertStore } from "../../../store/alert-store";
 import { useSessionStore } from "../../../store/session-store";
 import { CustomButton } from "../../widgets/custom-button/CustomButton";
-<<<<<<< HEAD
-import { ListOfItems } from "../list-of-items/ListOfItems";
 import { useExceptionHandler } from "../../../hooks/useExceptionHandler";
-=======
 import { ToolNavBar } from "../../navigations/tool-nav-bar/ToolNavBar";
 import { ViewTools } from "../../custom-tools/view-tools/ViewTools";
->>>>>>> af6139f1
 
 const titles = {
   llm: "LLMs",
