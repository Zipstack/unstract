import {
  FilePdfOutlined,
  FileTextOutlined,
  LeftOutlined,
  RightOutlined,
} from "@ant-design/icons";
import "@react-pdf-viewer/core/lib/styles/index.css";
import "@react-pdf-viewer/default-layout/lib/styles/index.css";
import "@react-pdf-viewer/page-navigation/lib/styles/index.css";
import { Button, Space, Tabs, Tooltip, Typography } from "antd";
import PropTypes from "prop-types";
import { useEffect, useState } from "react";
import "./DocumentManager.css";

import { base64toBlob, docIndexStatus } from "../../../helpers/GetStaticData";
import { useAxiosPrivate } from "../../../hooks/useAxiosPrivate";
import { useCustomToolStore } from "../../../store/custom-tool-store";
import { useSessionStore } from "../../../store/session-store";
import { DocumentViewer } from "../document-viewer/DocumentViewer";
import { ManageDocsModal } from "../manage-docs-modal/ManageDocsModal";
import { PdfViewer } from "../pdf-viewer/PdfViewer";
import { TextViewerPre } from "../text-viewer-pre/TextViewerPre";
import usePostHogEvents from "../../../hooks/usePostHogEvents";
import { useParams } from "react-router-dom";

let items = [
  {
    key: "1",
    label: "PDF View",
  },
  {
    key: "2",
    label: "Raw View",
  },
];

const viewTypes = {
  original: "ORIGINAL",
  extract: "EXTRACT",
};

// Import components for the summarize feature
let SummarizeView = null;
try {
  SummarizeView =
    require("../../../plugins/summarize-view/SummarizeView").SummarizeView;
  const tabLabel =
    require("../../../plugins/summarize-tab/SummarizeTab").tabLabel;
  if (tabLabel) {
    items.push({
      key: "3",
      label: tabLabel,
    });
  }
} catch {
  // The component will remain null of it is not available
}

// Import component for the simple prompt studio feature
let getDocumentsSps;
try {
  getDocumentsSps =
    require("../../../plugins/simple-prompt-studio/simple-prompt-studio-api-service").getDocumentsSps;
} catch {
  // The component will remain null of it is not available
}
let publicDocumentApi;
try {
  publicDocumentApi =
    require("../../../plugins/prompt-studio-public-share/helpers/PublicShareAPIs").publicDocumentApi;
} catch {
  // The component will remain null of it is not available
}
function DocumentManager({ generateIndex, handleUpdateTool, handleDocChange }) {
  const [openManageDocsModal, setOpenManageDocsModal] = useState(false);
  const [page, setPage] = useState(1);
  const [activeKey, setActiveKey] = useState("1");
  const [fileUrl, setFileUrl] = useState("");
  const [fileErrMsg, setFileErrMsg] = useState("");
  const [extractTxt, setExtractTxt] = useState("");
  const [extractErrMsg, setExtractErrMsg] = useState("");
  const [isDocLoading, setIsDocLoading] = useState(false);
  const [isExtractLoading, setIsExtractLoading] = useState(false);
  const [currDocIndexStatus, setCurrDocIndexStatus] = useState(
    docIndexStatus.yet_to_start
  );
  const {
    selectedDoc,
    listOfDocs,
    disableLlmOrDocChange,
    details,
    indexDocs,
    isSinglePassExtractLoading,
    isSimplePromptStudio,
    isPublicSource,
  } = useCustomToolStore();
  const { sessionDetails } = useSessionStore();
  const axiosPrivate = useAxiosPrivate();
  const { setPostHogCustomEvent } = usePostHogEvents();
  const { id } = useParams();

  useEffect(() => {
    if (isSimplePromptStudio) {
      items = [
        {
          key: "1",
          label: (
            <Tooltip title="PDF View">
              <FilePdfOutlined />
            </Tooltip>
          ),
        },
        {
          key: "2",
          label: (
            <Tooltip title="Raw View">
              <FileTextOutlined />
            </Tooltip>
          ),
        },
      ];
    }
  }, []);

  useEffect(() => {
    setFileUrl("");
    setExtractTxt("");
    Object.keys(viewTypes).forEach((item) => {
      handleFetchContent(viewTypes[item]);
    });
  }, [selectedDoc]);

  useEffect(() => {
    if (currDocIndexStatus === docIndexStatus.done) {
      handleFetchContent(viewTypes.extract);
      setCurrDocIndexStatus(docIndexStatus.yet_to_start);
    }
  }, [currDocIndexStatus]);

  useEffect(() => {
    if (docIndexStatus.yet_to_start === currDocIndexStatus) {
      const isIndexing = indexDocs.find(
        (item) => item === selectedDoc?.document_id
      );

      if (isIndexing) {
        setCurrDocIndexStatus(docIndexStatus.indexing);
      }
      return;
    }

    if (docIndexStatus.indexing === currDocIndexStatus) {
      const isIndexing = indexDocs.find(
        (item) => item === selectedDoc?.document_id
      );

      if (!isIndexing) {
        setCurrDocIndexStatus(docIndexStatus.done);
      }
    }
  }, [indexDocs]);

  const handleFetchContent = (viewType) => {
    if (viewType === viewTypes.original) {
      setFileUrl("");
      setFileErrMsg("");
    }

    if (viewType === viewTypes.extract) {
      setExtractTxt("");
      setExtractErrMsg("");
    }

    if (!selectedDoc?.document_id) {
      return;
    }

    if (isSimplePromptStudio && getDocumentsSps) {
      handleGetDocumentsReq(getDocumentsSps, viewType);
    } else {
      handleGetDocumentsReq(getDocuments, viewType);
    }
  };

  const handleGetDocumentsReq = (getDocsFunc, viewType) => {
    getDocsFunc(details?.tool_id, selectedDoc?.document_id, viewType)
      .then((res) => {
        const data = res?.data?.data || "";
        processGetDocsResponse(data, viewType);
      })
      .catch((err) => {
        handleGetDocsError(err, viewType);
      })
      .finally(() => {
        handleLoadingStateUpdate(viewType, false);
      });
  };

<<<<<<< HEAD
  const getDocuments = async (toolId, docId, viewType) => {
=======
  const getDocuments = async (viewType) => {
    let url = `/api/v1/unstract/${sessionDetails?.orgId}/prompt-studio/file/${details?.tool_id}?document_id=${selectedDoc?.document_id}&view_type=${viewType}`;
    if (isPublicSource) {
      url = publicDocumentApi(id, selectedDoc?.document_id, viewType);
    }
>>>>>>> 7c513ff8
    const requestOptions = {
      url,
      method: "GET",
<<<<<<< HEAD
      url: `/api/v1/unstract/${sessionDetails?.orgId}/prompt-studio/file/${toolId}?document_id=${docId}&view_type=${viewType}`,
=======
>>>>>>> 7c513ff8
    };
    return axiosPrivate(requestOptions)
      .then((res) => res)
      .catch((err) => {
        throw err;
      });
  };

  const processGetDocsResponse = (data, viewType) => {
    if (viewType === viewTypes.original) {
      const base64String = data || "";
      const blob = base64toBlob(base64String);
      setFileUrl(URL.createObjectURL(blob));
    } else if (viewType === viewTypes.extract) {
      setExtractTxt(data);
    }
  };

  const handleGetDocsError = (err, viewType) => {
    if (err?.response?.status === 404) {
      setErrorMessage(viewType);
    }
  };

  const handleLoadingStateUpdate = (viewType, value) => {
    if (viewType === viewTypes.original) {
      setIsDocLoading(value);
    }

    if (viewType === viewTypes.extract) {
      setIsExtractLoading(value);
    }
  };

  const handleActiveKeyChange = (key) => {
    setActiveKey(key);

    try {
      if (key === "2") {
        setPostHogCustomEvent("ps_raw_view_clicked", {
          info: "Clicked on the 'Raw View' tab",
        });
      }

      if (key === "3") {
        setPostHogCustomEvent("ps_summary_view_clicked", {
          info: "Clicked on the 'Summary View' tab",
        });
      }
    } catch (err) {
      // If an error occurs while setting custom posthog event, ignore it and continue
    }
  };

  const setErrorMessage = (viewType) => {
    if (viewType === viewTypes.original) {
      setFileErrMsg("Document not found.");
    }

    if (viewType === viewTypes.extract) {
      setExtractErrMsg(
        "Raw content is not available. Please index or re-index to generate it."
      );
    }
  };

  useEffect(() => {
    const index = [...listOfDocs].findIndex(
      (item) => item?.document_id === selectedDoc?.document_id
    );
    setPage(index + 1);
  }, [selectedDoc, listOfDocs]);

  const handlePageLeft = () => {
    if (page <= 1) {
      return;
    }

    const newPage = page - 1;
    updatePageAndDoc(newPage);
  };

  const handlePageRight = () => {
    if (page >= listOfDocs?.length) {
      return;
    }

    const newPage = page + 1;
    updatePageAndDoc(newPage);
  };

  const updatePageAndDoc = (newPage) => {
    setPage(newPage);
    const newSelectedDoc = listOfDocs[newPage - 1];
    if (newSelectedDoc) {
      handleDocChange(newSelectedDoc);
    }
  };

  return (
    <div className="doc-manager-layout">
      <div className="doc-manager-header">
        <div className="tools-main-tabs">
          <Tabs
            activeKey={activeKey}
            items={items}
            onChange={handleActiveKeyChange}
            moreIcon={<></>}
          />
        </div>
        {!isSimplePromptStudio && (
          <Space>
            <div className="doc-main-title-div">
              {selectedDoc ? (
                <Tooltip title={selectedDoc?.document_name}>
                  <Typography.Text className="doc-main-title" ellipsis>
                    {selectedDoc?.document_name}
                  </Typography.Text>
                </Tooltip>
              ) : null}
            </div>
            <div>
              <Tooltip title="Manage Documents">
                <Button
                  className="doc-manager-btn"
                  onClick={() => setOpenManageDocsModal(true)}
                >
                  <Typography.Text ellipsis>Manage Documents</Typography.Text>
                </Button>
              </Tooltip>
            </div>
            <div>
              <Button
                type="text"
                size="small"
                disabled={
                  !selectedDoc ||
                  disableLlmOrDocChange?.length > 0 ||
                  isSinglePassExtractLoading ||
                  page <= 1
                }
                onClick={handlePageLeft}
              >
                <LeftOutlined className="doc-manager-paginate-icon" />
              </Button>
              <Button
                type="text"
                size="small"
                disabled={
                  !selectedDoc ||
                  disableLlmOrDocChange?.length > 0 ||
                  isSinglePassExtractLoading ||
                  page >= listOfDocs?.length
                }
                onClick={handlePageRight}
              >
                <RightOutlined className="doc-manager-paginate-icon" />
              </Button>
            </div>
          </Space>
        )}
      </div>
      {activeKey === "1" && (
        <DocumentViewer
          doc={selectedDoc?.document_name}
          isLoading={isDocLoading}
          isContentAvailable={fileUrl?.length > 0}
          setOpenManageDocsModal={setOpenManageDocsModal}
          errMsg={fileErrMsg}
        >
          <PdfViewer fileUrl={fileUrl} />
        </DocumentViewer>
      )}
      {activeKey === "2" && (
        <DocumentViewer
          doc={selectedDoc?.document_name}
          isLoading={isExtractLoading}
          isContentAvailable={extractTxt?.length > 0}
          setOpenManageDocsModal={setOpenManageDocsModal}
          errMsg={extractErrMsg}
        >
          <TextViewerPre text={extractTxt} />
        </DocumentViewer>
      )}
      {SummarizeView && !isSimplePromptStudio && activeKey === "3" && (
        <SummarizeView
          setOpenManageDocsModal={setOpenManageDocsModal}
          currDocIndexStatus={currDocIndexStatus}
        />
      )}
      <ManageDocsModal
        open={openManageDocsModal}
        setOpen={setOpenManageDocsModal}
        generateIndex={generateIndex}
        handleUpdateTool={handleUpdateTool}
        handleDocChange={handleDocChange}
      />
    </div>
  );
}

DocumentManager.propTypes = {
  generateIndex: PropTypes.func.isRequired,
  handleUpdateTool: PropTypes.func.isRequired,
  handleDocChange: PropTypes.func.isRequired,
};

export { DocumentManager };<|MERGE_RESOLUTION|>--- conflicted
+++ resolved
@@ -21,7 +21,6 @@
 import { PdfViewer } from "../pdf-viewer/PdfViewer";
 import { TextViewerPre } from "../text-viewer-pre/TextViewerPre";
 import usePostHogEvents from "../../../hooks/usePostHogEvents";
-import { useParams } from "react-router-dom";
 
 let items = [
   {
@@ -97,7 +96,6 @@
   const { sessionDetails } = useSessionStore();
   const axiosPrivate = useAxiosPrivate();
   const { setPostHogCustomEvent } = usePostHogEvents();
-  const { id } = useParams();
 
   useEffect(() => {
     if (isSimplePromptStudio) {
@@ -196,22 +194,15 @@
       });
   };
 
-<<<<<<< HEAD
   const getDocuments = async (toolId, docId, viewType) => {
-=======
-  const getDocuments = async (viewType) => {
-    let url = `/api/v1/unstract/${sessionDetails?.orgId}/prompt-studio/file/${details?.tool_id}?document_id=${selectedDoc?.document_id}&view_type=${viewType}`;
+    let url = `/api/v1/unstract/${sessionDetails?.orgId}/prompt-studio/file/${toolId}?document_id=${docId}&view_type=${viewType}`;
     if (isPublicSource) {
-      url = publicDocumentApi(id, selectedDoc?.document_id, viewType);
-    }
->>>>>>> 7c513ff8
+      url = publicDocumentApi(toolId, docId, viewType);
+    }
+
     const requestOptions = {
       url,
       method: "GET",
-<<<<<<< HEAD
-      url: `/api/v1/unstract/${sessionDetails?.orgId}/prompt-studio/file/${toolId}?document_id=${docId}&view_type=${viewType}`,
-=======
->>>>>>> 7c513ff8
     };
     return axiosPrivate(requestOptions)
       .then((res) => res)
