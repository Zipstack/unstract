import {
  FilePdfOutlined,
  FileTextOutlined,
  LeftOutlined,
  RightOutlined,
} from "@ant-design/icons";
import "@react-pdf-viewer/core/lib/styles/index.css";
import "@react-pdf-viewer/default-layout/lib/styles/index.css";
import "@react-pdf-viewer/page-navigation/lib/styles/index.css";
import { Button, Space, Tabs, Tooltip, Typography } from "antd";
import PropTypes from "prop-types";
import { useEffect, useState } from "react";
import { useParams } from "react-router-dom";
import "./DocumentManager.css";

import {
  base64toBlobWithMime,
  docIndexStatus,
} from "../../../helpers/GetStaticData";
import { useAxiosPrivate } from "../../../hooks/useAxiosPrivate";
import { useCustomToolStore } from "../../../store/custom-tool-store";
import { useSessionStore } from "../../../store/session-store";
import { DocumentViewer } from "../document-viewer/DocumentViewer";
import { ManageDocsModal } from "../manage-docs-modal/ManageDocsModal";
import { PdfViewer } from "../pdf-viewer/PdfViewer";
import { TextViewerPre } from "../text-viewer-pre/TextViewerPre";
import usePostHogEvents from "../../../hooks/usePostHogEvents";
import { TextViewer } from "../text-viewer/TextViewer";

let items = [
  {
    key: "1",
    label: "PDF View",
  },
  {
    key: "2",
    label: "Raw View",
  },
];

const viewTypes = {
  original: "ORIGINAL",
  extract: "EXTRACT",
};

// Import components for the summarize feature
let SummarizeView = null;
try {
  SummarizeView =
    require("../../../plugins/summarize-view/SummarizeView").SummarizeView;
  const tabLabel =
    require("../../../plugins/summarize-tab/SummarizeTab").tabLabel;
  if (tabLabel) {
    items.push({
      key: "3",
      label: tabLabel,
    });
  }
} catch {
  // The component will remain null of it is not available
}

// Import component for the simple prompt studio feature
let getDocumentsSps;
try {
  getDocumentsSps =
    require("../../../plugins/simple-prompt-studio/simple-prompt-studio-api-service").getDocumentsSps;
} catch {
  // The component will remain null of it is not available
}
let publicDocumentApi;
try {
  publicDocumentApi =
    require("../../../plugins/prompt-studio-public-share/helpers/PublicShareAPIs").publicDocumentApi;
} catch {
  // The component will remain null of it is not available
}
function DocumentManager({ generateIndex, handleUpdateTool, handleDocChange }) {
  const [openManageDocsModal, setOpenManageDocsModal] = useState(false);
  const [page, setPage] = useState(1);
  const [activeKey, setActiveKey] = useState("1");
  const [fileUrl, setFileUrl] = useState("");
  const [fileErrMsg, setFileErrMsg] = useState("");
  const [extractTxt, setExtractTxt] = useState("");
  const [extractErrMsg, setExtractErrMsg] = useState("");
  const [isDocLoading, setIsDocLoading] = useState(false);
  const [isExtractLoading, setIsExtractLoading] = useState(false);
  const [currDocIndexStatus, setCurrDocIndexStatus] = useState(
    docIndexStatus.yet_to_start
  );
  const [hasMounted, setHasMounted] = useState(false);
  const {
    selectedDoc,
    listOfDocs,
    isMultiPassExtractLoading,
    details,
    indexDocs,
    isSinglePassExtractLoading,
    isSimplePromptStudio,
    isPublicSource,
    refreshRawView,
    selectedHighlight,
  } = useCustomToolStore();
  const { sessionDetails } = useSessionStore();
  const axiosPrivate = useAxiosPrivate();
  const { setPostHogCustomEvent } = usePostHogEvents();
  const { id } = useParams();
  const highlightData = selectedHighlight?.highlight || [];
<<<<<<< HEAD
=======

  const [blobFileUrl, setBlobFileUrl] = useState("");
  const [fileData, setFileData] = useState({});

  useEffect(() => {
    // Convert blob URL to an object URL
    if (fileData.blob) {
      const objectUrl = URL.createObjectURL(fileData.blob);
      setBlobFileUrl(objectUrl);

      // Clean up the URL after component unmount
      return () => URL.revokeObjectURL(objectUrl);
    }
  }, [fileData]);
>>>>>>> aa228ecc

  useEffect(() => {
    if (isSimplePromptStudio) {
      items = [
        {
          key: "1",
          label: (
            <Tooltip title="PDF View">
              <FilePdfOutlined />
            </Tooltip>
          ),
        },
        {
          key: "2",
          label: (
            <Tooltip title="Raw View">
              <FileTextOutlined />
            </Tooltip>
          ),
        },
      ];
    }
  }, []);

  useEffect(() => {
    if (!hasMounted) {
      setHasMounted(true);
      return;
    }
    setExtractTxt("");
    handleFetchContent(viewTypes.extract);
  }, [refreshRawView]);

  useEffect(() => {
    setFileUrl("");
    setExtractTxt("");
    Object.keys(viewTypes).forEach((item) => {
      handleFetchContent(viewTypes[item]);
    });
  }, [selectedDoc]);

  useEffect(() => {
    if (currDocIndexStatus === docIndexStatus.done) {
      handleFetchContent(viewTypes.extract);
      setCurrDocIndexStatus(docIndexStatus.yet_to_start);
    }
  }, [currDocIndexStatus]);

  useEffect(() => {
    if (docIndexStatus.yet_to_start === currDocIndexStatus) {
      const isIndexing = indexDocs.find(
        (item) => item === selectedDoc?.document_id
      );

      if (isIndexing) {
        setCurrDocIndexStatus(docIndexStatus.indexing);
      }
      return;
    }

    if (docIndexStatus.indexing === currDocIndexStatus) {
      const isIndexing = indexDocs.find(
        (item) => item === selectedDoc?.document_id
      );

      if (!isIndexing) {
        setCurrDocIndexStatus(docIndexStatus.done);
      }
    }
  }, [indexDocs]);

  const handleFetchContent = (viewType) => {
    if (viewType === viewTypes.original) {
      setFileUrl("");
      setFileErrMsg("");
    }

    if (viewType === viewTypes.extract) {
      setExtractTxt("");
      setExtractErrMsg("");
    }

    if (!selectedDoc?.document_id) {
      return;
    }

    if (isSimplePromptStudio && getDocumentsSps) {
      handleGetDocumentsReq(getDocumentsSps, viewType);
    } else {
      handleGetDocumentsReq(getDocuments, viewType);
    }
  };

  const handleGetDocumentsReq = (getDocsFunc, viewType) => {
    getDocsFunc(details?.tool_id, selectedDoc?.document_id, viewType)
      .then((res) => {
        const data = res?.data?.data || "";
        const mimeType = res?.data?.mime_type || "";
        processGetDocsResponse(data, viewType, mimeType);
      })
      .catch((err) => {
        handleGetDocsError(err, viewType);
      })
      .finally(() => {
        handleLoadingStateUpdate(viewType, false);
      });
  };

  const getDocuments = async (toolId, docId, viewType) => {
    let url = `/api/v1/unstract/${sessionDetails?.orgId}/prompt-studio/file/${toolId}?document_id=${docId}&view_type=${viewType}`;
    if (isPublicSource) {
      url = publicDocumentApi(id, docId, viewType);
    }

    const requestOptions = {
      url,
      method: "GET",
    };
    return axiosPrivate(requestOptions)
      .then((res) => res)
      .catch((err) => {
        throw err;
      });
  };

  const processGetDocsResponse = (data, viewType, mimeType) => {
    if (viewType === viewTypes.original) {
      const base64String = data || "";
      const blob = base64toBlobWithMime(base64String, mimeType);
      setFileData({ blob, mimeType });
      const reader = new FileReader();
      reader.readAsDataURL(blob);
      reader.onload = () => {
        setFileUrl(reader.result);
      };
      reader.onerror = () => {
        throw new Error("Fail to load the file");
      };
    } else if (viewType === viewTypes.extract) {
      setExtractTxt(data);
    }
  };

  const handleGetDocsError = (err, viewType) => {
    if (err?.response?.status === 404) {
      setErrorMessage(viewType);
    }
  };

  const handleLoadingStateUpdate = (viewType, value) => {
    if (viewType === viewTypes.original) {
      setIsDocLoading(value);
    }

    if (viewType === viewTypes.extract) {
      setIsExtractLoading(value);
    }
  };

  const handleActiveKeyChange = (key) => {
    setActiveKey(key);

    try {
      if (key === "2") {
        setPostHogCustomEvent("ps_raw_view_clicked", {
          info: "Clicked on the 'Raw View' tab",
        });
      }

      if (key === "3") {
        setPostHogCustomEvent("ps_summary_view_clicked", {
          info: "Clicked on the 'Summary View' tab",
        });
      }
    } catch (err) {
      // If an error occurs while setting custom posthog event, ignore it and continue
    }
  };

  const setErrorMessage = (viewType) => {
    if (viewType === viewTypes.original) {
      setFileErrMsg("Document not found.");
    }

    if (viewType === viewTypes.extract) {
      setExtractErrMsg(
        "Raw content is not available. Please index or re-index to generate it."
      );
    }
  };

  useEffect(() => {
    const index = [...listOfDocs].findIndex(
      (item) => item?.document_id === selectedDoc?.document_id
    );
    setPage(index + 1);
  }, [selectedDoc, listOfDocs]);

  const handlePageLeft = () => {
    if (page <= 1) {
      return;
    }

    const newPage = page - 1;
    updatePageAndDoc(newPage);
  };

  const handlePageRight = () => {
    if (page >= listOfDocs?.length) {
      return;
    }

    const newPage = page + 1;
    updatePageAndDoc(newPage);
  };

  const updatePageAndDoc = (newPage) => {
    setPage(newPage);
    const newSelectedDoc = listOfDocs[newPage - 1];
    if (newSelectedDoc) {
      handleDocChange(newSelectedDoc);
    }
  };

  const renderDoc = (docName, fileUrl, highlightData) => {
    const fileType = docName?.split(".").pop().toLowerCase(); // Get the file extension
    switch (fileType) {
      case "pdf":
        return <PdfViewer fileUrl={fileUrl} highlightData={highlightData} />;
      case "txt":
      case "md":
        return <TextViewer fileUrl={fileUrl} />;
      default:
        return <div>Unsupported file type: {fileType}</div>;
    }
  };

  return (
    <div className="doc-manager-layout">
      <div className="doc-manager-header">
        <div className="tools-main-tabs">
          <Tabs
            activeKey={activeKey}
            items={items}
            onChange={handleActiveKeyChange}
            moreIcon={<></>}
          />
        </div>
        {!isSimplePromptStudio && (
          <Space>
            <div className="doc-main-title-div">
              {selectedDoc ? (
                <Tooltip title={selectedDoc?.document_name}>
                  <Typography.Text className="doc-main-title" ellipsis>
                    {selectedDoc?.document_name}
                  </Typography.Text>
                </Tooltip>
              ) : null}
            </div>
            <div>
              <Tooltip title="Manage Documents">
                <Button
                  className="doc-manager-btn"
                  onClick={() => setOpenManageDocsModal(true)}
                >
                  <Typography.Text ellipsis>Manage Documents</Typography.Text>
                </Button>
              </Tooltip>
            </div>
            <div>
              <Button
                type="text"
                size="small"
                disabled={
                  !selectedDoc ||
                  isMultiPassExtractLoading ||
                  isSinglePassExtractLoading ||
                  page <= 1
                }
                onClick={handlePageLeft}
              >
                <LeftOutlined className="doc-manager-paginate-icon" />
              </Button>
              <Button
                type="text"
                size="small"
                disabled={
                  !selectedDoc ||
                  isMultiPassExtractLoading ||
                  isSinglePassExtractLoading ||
                  page >= listOfDocs?.length
                }
                onClick={handlePageRight}
              >
                <RightOutlined className="doc-manager-paginate-icon" />
              </Button>
            </div>
          </Space>
        )}
      </div>
      {activeKey === "1" && (
        <DocumentViewer
          doc={selectedDoc?.document_name}
          isLoading={isDocLoading}
          isContentAvailable={fileUrl?.length > 0}
          setOpenManageDocsModal={setOpenManageDocsModal}
          errMsg={fileErrMsg}
        >
<<<<<<< HEAD
          <PdfViewer fileUrl={fileUrl} highlightData={highlightData} />
=======
          {renderDoc(selectedDoc?.document_name, blobFileUrl, highlightData)}
>>>>>>> aa228ecc
        </DocumentViewer>
      )}
      {activeKey === "2" && (
        <DocumentViewer
          doc={selectedDoc?.document_name}
          isLoading={isExtractLoading}
          isContentAvailable={extractTxt?.length > 0}
          setOpenManageDocsModal={setOpenManageDocsModal}
          errMsg={extractErrMsg}
        >
          <TextViewerPre text={extractTxt} />
        </DocumentViewer>
      )}
      {SummarizeView && !isSimplePromptStudio && activeKey === "3" && (
        <SummarizeView
          setOpenManageDocsModal={setOpenManageDocsModal}
          currDocIndexStatus={currDocIndexStatus}
        />
      )}
      <ManageDocsModal
        open={openManageDocsModal}
        setOpen={setOpenManageDocsModal}
        generateIndex={generateIndex}
        handleUpdateTool={handleUpdateTool}
        handleDocChange={handleDocChange}
      />
    </div>
  );
}

DocumentManager.propTypes = {
  generateIndex: PropTypes.func.isRequired,
  handleUpdateTool: PropTypes.func.isRequired,
  handleDocChange: PropTypes.func.isRequired,
};

export { DocumentManager };<|MERGE_RESOLUTION|>--- conflicted
+++ resolved
@@ -106,8 +106,6 @@
   const { setPostHogCustomEvent } = usePostHogEvents();
   const { id } = useParams();
   const highlightData = selectedHighlight?.highlight || [];
-<<<<<<< HEAD
-=======
 
   const [blobFileUrl, setBlobFileUrl] = useState("");
   const [fileData, setFileData] = useState({});
@@ -122,7 +120,6 @@
       return () => URL.revokeObjectURL(objectUrl);
     }
   }, [fileData]);
->>>>>>> aa228ecc
 
   useEffect(() => {
     if (isSimplePromptStudio) {
@@ -431,11 +428,7 @@
           setOpenManageDocsModal={setOpenManageDocsModal}
           errMsg={fileErrMsg}
         >
-<<<<<<< HEAD
-          <PdfViewer fileUrl={fileUrl} highlightData={highlightData} />
-=======
           {renderDoc(selectedDoc?.document_name, blobFileUrl, highlightData)}
->>>>>>> aa228ecc
         </DocumentViewer>
       )}
       {activeKey === "2" && (
