--- conflicted
+++ resolved
@@ -2,11 +2,7 @@
 import PropTypes from "prop-types";
 import { useEffect, useState } from "react";
 
-<<<<<<< HEAD
-import { base64toBlob, handleException } from "../../../helpers/GetStaticData";
-=======
 import { base64toBlob } from "../../../helpers/GetStaticData";
->>>>>>> 26a6e656
 import { useAlertStore } from "../../../store/alert-store";
 import { useAxiosPrivate } from "../../../hooks/useAxiosPrivate";
 import { PdfViewer } from "../pdf-viewer/PdfViewer";
