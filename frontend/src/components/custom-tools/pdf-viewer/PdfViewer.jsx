--- conflicted
+++ resolved
@@ -20,17 +20,11 @@
   const pageNavigationPluginInstance = pageNavigationPlugin();
   const { jumpToPage } = pageNavigationPluginInstance;
   const parentRef = useRef(null);
-<<<<<<< HEAD
-
-  const removeZerosAndDeleteIfAllZero = (data) => {
-    return data?.filter((innerArray) =>
-=======
   function removeZerosAndDeleteIfAllZero(highlightData) {
     return highlightData?.filter((innerArray) =>
->>>>>>> a2749b26
       innerArray.some((value) => value !== 0)
     );
-  };
+  }
 
   const processHighlightData = highlightData
     ? removeZerosAndDeleteIfAllZero(highlightData)
@@ -56,14 +50,9 @@
 
   // Jump to page when highlightData changes
   useEffect(() => {
-<<<<<<< HEAD
-    if (processedHighlightData && processedHighlightData?.length > 0) {
-      const pageNumber = processedHighlightData[0][0]; // Assume highlightData[0][0] is the page number
-=======
     highlightData = removeZerosAndDeleteIfAllZero(highlightData); // Removing zeros before checking the highlight data condition
     if (highlightData && highlightData.length > 0) {
       const pageNumber = highlightData[0][0]; // Assume highlightData[0][0] is the page number
->>>>>>> a2749b26
       if (pageNumber !== null && jumpToPage) {
         setTimeout(() => {
           jumpToPage(pageNumber); // jumpToPage is 0-indexed, so subtract 1 if necessary
