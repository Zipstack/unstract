import { DeleteOutlined, EditOutlined } from "@ant-design/icons";
import { Button, Radio, Table, Tooltip, Typography } from "antd";
import { useEffect, useState } from "react";

import { useAxiosPrivate } from "../../../hooks/useAxiosPrivate";
import { useExceptionHandler } from "../../../hooks/useExceptionHandler";
import { useAlertStore } from "../../../store/alert-store";
import { useCustomToolStore } from "../../../store/custom-tool-store";
import { useSessionStore } from "../../../store/session-store";
import { ConfirmModal } from "../../widgets/confirm-modal/ConfirmModal";
import { CustomButton } from "../../widgets/custom-button/CustomButton";
import SpaceWrapper from "../../widgets/space-wrapper/SpaceWrapper";
import { AddLlmProfile } from "../add-llm-profile/AddLlmProfile";
import "./ManageLlmProfiles.css";
import usePostHogEvents from "../../../hooks/usePostHogEvents";

const columns = [
  {
    title: "Name",
    dataIndex: "name",
    key: "name",
  },
  {
    title: "LLM",
    dataIndex: "llm",
    key: "llm",
  },
  {
    title: "Embedding Model",
    dataIndex: "embedding_model",
    key: "embedding_model",
  },
  {
    title: "Vector Database",
    dataIndex: "vector_db",
    key: "vector_db",
  },
  {
    title: "Text Extractor",
    dataIndex: "text_extractor",
    key: "text_extractor",
  },
  {
    title: "",
    dataIndex: "delete",
    key: "delete",
    width: 30,
  },
  {
    title: "",
    dataIndex: "edit",
    key: "edit",
    width: 30,
  },
  {
    title: "Select Default",
    dataIndex: "select",
    key: "select",
    align: "center",
  },
];
function ManageLlmProfiles() {
  const [rows, setRows] = useState([]);
  const [isAddLlm, setIsAddLlm] = useState(false);
  const [editLlmProfileId, setEditLlmProfileId] = useState(null);
  const axiosPrivate = useAxiosPrivate();
  const { sessionDetails } = useSessionStore();
  const {
    details,
    defaultLlmProfile,
    updateCustomTool,
    llmProfiles,
    isPublicSource,
  } = useCustomToolStore();
  const { setAlertDetails } = useAlertStore();
  const handleException = useExceptionHandler();
  const { setPostHogCustomEvent } = usePostHogEvents();
  const MAX_PROFILE_COUNT = 4;
  const isMaxProfile = llmProfiles.length >= MAX_PROFILE_COUNT;

  const handleDefaultLlm = (profileId) => {
    try {
      setPostHogCustomEvent("ps_profile_changed_per_prompt", {
        info: "Selected default LLM profile",
      });
    } catch (err) {
      // If an error occurs while setting custom posthog event, ignore it and continue
    }

    const body = {
      default_profile: profileId,
    };

    const requestOptions = {
      method: "PATCH",
      url: `/api/v1/unstract/${sessionDetails?.orgId}/prompt-studio/prompt-studio-profile/${details?.tool_id}/`,
      headers: {
        "X-CSRFToken": sessionDetails?.csrfToken,
        "Content-Type": "application/json",
      },
      data: body,
    };

    axiosPrivate(requestOptions)
      .then((res) => {
        const data = res?.data;
        const updatedState = {
          defaultLlmProfile: data?.default_profile,
        };
        updateCustomTool(updatedState);
        setAlertDetails({
          type: "success",
          content: "Default LLM Profile updated successfully",
        });
      })
      .catch((err) => {
        handleException(err, "Failed to set default LLM Profile");
      });
  };

  useEffect(() => {
    const modifiedRows = llmProfiles.map((item) => {
      return {
        key: item?.profile_id,
        name: item?.profile_name || "",
        llm: item?.llm || "",
        embedding_model: item?.embedding_model || "",
        vector_db: item?.vector_store || "",
        text_extractor: item?.x2text || "",
        delete: (
          <ConfirmModal
            handleConfirm={() => handleDelete(item?.profile_id)}
            content="The LLM profile will be permanently deleted."
          >
            <Button
              size="small"
              className="display-flex-align-center"
              disabled={isPublicSource}
            >
              <DeleteOutlined classID="manage-llm-pro-icon" />
            </Button>
          </ConfirmModal>
        ),
        edit: (
          <Button
            size="small"
            className="display-flex-align-center"
            disabled={isPublicSource}
            onClick={() => handleEdit(item?.profile_id)}
          >
            <EditOutlined classID="manage-llm-pro-icon" />
          </Button>
        ),
        select: (
          <Radio
            checked={defaultLlmProfile === item?.profile_id}
            onClick={() => handleDefaultLlm(item?.profile_id)}
            disabled={isPublicSource}
          />
        ),
      };
    });
    setRows(modifiedRows);
  }, [llmProfiles, defaultLlmProfile]);

  const handleAddNewLlmProfileBtnClick = () => {
    setIsAddLlm(true);

    try {
      setPostHogCustomEvent("intent_ps_new_llm_profile", {
        info: "Clicked on 'Add New LLM Profile' button",
      });
    } catch (err) {
      // If an error occurs while setting custom posthog event, ignore it and continue
    }
  };

  const handleEdit = (id) => {
    setEditLlmProfileId(id);
    setIsAddLlm(true);
  };

  const handleDelete = (id) => {
    const requestOptions = {
      method: "DELETE",
      url: `/api/v1/unstract/${sessionDetails?.orgId}/prompt-studio/profile-manager/${id}/`,
      headers: {
        "X-CSRFToken": sessionDetails?.csrfToken,
      },
    };

    axiosPrivate(requestOptions)
      .then(() => {
        const modifiedLlmProfiles = [...llmProfiles].filter(
          (item) => item?.profile_id !== id
        );
        const body = {
          llmProfiles: modifiedLlmProfiles,
        };

        // Reset the default LLM profile if it got deleted.
        if (id === defaultLlmProfile) {
          body["defaultLlmProfile"] = "";
        }

        updateCustomTool(body);
      })
      .catch((err) => {
        setAlertDetails(handleException(err, "Failed to delete"));
      });
  };

  if (isAddLlm) {
    return (
      <AddLlmProfile
        editLlmProfileId={editLlmProfileId}
        setEditLlmProfileId={setEditLlmProfileId}
        setIsAddLlm={setIsAddLlm}
        handleDefaultLlm={handleDefaultLlm}
      />
    );
  }

  return (
    <div className="settings-body-pad-top">
      <SpaceWrapper>
        <div>
          <Typography.Text className="add-cus-tool-header">
            LLM Profiles Manager
          </Typography.Text>
        </div>
        <div>
          <Table
            columns={columns}
            dataSource={rows}
            size="small"
            bordered
            max-width="100%"
            pagination={{ pageSize: 10 }}
          />
        </div>
      </SpaceWrapper>
      <div className="display-flex-right">
<<<<<<< HEAD
        <Tooltip
          title={
            isMaxProfile
              ? `Max profile count(${MAX_PROFILE_COUNT})`
              : "Add New LLM Profile"
          }
        >
          <CustomButton
            type="primary"
            onClick={handleAddNewLlmProfileBtnClick}
            disabled={isMaxProfile}
          >
            Add New LLM Profile
          </CustomButton>
        </Tooltip>
=======
        <CustomButton
          type="primary"
          disabled={isPublicSource}
          onClick={handleAddNewLlmProfileBtnClick}
        >
          Add New LLM Profile
        </CustomButton>
>>>>>>> f4a01d43
      </div>
    </div>
  );
}

export { ManageLlmProfiles };<|MERGE_RESOLUTION|>--- conflicted
+++ resolved
@@ -241,7 +241,6 @@
         </div>
       </SpaceWrapper>
       <div className="display-flex-right">
-<<<<<<< HEAD
         <Tooltip
           title={
             isMaxProfile
@@ -257,15 +256,6 @@
             Add New LLM Profile
           </CustomButton>
         </Tooltip>
-=======
-        <CustomButton
-          type="primary"
-          disabled={isPublicSource}
-          onClick={handleAddNewLlmProfileBtnClick}
-        >
-          Add New LLM Profile
-        </CustomButton>
->>>>>>> f4a01d43
       </div>
     </div>
   );
