import { Button, Modal, Table, Tabs, Typography } from "antd";
import PropTypes from "prop-types";
import { useEffect, useState } from "react";
import {
  CheckCircleFilled,
  CloseCircleFilled,
  InfoCircleFilled,
} from "@ant-design/icons";
import { useNavigate, useParams } from "react-router-dom";

import { useCustomToolStore } from "../../../store/custom-tool-store";
import { useSessionStore } from "../../../store/session-store";
import { useAxiosPrivate } from "../../../hooks/useAxiosPrivate";
import "./OutputForDocModal.css";
import {
  displayPromptResult,
  getLLMModelNamesForProfiles,
} from "../../../helpers/GetStaticData";
import { SpinnerLoader } from "../../widgets/spinner-loader/SpinnerLoader";
import { useAlertStore } from "../../../store/alert-store";
import { useExceptionHandler } from "../../../hooks/useExceptionHandler";
import { TokenUsage } from "../token-usage/TokenUsage";
import { useTokenUsageStore } from "../../../store/token-usage-store";
import TabPane from "antd/es/tabs/TabPane";
import { ProfileInfoBar } from "../profile-info-bar/ProfileInfoBar";

let publicOutputsApi;
try {
  publicOutputsApi =
    require("../../../plugins/prompt-studio-public-share/helpers/PublicShareAPIs").publicOutputsApi;
} catch {
  // The component will remain null of it is not available
}
const columns = [
  {
    title: "Document",
    dataIndex: "document",
    key: "document",
  },
  {
    title: "Token Count",
    dataIndex: "token_count",
    key: "token_count",
    width: 200,
  },
  {
    title: "Value",
    dataIndex: "value",
    key: "value",
    width: 600,
  },
];

const outputStatus = {
  yet_to_process: "YET_TO_PROCESS",
  success: "SUCCESS",
  fail: "FAIL",
};

const errorTypes = ["null", "undefined", "false"];

function OutputForDocModal({
  open,
  setOpen,
  promptId,
  promptKey,
  profileManagerId,
  docOutputs,
}) {
  const [promptOutputs, setPromptOutputs] = useState([]);
  const [rows, setRows] = useState([]);
  const [adapterData, setAdapterData] = useState([]);
  const [isLoading, setIsLoading] = useState(false);
  const {
    details,
    listOfDocs,
    selectedDoc,
    defaultLlmProfile,
    disableLlmOrDocChange,
    singlePassExtractMode,
    isSinglePassExtractLoading,
<<<<<<< HEAD
    isPublicSource,
=======
    llmProfiles,
>>>>>>> 4efcb1aa
  } = useCustomToolStore();
  const { sessionDetails } = useSessionStore();
  const axiosPrivate = useAxiosPrivate();
  const navigate = useNavigate();
  const { id } = useParams();
  const { setAlertDetails } = useAlertStore();
  const { handleException } = useExceptionHandler();
  const { tokenUsage } = useTokenUsageStore();
  const [selectedProfile, setSelectedProfile] = useState(defaultLlmProfile);

  useEffect(() => {
    if (!open) {
      return;
    }
    handleGetOutputForDocs();
    getAdapterInfo();
  }, [open, singlePassExtractMode, isSinglePassExtractLoading]);

  useEffect(() => {
    updatePromptOutput();
  }, [docOutputs]);

  useEffect(() => {
    handleRowsGeneration(promptOutputs);
  }, [promptOutputs, tokenUsage]);

  useEffect(() => {
    if (selectedProfile) {
      handleGetOutputForDocs(selectedProfile);
    }
  }, [selectedProfile]);

  const moveSelectedDocToTop = () => {
    // Create a copy of the list of documents
    const docs = [...listOfDocs];

    // Find the index of the selected document within the list
    const index = docs.findIndex(
      (item) => item?.document_id === selectedDoc?.document_id
    );

    // If the selected document exists in the list and is not already at the top (index 0)
    if (index !== -1 && index !== 0) {
      // Remove the selected document from its current position
      const doc = docs.splice(index, 1)[0];
      // Insert the selected document at the beginning of the list
      docs.unshift(doc);
    }

    // Return the updated list of documents
    return docs;
  };

  const updatePromptOutput = (data) => {
    setPromptOutputs((prev) => {
      // If data is provided, use it; otherwise, create a copy of the previous state
      const updatedPromptOutput = data || [...prev];

      // Get the keys of docOutputs
      const keys = Object.keys(docOutputs);

      keys.forEach((key) => {
        // Find the index of the prompt output corresponding to the document manager key
        const index = updatedPromptOutput.findIndex(
          (promptOutput) => promptOutput?.document_manager === key
        );

        let promptOutputInstance = {};
        // If the prompt output for the current key doesn't exist, skip it
        if (index > -1) {
          promptOutputInstance = updatedPromptOutput[index];
          promptOutputInstance["output"] = docOutputs[key]?.output;
        }

        // Update output and isLoading properties based on docOutputs
        promptOutputInstance["document_manager"] = key;
        promptOutputInstance["isLoading"] = docOutputs[key]?.isLoading || false;

        // Update the prompt output instance in the array
        if (index > -1) {
          updatedPromptOutput[index] = promptOutputInstance;
        } else {
          updatedPromptOutput.push(promptOutputInstance);
        }
      });

      return updatedPromptOutput;
    });
  };

  const getAdapterInfo = () => {
    axiosPrivate
      .get(`/api/v1/unstract/${sessionDetails.orgId}/adapter/?adapter_type=LLM`)
      .then((res) => {
        const adapterList = res.data;
        setAdapterData(getLLMModelNamesForProfiles(llmProfiles, adapterList));
      });
  };

  const handleGetOutputForDocs = (profile = profileManagerId) => {
    if (singlePassExtractMode) {
      profile = defaultLlmProfile;
    }

    if (!profile) {
      setRows([]);
      return;
    }
    let url = `/api/v1/unstract/${sessionDetails?.orgId}/prompt-studio/prompt-output/?tool_id=${details?.tool_id}&prompt_id=${promptId}&profile_manager=${profile}&is_single_pass_extract=${singlePassExtractMode}`;
    if (isPublicSource) {
      url = publicOutputsApi(id, promptId, profile, singlePassExtractMode);
    }
    const requestOptions = {
      method: "GET",
      url,
      headers: {
        "X-CSRFToken": sessionDetails?.csrfToken,
      },
    };
    setIsLoading(true);
    axiosPrivate(requestOptions)
      .then((res) => {
        const data = res?.data || [];
        updatePromptOutput(data);
      })
      .catch((err) => {
        setAlertDetails(
          handleException(err, "Failed to loaded the prompt results")
        );
      })
      .finally(() => {
        setIsLoading(false);
      });
  };

  const handleRowsGeneration = (data) => {
    const rowsData = [];
    const docs = moveSelectedDocToTop();
    docs.forEach((item) => {
      const output = data.find(
        (outputValue) => outputValue?.document_manager === item?.document_id
      );

      let status = outputStatus.fail;
      let message = displayPromptResult(output?.output, true);

      if (
        (output?.output || output?.output === 0) &&
        !errorTypes.includes(output?.output)
      ) {
        status = outputStatus.success;
        message = displayPromptResult(output?.output, true);
      }

      if (output?.output === undefined) {
        status = outputStatus.yet_to_process;
        message = "Yet to process";
      }

      const result = {
        key: item?.document_id,
        document: item?.document_name,
        token_count: (
          <TokenUsage
            tokenUsageId={
              promptId + "__" + item?.document_id + "__" + profileManagerId
            }
          />
        ),
        value: (
          <>
            {output?.isLoading ? (
              <SpinnerLoader align="default" />
            ) : (
              <Typography.Text>
                <span style={{ marginRight: "8px" }}>
                  {status === outputStatus.yet_to_process && (
                    <InfoCircleFilled style={{ color: "#F0AD4E" }} />
                  )}
                  {status === outputStatus.fail && (
                    <CloseCircleFilled style={{ color: "#FF4D4F" }} />
                  )}
                  {status === outputStatus.success && (
                    <CheckCircleFilled style={{ color: "#52C41A" }} />
                  )}
                </span>{" "}
                {message}
              </Typography.Text>
            )}
          </>
        ),
      };
      rowsData.push(result);
    });
    setRows(rowsData);
  };

  const handleTabChange = (key) => {
    if (key === "0") {
      setSelectedProfile(profileManagerId);
    } else {
      setSelectedProfile(adapterData[key - 1]?.profile_id);
    }
  };

  return (
    <Modal
      className="pre-post-amble-modal"
      open={open}
      width={1000}
      onCancel={() => setOpen(false)}
      footer={null}
      centered
      maskClosable={false}
    >
      <div className="pre-post-amble-body output-doc-layout">
        <div>
          <Typography.Text className="add-cus-tool-header">
            {promptKey}
          </Typography.Text>
        </div>
        <div className="output-doc-gap" />
        <div className="lmm-profile-outputs">
          <Tabs defaultActiveKey="0" onChange={handleTabChange}>
            <TabPane tab={<span>Default</span>} key={"0"}></TabPane>
            {adapterData?.map((adapter, index) => (
              <TabPane
                tab={<span>{adapter?.llm_model}</span>}
                key={(index + 1)?.toString()}
              ></TabPane>
            ))}
          </Tabs>{" "}
          <ProfileInfoBar profileId={selectedProfile} profiles={llmProfiles} />
        </div>
        <div className="display-flex-right">
          <Button
            size="small"
            onClick={() => navigate("outputAnalyzer")}
            disabled={
              disableLlmOrDocChange?.length > 0 || isSinglePassExtractLoading
            }
          >
            View in Output Analyzer
          </Button>
        </div>
        <div className="output-doc-gap" />
        <div className="output-doc-table">
          <Table
            columns={columns}
            dataSource={rows}
            pagination={{ pageSize: 5 }}
            loading={{
              indicator: (
                <div>
                  <SpinnerLoader />
                </div>
              ),
              spinning: isLoading,
            }}
          />
        </div>
      </div>
    </Modal>
  );
}

OutputForDocModal.propTypes = {
  open: PropTypes.bool.isRequired,
  setOpen: PropTypes.func.isRequired,
  promptId: PropTypes.string.isRequired,
  promptKey: PropTypes.string.isRequired,
  profileManagerId: PropTypes.string,
  docOutputs: PropTypes.object,
};

export { OutputForDocModal };<|MERGE_RESOLUTION|>--- conflicted
+++ resolved
@@ -23,6 +23,7 @@
 import { useTokenUsageStore } from "../../../store/token-usage-store";
 import TabPane from "antd/es/tabs/TabPane";
 import { ProfileInfoBar } from "../profile-info-bar/ProfileInfoBar";
+
 
 let publicOutputsApi;
 try {
@@ -79,11 +80,8 @@
     disableLlmOrDocChange,
     singlePassExtractMode,
     isSinglePassExtractLoading,
-<<<<<<< HEAD
     isPublicSource,
-=======
     llmProfiles,
->>>>>>> 4efcb1aa
   } = useCustomToolStore();
   const { sessionDetails } = useSessionStore();
   const axiosPrivate = useAxiosPrivate();
