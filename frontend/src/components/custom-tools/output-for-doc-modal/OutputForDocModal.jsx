--- conflicted
+++ resolved
@@ -24,8 +24,6 @@
 import TabPane from "antd/es/tabs/TabPane";
 import { ProfileInfoBar } from "../profile-info-bar/ProfileInfoBar";
 
-<<<<<<< HEAD
-=======
 let publicOutputsApi;
 try {
   publicOutputsApi =
@@ -33,27 +31,7 @@
 } catch {
   // The component will remain null of it is not available
 }
-const columns = [
-  {
-    title: "Document",
-    dataIndex: "document",
-    key: "document",
-  },
-  {
-    title: "Token Count",
-    dataIndex: "token_count",
-    key: "token_count",
-    width: 200,
-  },
-  {
-    title: "Value",
-    dataIndex: "value",
-    key: "value",
-    width: 600,
-  },
-];
-
->>>>>>> f4a01d43
+
 const outputStatus = {
   yet_to_process: "YET_TO_PROCESS",
   success: "SUCCESS",
