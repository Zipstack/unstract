import { Button, Tabs, Tooltip } from "antd";
import { useEffect, useState } from "react";
import { PlayCircleOutlined } from "@ant-design/icons";

import { promptType } from "../../../helpers/GetStaticData";
import { useAxiosPrivate } from "../../../hooks/useAxiosPrivate";
import { useAlertStore } from "../../../store/alert-store";
import { useCustomToolStore } from "../../../store/custom-tool-store";
import { useSessionStore } from "../../../store/session-store";
import { CombinedOutput } from "../combined-output/CombinedOutput";
import { DocumentParser } from "../document-parser/DocumentParser";
import { Footer } from "../footer/Footer";
import "./ToolsMain.css";
import { useExceptionHandler } from "../../../hooks/useExceptionHandler";

function ToolsMain() {
  const [activeKey, setActiveKey] = useState("1");
  const [prompts, setPrompts] = useState([]);
  const [triggerRunSinglePass, setTriggerRunSinglePass] = useState(false);
  const [scrollToBottom, setScrollToBottom] = useState(false);
  const { sessionDetails } = useSessionStore();
  const {
    details,
    defaultLlmProfile,
    selectedDoc,
    updateCustomTool,
    disableLlmOrDocChange,
    isSinglePassExtract,
  } = useCustomToolStore();
  const { setAlertDetails } = useAlertStore();
  const axiosPrivate = useAxiosPrivate();
  const handleException = useExceptionHandler();

  const items = [
    {
      key: "1",
      label: "Document Parser",
      disabled: isSinglePassExtract,
    },
    {
      key: "2",
      label: "Combined Output",
      disabled: prompts?.length === 0 || disableLlmOrDocChange?.length > 0,
    },
  ];

  const getPromptKey = (len) => {
    const promptKey = `${details?.tool_name}_${len}`;

    const index = [...prompts].findIndex(
      (item) => item?.prompt_key === promptKey
    );

    if (index === -1) {
      return promptKey;
    }

    return getPromptKey(len + 1);
  };

  const getSequenceNumber = () => {
    let maxSequenceNumber = 0;
    prompts.forEach((item) => {
      if (item?.sequence_number > maxSequenceNumber) {
        maxSequenceNumber = item?.sequence_number;
      }
    });

    return maxSequenceNumber + 1;
  };

  const defaultPromptInstance = {
    prompt_key: getPromptKey(prompts?.length + 1),
    prompt: "",
    tool_id: details?.tool_id,
    prompt_type: promptType.prompt,
    is_assert: false,
    profile_manager: defaultLlmProfile,
    sequence_number: getSequenceNumber(),
  };

  const defaultNoteInstance = {
    prompt_key: getPromptKey(prompts?.length + 1),
    prompt: "",
    tool_id: details?.tool_id,
    prompt_type: promptType.notes,
    sequence_number: getSequenceNumber(),
  };

  useEffect(() => {
    setPrompts(details?.prompts || []);
  }, [details]);

  useEffect(() => {
    if (!isSinglePassExtract) {
      return;
    }
    setActiveKey("2");
    setTriggerRunSinglePass((prev) => !prev);
  }, [isSinglePassExtract]);

  const onChange = (key) => {
    setActiveKey(key);
  };

  const addPromptInstance = (type) => {
    let body = {};
    if (type === promptType.prompt) {
      body = { ...defaultPromptInstance };
    } else {
      body = { ...defaultNoteInstance };
    }
    const requestOptions = {
      method: "POST",
      url: `/api/v1/unstract/${sessionDetails?.orgId}/prompt-studio/prompt/`,
      headers: {
        "X-CSRFToken": sessionDetails?.csrfToken,
        "Content-Type": "application/json",
      },
      data: body,
    };

    axiosPrivate(requestOptions)
      .then((res) => {
        const data = res?.data;
        const modifiedDetails = { ...details };
        const modifiedPrompts = modifiedDetails?.prompts || [];
        modifiedPrompts.push(data);
        modifiedDetails["prompts"] = modifiedPrompts;
        updateCustomTool({ details: modifiedDetails });
        setScrollToBottom(true);
      })
      .catch((err) => {
        setAlertDetails(handleException(err, "Failed to add"));
      });
  };

  const handleSinglePassExtraction = () => {
    updateCustomTool({ isSinglePassExtract: true });
  };

  return (
    <div className="tools-main-layout">
      <div className="doc-manager-header">
        <div className="tools-main-tabs">
          <Tabs activeKey={activeKey} items={items} onChange={onChange} />
        </div>
        <div className="display-flex-align-center">
          <Tooltip title="Single Pass Extraction">
            <Button
              icon={<PlayCircleOutlined />}
              onClick={handleSinglePassExtraction}
              loading={isSinglePassExtract}
<<<<<<< HEAD
=======
              disabled={disableLlmOrDocChange?.length > 0}
              icon={<PlayCircleOutlined />}
>>>>>>> e723025e
            />
          </Tooltip>
        </div>
      </div>
      <div className="tools-main-body">
        {activeKey === "1" && (
          <DocumentParser
            addPromptInstance={addPromptInstance}
            scrollToBottom={scrollToBottom}
            setScrollToBottom={setScrollToBottom}
          />
        )}
        {activeKey === "2" && (
          <CombinedOutput
            docId={selectedDoc?.document_id}
            triggerRunSinglePass={triggerRunSinglePass}
          />
        )}
      </div>
      <div className="tools-main-footer">
        <Footer activeKey={activeKey} addPromptInstance={addPromptInstance} />
      </div>
    </div>
  );
}

export { ToolsMain };<|MERGE_RESOLUTION|>--- conflicted
+++ resolved
@@ -151,11 +151,7 @@
               icon={<PlayCircleOutlined />}
               onClick={handleSinglePassExtraction}
               loading={isSinglePassExtract}
-<<<<<<< HEAD
-=======
               disabled={disableLlmOrDocChange?.length > 0}
-              icon={<PlayCircleOutlined />}
->>>>>>> e723025e
             />
           </Tooltip>
         </div>
