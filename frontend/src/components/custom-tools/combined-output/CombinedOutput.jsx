import "prismjs/components/prism-json";
import "prismjs/plugins/line-numbers/prism-line-numbers.css";
import "prismjs/plugins/line-numbers/prism-line-numbers.js";
import "prismjs/themes/prism.css";
import { useEffect, useState } from "react";
import PropTypes from "prop-types";

import {
  displayPromptResult,
  promptType,
} from "../../../helpers/GetStaticData";
import { useAxiosPrivate } from "../../../hooks/useAxiosPrivate";
import { useAlertStore } from "../../../store/alert-store";
import { useCustomToolStore } from "../../../store/custom-tool-store";
import { useSessionStore } from "../../../store/session-store";
import { SpinnerLoader } from "../../widgets/spinner-loader/SpinnerLoader";
import "./CombinedOutput.css";
import { useExceptionHandler } from "../../../hooks/useExceptionHandler";
<<<<<<< HEAD
import { useParams } from "react-router-dom";

=======
import { JsonView } from "./JsonView";

let TableView;
let promptOutputApiSps;
try {
  TableView =
    require("../../../plugins/simple-prompt-studio/TableView").TableView;
  promptOutputApiSps =
    require("../../../plugins/simple-prompt-studio/helper").promptOutputApiSps;
} catch {
  // The component will remain null of it is not available
}
>>>>>>> 18a9f516
function CombinedOutput({ docId, setFilledFields }) {
  const [combinedOutput, setCombinedOutput] = useState({});
  const [isOutputLoading, setIsOutputLoading] = useState(false);
  const {
    details,
    defaultLlmProfile,
    singlePassExtractMode,
    isSinglePassExtractLoading,
<<<<<<< HEAD
    isPublicSource,
=======
    isSimplePromptStudio,
>>>>>>> 18a9f516
  } = useCustomToolStore();
  const { sessionDetails } = useSessionStore();
  const { setAlertDetails } = useAlertStore();
  const axiosPrivate = useAxiosPrivate();
  const { id } = useParams();
  const handleException = useExceptionHandler();

  useEffect(() => {
    if (!docId || isSinglePassExtractLoading) {
      return;
    }

    let filledFields = 0;
    setIsOutputLoading(true);
    setCombinedOutput({});
    handleOutputApiRequest()
      .then((res) => {
        const data = res?.data || [];
        const prompts = details?.prompts;
        const output = {};
        prompts.forEach((item) => {
          if (item?.prompt_type === promptType.notes) {
            return;
          }
          output[item?.prompt_key] = "";

          let profileManager = item?.profile_manager;
          if (singlePassExtractMode) {
            profileManager = defaultLlmProfile;
          }
          const outputDetails = data.find(
            (outputValue) =>
              outputValue?.prompt_id === item?.prompt_id &&
              outputValue?.profile_manager === profileManager
          );

          if (!outputDetails) {
            return;
          }

          output[item?.prompt_key] = displayPromptResult(
            outputDetails?.output,
            false
          );

          if (outputDetails?.output?.length > 0) {
            filledFields++;
          }
        });

        setCombinedOutput(output);

        if (setFilledFields) {
          setFilledFields(filledFields);
        }
      })
      .catch((err) => {
        setAlertDetails(
          handleException(err, "Failed to generate combined output")
        );
      })
      .finally(() => {
        setIsOutputLoading(false);
      });
  }, [docId, singlePassExtractMode, isSinglePassExtractLoading]);

  const handleOutputApiRequest = async () => {
<<<<<<< HEAD
    const requestPrivateOptions = {
=======
    let url = `/api/v1/unstract/${sessionDetails?.orgId}/prompt-studio/prompt-output/?tool_id=${details?.tool_id}&document_manager=${docId}&is_single_pass_extract=${singlePassExtractMode}`;
    if (isSimplePromptStudio) {
      url = promptOutputApiSps(details?.tool_id, null, docId);
    }
    const requestOptions = {
>>>>>>> 18a9f516
      method: "GET",
      url,
      headers: {
        "X-CSRFToken": sessionDetails?.csrfToken,
      },
    };
    const requestPublicOptions = {
      method: "GET",
      url: `/public/share/outputs-metadata/?id=${id}&document_manager=${docId}&is_single_pass_extract=${singlePassExtractMode}`,
      headers: {
        "X-CSRFToken": sessionDetails?.csrfToken,
      },
    };
    const requestOptions = isPublicSource
      ? requestPublicOptions
      : requestPrivateOptions;
    return axiosPrivate(requestOptions)
      .then((res) => res)
      .catch((err) => {
        throw err;
      });
  };

  if (isOutputLoading) {
    return <SpinnerLoader />;
  }

  if (isSimplePromptStudio && TableView) {
    return <TableView combinedOutput={combinedOutput} />;
  }

  return <JsonView combinedOutput={combinedOutput} />;
}

CombinedOutput.propTypes = {
  docId: PropTypes.string,
  setFilledFields: PropTypes.func,
};

export { CombinedOutput };<|MERGE_RESOLUTION|>--- conflicted
+++ resolved
@@ -16,10 +16,7 @@
 import { SpinnerLoader } from "../../widgets/spinner-loader/SpinnerLoader";
 import "./CombinedOutput.css";
 import { useExceptionHandler } from "../../../hooks/useExceptionHandler";
-<<<<<<< HEAD
 import { useParams } from "react-router-dom";
-
-=======
 import { JsonView } from "./JsonView";
 
 let TableView;
@@ -32,7 +29,6 @@
 } catch {
   // The component will remain null of it is not available
 }
->>>>>>> 18a9f516
 function CombinedOutput({ docId, setFilledFields }) {
   const [combinedOutput, setCombinedOutput] = useState({});
   const [isOutputLoading, setIsOutputLoading] = useState(false);
@@ -41,11 +37,8 @@
     defaultLlmProfile,
     singlePassExtractMode,
     isSinglePassExtractLoading,
-<<<<<<< HEAD
+    isSimplePromptStudio,
     isPublicSource,
-=======
-    isSimplePromptStudio,
->>>>>>> 18a9f516
   } = useCustomToolStore();
   const { sessionDetails } = useSessionStore();
   const { setAlertDetails } = useAlertStore();
@@ -113,31 +106,17 @@
   }, [docId, singlePassExtractMode, isSinglePassExtractLoading]);
 
   const handleOutputApiRequest = async () => {
-<<<<<<< HEAD
-    const requestPrivateOptions = {
-=======
     let url = `/api/v1/unstract/${sessionDetails?.orgId}/prompt-studio/prompt-output/?tool_id=${details?.tool_id}&document_manager=${docId}&is_single_pass_extract=${singlePassExtractMode}`;
     if (isSimplePromptStudio) {
       url = promptOutputApiSps(details?.tool_id, null, docId);
     }
     const requestOptions = {
->>>>>>> 18a9f516
       method: "GET",
       url,
       headers: {
         "X-CSRFToken": sessionDetails?.csrfToken,
       },
     };
-    const requestPublicOptions = {
-      method: "GET",
-      url: `/public/share/outputs-metadata/?id=${id}&document_manager=${docId}&is_single_pass_extract=${singlePassExtractMode}`,
-      headers: {
-        "X-CSRFToken": sessionDetails?.csrfToken,
-      },
-    };
-    const requestOptions = isPublicSource
-      ? requestPublicOptions
-      : requestPrivateOptions;
     return axiosPrivate(requestOptions)
       .then((res) => res)
       .catch((err) => {
