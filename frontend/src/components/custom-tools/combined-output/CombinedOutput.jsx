import "prismjs/components/prism-json";
import "prismjs/plugins/line-numbers/prism-line-numbers.css";
import "prismjs/plugins/line-numbers/prism-line-numbers.js";
import "prismjs/themes/prism.css";
import { useEffect, useState } from "react";
import PropTypes from "prop-types";

import {
  displayPromptResult,
  getLLMModelNamesForProfiles,
  promptType,
} from "../../../helpers/GetStaticData";
import { useAxiosPrivate } from "../../../hooks/useAxiosPrivate";
import { useAlertStore } from "../../../store/alert-store";
import { useCustomToolStore } from "../../../store/custom-tool-store";
import { useSessionStore } from "../../../store/session-store";
import { SpinnerLoader } from "../../widgets/spinner-loader/SpinnerLoader";
import "./CombinedOutput.css";
import { useExceptionHandler } from "../../../hooks/useExceptionHandler";
<<<<<<< HEAD
import TabPane from "antd/es/tabs/TabPane";
import { Tabs } from "antd";
import { ProfileInfoBar } from "../profile-info-bar/ProfileInfoBar";

=======
import { JsonView } from "./JsonView";

let TableView;
let promptOutputApiSps;
try {
  TableView =
    require("../../../plugins/simple-prompt-studio/TableView").TableView;
  promptOutputApiSps =
    require("../../../plugins/simple-prompt-studio/helper").promptOutputApiSps;
} catch {
  // The component will remain null of it is not available
}
>>>>>>> 628cb410
function CombinedOutput({ docId, setFilledFields }) {
  const [combinedOutput, setCombinedOutput] = useState({});
  const [isOutputLoading, setIsOutputLoading] = useState(false);
  const [adapterData, setAdapterData] = useState([]);
  const [activeKey, setActiveKey] = useState("0");
  const {
    details,
    defaultLlmProfile,
    singlePassExtractMode,
    isSinglePassExtractLoading,
<<<<<<< HEAD
    llmProfiles,
=======
    isSimplePromptStudio,
>>>>>>> 628cb410
  } = useCustomToolStore();
  const { sessionDetails } = useSessionStore();
  const { setAlertDetails } = useAlertStore();
  const axiosPrivate = useAxiosPrivate();
  const handleException = useExceptionHandler();
  const [selectedProfile, setSelectedProfile] = useState(defaultLlmProfile);

  useEffect(() => {
    getAdapterInfo();
  }, []);
  useEffect(() => {
    if (!docId || isSinglePassExtractLoading) {
      return;
    }

    let filledFields = 0;
    setIsOutputLoading(true);
    setCombinedOutput({});
    handleOutputApiRequest()
      .then((res) => {
        const data = res?.data || [];
        const prompts = details?.prompts;
        const output = {};
        prompts.forEach((item) => {
          if (item?.prompt_type === promptType.notes) {
            return;
          }
          output[item?.prompt_key] = "";

          let profileManager = selectedProfile || item?.profile_manager;
          if (singlePassExtractMode) {
            profileManager = defaultLlmProfile;
          }
          const outputDetails = data.find(
            (outputValue) =>
              outputValue?.prompt_id === item?.prompt_id &&
              outputValue?.profile_manager === profileManager
          );

          if (!outputDetails) {
            return;
          }

          output[item?.prompt_key] = displayPromptResult(
            outputDetails?.output,
            false
          );

          if (outputDetails?.output?.length > 0) {
            filledFields++;
          }
        });

        setCombinedOutput(output);

        if (setFilledFields) {
          setFilledFields(filledFields);
        }
      })
      .catch((err) => {
        setAlertDetails(
          handleException(err, "Failed to generate combined output")
        );
      })
      .finally(() => {
        setIsOutputLoading(false);
      });
  }, [
    docId,
    singlePassExtractMode,
    isSinglePassExtractLoading,
    selectedProfile,
  ]);

  const handleOutputApiRequest = async () => {
    let url = `/api/v1/unstract/${sessionDetails?.orgId}/prompt-studio/prompt-output/?tool_id=${details?.tool_id}&document_manager=${docId}&is_single_pass_extract=${singlePassExtractMode}`;
    if (isSimplePromptStudio) {
      url = promptOutputApiSps(details?.tool_id, null, docId);
    }
    const requestOptions = {
      method: "GET",
<<<<<<< HEAD
      url: `/api/v1/unstract/${
        sessionDetails?.orgId
      }/prompt-studio/prompt-output/?tool_id=${
        details?.tool_id
      }&document_manager=${docId}&is_single_pass_extract=${singlePassExtractMode}&profile_manager=${
        selectedProfile || defaultLlmProfile
      }`,
=======
      url,
>>>>>>> 628cb410
      headers: {
        "X-CSRFToken": sessionDetails?.csrfToken,
      },
    };

    return axiosPrivate(requestOptions)
      .then((res) => res)
      .catch((err) => {
        throw err;
      });
  };

  const getAdapterInfo = () => {
    axiosPrivate
      .get(`/api/v1/unstract/${sessionDetails.orgId}/adapter/?adapter_type=LLM`)
      .then((res) => {
        const adapterList = res.data;
        setAdapterData(getLLMModelNamesForProfiles(llmProfiles, adapterList));
      });
  };

  if (isOutputLoading) {
    return <SpinnerLoader />;
  }

<<<<<<< HEAD
  const handleTabChange = (key) => {
    if (key === "0") {
      setSelectedProfile(defaultLlmProfile);
    } else {
      setSelectedProfile(adapterData[key - 1]?.profile_id);
    }
    setActiveKey(key);
  };

  return (
    <div className="combined-op-layout">
      <div className="combined-op-header">
        <Tabs activeKey={activeKey} onChange={handleTabChange} moreIcon={<></>}>
          <TabPane tab={<span>{"Default"}</span>} key={"0"}></TabPane>
          {adapterData.map((adapter, index) => (
            <TabPane
              tab={<span>{adapter.llm_model}</span>}
              key={(index + 1)?.toString()}
            />
          ))}
        </Tabs>
        <div className="combined-op-segment"></div>
      </div>
      <div className="combined-op-divider" />
      <ProfileInfoBar profileId={selectedProfile} profiles={llmProfiles} />
      <div className="combined-op-body code-snippet">
        {combinedOutput && (
          <pre className="line-numbers width-100">
            <code className="language-javascript width-100">
              {JSON.stringify(combinedOutput, null, 2)}
            </code>
          </pre>
        )}
      </div>
      <div className="gap" />
    </div>
  );
=======
  if (isSimplePromptStudio && TableView) {
    return <TableView combinedOutput={combinedOutput} />;
  }

  return <JsonView combinedOutput={combinedOutput} />;
>>>>>>> 628cb410
}

CombinedOutput.propTypes = {
  docId: PropTypes.string,
  setFilledFields: PropTypes.func,
};

export { CombinedOutput };<|MERGE_RESOLUTION|>--- conflicted
+++ resolved
@@ -17,12 +17,6 @@
 import { SpinnerLoader } from "../../widgets/spinner-loader/SpinnerLoader";
 import "./CombinedOutput.css";
 import { useExceptionHandler } from "../../../hooks/useExceptionHandler";
-<<<<<<< HEAD
-import TabPane from "antd/es/tabs/TabPane";
-import { Tabs } from "antd";
-import { ProfileInfoBar } from "../profile-info-bar/ProfileInfoBar";
-
-=======
 import { JsonView } from "./JsonView";
 
 let TableView;
@@ -35,7 +29,6 @@
 } catch {
   // The component will remain null of it is not available
 }
->>>>>>> 628cb410
 function CombinedOutput({ docId, setFilledFields }) {
   const [combinedOutput, setCombinedOutput] = useState({});
   const [isOutputLoading, setIsOutputLoading] = useState(false);
@@ -46,11 +39,8 @@
     defaultLlmProfile,
     singlePassExtractMode,
     isSinglePassExtractLoading,
-<<<<<<< HEAD
     llmProfiles,
-=======
     isSimplePromptStudio,
->>>>>>> 628cb410
   } = useCustomToolStore();
   const { sessionDetails } = useSessionStore();
   const { setAlertDetails } = useAlertStore();
@@ -129,20 +119,18 @@
     let url = `/api/v1/unstract/${sessionDetails?.orgId}/prompt-studio/prompt-output/?tool_id=${details?.tool_id}&document_manager=${docId}&is_single_pass_extract=${singlePassExtractMode}`;
     if (isSimplePromptStudio) {
       url = promptOutputApiSps(details?.tool_id, null, docId);
-    }
-    const requestOptions = {
-      method: "GET",
-<<<<<<< HEAD
-      url: `/api/v1/unstract/${
+    } else {
+      url = `/api/v1/unstract/${
         sessionDetails?.orgId
       }/prompt-studio/prompt-output/?tool_id=${
         details?.tool_id
       }&document_manager=${docId}&is_single_pass_extract=${singlePassExtractMode}&profile_manager=${
         selectedProfile || defaultLlmProfile
-      }`,
-=======
+      }`;
+    }
+    const requestOptions = {
+      method: "GET",
       url,
->>>>>>> 628cb410
       headers: {
         "X-CSRFToken": sessionDetails?.csrfToken,
       },
@@ -168,7 +156,6 @@
     return <SpinnerLoader />;
   }
 
-<<<<<<< HEAD
   const handleTabChange = (key) => {
     if (key === "0") {
       setSelectedProfile(defaultLlmProfile);
@@ -178,41 +165,19 @@
     setActiveKey(key);
   };
 
-  return (
-    <div className="combined-op-layout">
-      <div className="combined-op-header">
-        <Tabs activeKey={activeKey} onChange={handleTabChange} moreIcon={<></>}>
-          <TabPane tab={<span>{"Default"}</span>} key={"0"}></TabPane>
-          {adapterData.map((adapter, index) => (
-            <TabPane
-              tab={<span>{adapter.llm_model}</span>}
-              key={(index + 1)?.toString()}
-            />
-          ))}
-        </Tabs>
-        <div className="combined-op-segment"></div>
-      </div>
-      <div className="combined-op-divider" />
-      <ProfileInfoBar profileId={selectedProfile} profiles={llmProfiles} />
-      <div className="combined-op-body code-snippet">
-        {combinedOutput && (
-          <pre className="line-numbers width-100">
-            <code className="language-javascript width-100">
-              {JSON.stringify(combinedOutput, null, 2)}
-            </code>
-          </pre>
-        )}
-      </div>
-      <div className="gap" />
-    </div>
-  );
-=======
   if (isSimplePromptStudio && TableView) {
     return <TableView combinedOutput={combinedOutput} />;
   }
 
-  return <JsonView combinedOutput={combinedOutput} />;
->>>>>>> 628cb410
+  return (
+    <JsonView
+      combinedOutput={combinedOutput}
+      handleTabChange={handleTabChange}
+      selectedProfile={selectedProfile}
+      llmProfiles={llmProfiles}
+      activeKey={activeKey}
+    />
+  );
 }
 
 CombinedOutput.propTypes = {
