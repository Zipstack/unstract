--- conflicted
+++ resolved
@@ -65,12 +65,9 @@
     isPublicSource,
     adapters,
     defaultLlmProfile,
-<<<<<<< HEAD
     selectedHighlight,
     details,
-=======
     singlePassExtractMode,
->>>>>>> a2749b26
   } = useCustomToolStore();
 
   const { generatePromptOutputKey } = usePromptOutput();
