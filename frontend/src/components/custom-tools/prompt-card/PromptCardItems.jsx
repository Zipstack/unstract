import PropTypes from "prop-types";
import { SearchOutlined } from "@ant-design/icons";
import {
  Button,
  Card,
  Collapse,
  Divider,
  Row,
  Select,
  Space,
  Typography,
} from "antd";
import { useEffect, useRef, useState } from "react";

import { SpinnerLoader } from "../../widgets/spinner-loader/SpinnerLoader";
import { EditableText } from "../editable-text/EditableText";
import { useCustomToolStore } from "../../../store/custom-tool-store";
import { Header } from "./Header";
import { OutputForIndex } from "./OutputForIndex";
import { PromptOutput } from "./PromptOutput";
import { TABLE_ENFORCE_TYPE, RECORD_ENFORCE_TYPE } from "./constants";

let TableExtractionSettingsBtn;
try {
  TableExtractionSettingsBtn =
    require("../../../plugins/prompt-card/TableExtractionSettingsBtn").TableExtractionSettingsBtn;
} catch {
  // The component will remain null of it is not available
}

function PromptCardItems({
  promptDetails,
  enforceTypeList,
  promptKey,
  setPromptKey,
  promptText,
  setPromptText,
  progressMsg,
  handleRun,
  handleChange,
  handleDelete,
  handleTypeChange,
  updateStatus,
  updatePlaceHolder,
  isCoverageLoading,
  setOpenOutputForDoc,
  selectedLlmProfileId,
  handleSelectDefaultLLM,
  spsLoading,
  handleSpsLoading,
  promptOutputs,
  promptRunStatus,
  coverageCountData,
  isChallenge,
  handleSelectHighlight,
}) {
  const {
    llmProfiles,
    selectedDoc,
    listOfDocs,
    isSinglePassExtractLoading,
    indexDocs,
    isSimplePromptStudio,
    isPublicSource,
    adapters,
<<<<<<< HEAD
    defaultLlmProfile,
    selectedHighlight,
    details,
=======
>>>>>>> b23e6044
    singlePassExtractMode,
  } = useCustomToolStore();

  const [isEditingPrompt, setIsEditingPrompt] = useState(false);
  const [isEditingTitle, setIsEditingTitle] = useState(false);
  const [expandCard, setExpandCard] = useState(true);
  const [llmProfileDetails, setLlmProfileDetails] = useState([]);
  const [openIndexProfile, setOpenIndexProfile] = useState(null);
  const [enabledProfiles, setEnabledProfiles] = useState(
    llmProfiles.map((profile) => profile.profile_id)
  );
  const [isIndexOpen, setIsIndexOpen] = useState(false);
  const isNotSingleLlmProfile = llmProfiles.length > 1;
  const divRef = useRef(null);
  const [enforceType, setEnforceType] = useState("");
  const promptId = promptDetails?.prompt_id;

  useEffect(() => {
    if (enforceType !== promptDetails?.enforce_type) {
      setEnforceType(promptDetails?.enforce_type);
    }
  }, [promptDetails]);

  const getModelOrAdapterId = (profile, adapters) => {
    const result = { conf: {} };
    const keys = [
      { key: "llm", label: "LLM" },
      { key: "embedding_model", label: "Embedding Model" },
      { key: "vector_store", label: "Vector Store" },
      { key: "x2text", label: "Text Extractor" },
    ];

    keys.forEach((key) => {
      const adapterName = profile[key.key];
      const adapter = adapters?.find(
        (adapter) => adapter?.adapter_name === adapterName
      );
      if (adapter) {
        result.conf[key.label] =
          adapter?.model || adapter?.adapter_id?.split("|")[0];
        if (adapter?.adapter_type === "LLM") result.icon = adapter?.icon;
        result.conf["Profile Name"] = profile?.profile_name;
      }
    });
    return result;
  };

  const getUpdatedCoverage = (promptId, singlePass, promptOutputs) => {
    let updatedCoverage = null;
    Object.keys(promptOutputs).forEach((key) => {
      const [keyPromptId, , , keyIsSinglePass] = key.split("__"); // Destructure the key parts

      // Check if the key matches the criteria
      if (keyPromptId === promptId && keyIsSinglePass === String(singlePass)) {
        const currentCoverage = promptOutputs[key]?.coverage || [];

        // Update the highestCoverage if the current one is longer
        if (
          !updatedCoverage ||
          currentCoverage.length > updatedCoverage.length
        ) {
          updatedCoverage = currentCoverage;
        }
      }
    });

    return updatedCoverage;
  };

  const promptCoverage =
    getUpdatedCoverage(promptId, singlePassExtractMode, promptOutputs) ||
    coverageCountData;

  const getAdapterInfo = async (adapterData) => {
    // If simple prompt studio, return early
    if (isSimplePromptStudio) {
      return;
    }

    // Update llmProfiles with additional fields
    const updatedProfiles = llmProfiles?.map((profile) => {
      return { ...getModelOrAdapterId(profile, adapterData), ...profile };
    });
    setLlmProfileDetails(
      updatedProfiles
        .map((profile) => ({
          ...profile,
          isDefault: profile?.profile_id === selectedLlmProfileId,
          isEnabled: enabledProfiles.includes(profile?.profile_id),
        }))
        .sort((a, b) => {
          if (a?.isDefault) return -1; // Default profile comes first
          if (b?.isDefault) return 1;
          if (a?.isEnabled && !b?.isEnabled) return -1; // Enabled profiles come before disabled
          if (!a?.isEnabled && b?.isEnabled) return 1;
          return 0;
        })
    );
  };

  useEffect(() => {
    setExpandCard(true);
  }, [isSinglePassExtractLoading]);

  useEffect(() => {
    getAdapterInfo(adapters);
  }, [llmProfiles, selectedLlmProfileId, enabledProfiles]);

  return (
    <Card
      className={`prompt-card ${
        details?.enable_highlight &&
        selectedHighlight?.highlightedPrompt === promptDetails?.prompt_id &&
        "highlighted-prompt"
      }`}
    >
      <div className="prompt-card-div prompt-card-bg-col1 prompt-card-rad">
        <Space direction="vertical" className="width-100" ref={divRef}>
          <Header
            promptDetails={promptDetails}
            promptKey={promptKey}
            setPromptKey={setPromptKey}
            progressMsg={progressMsg}
            handleRun={handleRun}
            handleChange={handleChange}
            handleDelete={handleDelete}
            updateStatus={updateStatus}
            updatePlaceHolder={updatePlaceHolder}
            isCoverageLoading={isCoverageLoading}
            isEditingTitle={isEditingTitle}
            setIsEditingTitle={setIsEditingTitle}
            expandCard={expandCard}
            setExpandCard={setExpandCard}
            enabledProfiles={enabledProfiles}
            spsLoading={spsLoading}
            handleSpsLoading={handleSpsLoading}
            enforceType={enforceType}
          />
        </Space>
      </div>
      <Collapse
        className="prompt-card-collapse prompt-card-bg-col1"
        ghost
        activeKey={expandCard && "1"}
      >
        <Collapse.Panel key={"1"} showArrow={false}>
          <div className="prompt-card-div-body">
            <EditableText
              isEditing={isEditingPrompt}
              setIsEditing={setIsEditingPrompt}
              text={promptText}
              setText={setPromptText}
              promptId={promptDetails?.prompt_id}
              defaultText={promptDetails?.prompt}
              handleChange={handleChange}
              isTextarea={true}
              placeHolder={updatePlaceHolder}
              isCoverageLoading={isCoverageLoading}
            />
          </div>
          <>
            {!isSimplePromptStudio && (
              <>
                <Divider className="prompt-card-divider" />
                <Space direction="vertical" className="prompt-card-comp-layout">
                  <div className="prompt-card-llm-profiles">
                    <Space direction="horizontal">
                      <Button
                        size="small"
                        type="link"
                        className="display-flex-align-center prompt-card-action-button"
                        onClick={() => setOpenOutputForDoc(true)}
                      >
                        <Space>
                          {isCoverageLoading ? (
                            <SpinnerLoader size="small" />
                          ) : (
                            <SearchOutlined className="font-size-12" />
                          )}
                          <Typography.Link className="font-size-12">
                            Coverage: {promptCoverage?.length || 0} of{" "}
                            {listOfDocs?.length || 0} docs
                          </Typography.Link>
                        </Space>
                      </Button>
                    </Space>
                    <Space>
                      {(enforceType === TABLE_ENFORCE_TYPE ||
                        enforceType === RECORD_ENFORCE_TYPE) &&
                        TableExtractionSettingsBtn && (
                          <TableExtractionSettingsBtn
                            promptId={promptDetails?.prompt_id}
                            enforceType={enforceType}
                          />
                        )}
                      <Select
                        className="prompt-card-select-type"
                        size="small"
                        placeholder="Enforce Type"
                        optionFilterProp="children"
                        options={enforceTypeList}
                        value={promptDetails?.enforce_type || null}
                        disabled={
                          isCoverageLoading ||
                          isSinglePassExtractLoading ||
                          indexDocs.includes(selectedDoc?.document_id) ||
                          isPublicSource
                        }
                        onChange={(value) => handleTypeChange(value)}
                      />
                    </Space>
                  </div>
                </Space>
              </>
            )}
          </>
          <Row>
            <PromptOutput
              promptDetails={promptDetails}
              handleRun={handleRun}
              selectedLlmProfileId={selectedLlmProfileId}
              handleSelectDefaultLLM={handleSelectDefaultLLM}
              spsLoading={spsLoading}
              llmProfileDetails={llmProfileDetails}
              setOpenIndexProfile={setOpenIndexProfile}
              enabledProfiles={enabledProfiles}
              setEnabledProfiles={setEnabledProfiles}
              isNotSingleLlmProfile={isNotSingleLlmProfile}
              setIsIndexOpen={setIsIndexOpen}
              enforceType={enforceType}
              promptOutputs={promptOutputs}
              promptRunStatus={promptRunStatus}
              isChallenge={isChallenge}
              handleSelectHighlight={handleSelectHighlight}
            />
          </Row>
        </Collapse.Panel>
      </Collapse>
      <OutputForIndex
        chunkData={openIndexProfile}
        isIndexOpen={isIndexOpen}
        setIsIndexOpen={setIsIndexOpen}
      />
    </Card>
  );
}

PromptCardItems.propTypes = {
  promptDetails: PropTypes.object.isRequired,
  enforceTypeList: PropTypes.array,
  promptKey: PropTypes.text,
  setPromptKey: PropTypes.func.isRequired,
  promptText: PropTypes.text,
  setPromptText: PropTypes.func.isRequired,
  progressMsg: PropTypes.object.isRequired,
  handleRun: PropTypes.func.isRequired,
  handleChange: PropTypes.func.isRequired,
  handleSelectDefaultLLM: PropTypes.func.isRequired,
  handleTypeChange: PropTypes.func.isRequired,
  handleDelete: PropTypes.func.isRequired,
  updateStatus: PropTypes.object.isRequired,
  updatePlaceHolder: PropTypes.string,
  isCoverageLoading: PropTypes.bool.isRequired,
  setOpenOutputForDoc: PropTypes.func.isRequired,
  selectedLlmProfileId: PropTypes.string,
  spsLoading: PropTypes.object,
  handleSpsLoading: PropTypes.func.isRequired,
  promptOutputs: PropTypes.object.isRequired,
  promptRunStatus: PropTypes.object.isRequired,
  coverageCountData: PropTypes.object.isRequired,
  isChallenge: PropTypes.bool.isRequired,
  handleSelectHighlight: PropTypes.func.isRequired,
};

export { PromptCardItems };<|MERGE_RESOLUTION|>--- conflicted
+++ resolved
@@ -63,12 +63,8 @@
     isSimplePromptStudio,
     isPublicSource,
     adapters,
-<<<<<<< HEAD
-    defaultLlmProfile,
     selectedHighlight,
     details,
-=======
->>>>>>> b23e6044
     singlePassExtractMode,
   } = useCustomToolStore();
 
