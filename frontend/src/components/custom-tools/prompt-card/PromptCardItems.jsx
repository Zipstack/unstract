--- conflicted
+++ resolved
@@ -356,7 +356,6 @@
                       />
                     </Space>
                   </div>
-<<<<<<< HEAD
                   <div className="prompt-card-llm-profiles">
                     {!singlePassExtractMode && (
                       <>
@@ -426,8 +425,6 @@
                       </div>
                     )}
                   </div>
-=======
->>>>>>> 4efcb1aa
                   {EvalMetrics && <EvalMetrics result={result} />}
                 </Space>
               </>
