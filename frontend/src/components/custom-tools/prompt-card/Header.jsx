import {
  CheckCircleOutlined,
  DeleteOutlined,
  EditOutlined,
  LoadingOutlined,
  PlayCircleFilled,
  PlayCircleOutlined,
  SyncOutlined,
} from "@ant-design/icons";
import { useState } from "react";
import { Button, Checkbox, Col, Divider, Row, Tag, Tooltip } from "antd";
import PropTypes from "prop-types";

import { promptStudioUpdateStatus } from "../../../helpers/GetStaticData";
import { ConfirmModal } from "../../widgets/confirm-modal/ConfirmModal";
import { EditableText } from "../editable-text/EditableText";
import { useCustomToolStore } from "../../../store/custom-tool-store";
import { ExpandCardBtn } from "./ExpandCardBtn";
import { PromptRunBtnSps } from "../../../plugins/simple-prompt-studio/PromptRunBtnSps";

function Header({
  promptDetails,
  promptKey,
  setPromptKey,
  progressMsg,
  handleRun,
  handleChange,
  handleDelete,
  updateStatus,
  updatePlaceHolder,
  isCoverageLoading,
  isEditingTitle,
  setIsEditingTitle,
  enableEdit,
  expandCard,
  setExpandCard,
  enabledProfiles,
  spsLoading,
  handleSpsLoading,
  handleGetOutput,
}) {
  const {
    selectedDoc,
    disableLlmOrDocChange,
    singlePassExtractMode,
    isSinglePassExtractLoading,
    indexDocs,
<<<<<<< HEAD
    isSimplePromptStudio,
=======
    isPublicSource,
>>>>>>> 7c513ff8
  } = useCustomToolStore();

  const [isDisablePrompt, setIsDisablePrompt] = useState(promptDetails?.active);

  const handleRunBtnClick = (profileManager = null, coverAllDoc = true) => {
    setExpandCard(true);
    handleRun(profileManager, coverAllDoc, enabledProfiles, true);
  };

  const handleDisablePrompt = (event) => {
    const check = event?.target?.checked;
    setIsDisablePrompt(check);
    handleChange(check, promptDetails?.prompt_id, "active", true, true).catch(
      () => {
        setIsDisablePrompt(!check);
      }
    );
  };

  return (
    <Row>
      <Col span={12}>
        <EditableText
          isEditing={isEditingTitle}
          setIsEditing={setIsEditingTitle}
          text={promptKey}
          setText={setPromptKey}
          promptId={promptDetails?.prompt_id}
          defaultText={promptDetails?.prompt_key}
          handleChange={handleChange}
          placeHolder={updatePlaceHolder}
        />
      </Col>
      <Col span={12} className="display-flex-right">
        {progressMsg?.message && (
          <Tooltip title={progressMsg?.message || ""}>
            <Tag
              icon={isCoverageLoading && <LoadingOutlined spin />}
              color={progressMsg?.level === "ERROR" ? "error" : "processing"}
              className="display-flex-align-center"
            >
              <div className="tag-max-width ellipsis">
                {progressMsg?.message}
              </div>
            </Tag>
          </Tooltip>
        )}
        {updateStatus?.promptId === promptDetails?.prompt_id && (
          <>
            {updateStatus?.status === promptStudioUpdateStatus.isUpdating && (
              <Tag
                icon={<SyncOutlined spin />}
                color="processing"
                className="display-flex-align-center"
              >
                Updating
              </Tag>
            )}
            {updateStatus?.status === promptStudioUpdateStatus.done && (
              <Tag
                icon={<CheckCircleOutlined />}
                color="success"
                className="display-flex-align-center"
              >
                Done
              </Tag>
            )}
            {updateStatus?.status ===
              promptStudioUpdateStatus.validationError && (
              <Tag
                icon={<CheckCircleOutlined />}
                color="error"
                className="display-flex-align-center"
              >
                Invalid JSON Key
              </Tag>
            )}
          </>
        )}
        <ExpandCardBtn expandCard={expandCard} setExpandCard={setExpandCard} />
        <Tooltip title="Edit">
          <Button
            size="small"
            type="text"
            className="prompt-card-action-button"
            onClick={enableEdit}
            disabled={
              disableLlmOrDocChange.includes(promptDetails?.prompt_id) ||
              isSinglePassExtractLoading ||
<<<<<<< HEAD
              spsLoading[selectedDoc?.document_id] ||
              indexDocs.includes(selectedDoc?.document_id)
=======
              indexDocs.includes(selectedDoc?.document_id) ||
              isPublicSource
>>>>>>> 7c513ff8
            }
          >
            <EditOutlined className="prompt-card-actions-head" />
          </Button>
        </Tooltip>
        {!singlePassExtractMode && !isSimplePromptStudio && (
          <>
            <Tooltip title="Run">
              <Button
                size="small"
                type="text"
                className="prompt-card-action-button"
                onClick={() =>
                  handleRunBtnClick(promptDetails?.profile_manager, false)
                }
                disabled={
                  (updateStatus?.promptId === promptDetails?.prompt_id &&
                    updateStatus?.status ===
                      promptStudioUpdateStatus?.isUpdating) ||
                  disableLlmOrDocChange?.includes(promptDetails?.prompt_id) ||
                  indexDocs?.includes(selectedDoc?.document_id) ||
<<<<<<< HEAD
                  spsLoading[selectedDoc?.document_id]
=======
                  isPublicSource
>>>>>>> 7c513ff8
                }
              >
                <PlayCircleOutlined className="prompt-card-actions-head" />
              </Button>
            </Tooltip>
            <Tooltip title="Run All">
              <Button
                size="small"
                type="text"
                className="prompt-card-action-button"
                onClick={handleRunBtnClick}
                disabled={
                  (updateStatus?.promptId === promptDetails?.prompt_id &&
                    updateStatus?.status ===
                      promptStudioUpdateStatus?.isUpdating) ||
                  disableLlmOrDocChange?.includes(promptDetails?.prompt_id) ||
                  indexDocs?.includes(selectedDoc?.document_id) ||
                  isPublicSource
                }
              >
                <PlayCircleFilled className="prompt-card-actions-head" />
              </Button>
            </Tooltip>
          </>
        )}
<<<<<<< HEAD
        {isSimplePromptStudio && (
          <PromptRunBtnSps
            spsLoading={spsLoading}
            handleSpsLoading={handleSpsLoading}
            handleGetOutput={handleGetOutput}
            promptDetails={promptDetails}
          />
        )}
        {!isSimplePromptStudio && (
          <Checkbox
            checked={isDisablePrompt}
            className="prompt-card-action-button"
            onChange={handleDisablePrompt}
          />
        )}
=======
        <Checkbox
          checked={isDisablePrompt}
          className="prompt-card-action-button"
          onChange={handleDisablePrompt}
          disabled={isPublicSource}
        />
>>>>>>> 7c513ff8
        <Divider type="vertical" className="header-delete-divider" />
        <ConfirmModal
          handleConfirm={() => handleDelete(promptDetails?.prompt_id)}
          content="The prompt will be permanently deleted."
        >
          <Tooltip title="Delete">
            <Button
              size="small"
              type="text"
              className="prompt-card-action-button"
              disabled={
                disableLlmOrDocChange?.includes(promptDetails?.prompt_id) ||
                isSinglePassExtractLoading ||
<<<<<<< HEAD
                spsLoading[selectedDoc?.document_id] ||
                indexDocs?.includes(selectedDoc?.document_id)
=======
                indexDocs?.includes(selectedDoc?.document_id) ||
                isPublicSource
>>>>>>> 7c513ff8
              }
            >
              <DeleteOutlined className="prompt-card-actions-head" />
            </Button>
          </Tooltip>
        </ConfirmModal>
      </Col>
    </Row>
  );
}

Header.propTypes = {
  promptDetails: PropTypes.object.isRequired,
  promptKey: PropTypes.text,
  setPromptKey: PropTypes.func.isRequired,
  progressMsg: PropTypes.object.isRequired,
  handleRun: PropTypes.func.isRequired,
  handleChange: PropTypes.func.isRequired,
  handleDelete: PropTypes.func.isRequired,
  updateStatus: PropTypes.object.isRequired,
  updatePlaceHolder: PropTypes.string,
  isCoverageLoading: PropTypes.bool.isRequired,
  isEditingTitle: PropTypes.bool.isRequired,
  setIsEditingTitle: PropTypes.func.isRequired,
  enableEdit: PropTypes.func.isRequired,
  expandCard: PropTypes.bool.isRequired,
  setExpandCard: PropTypes.func.isRequired,
  enabledProfiles: PropTypes.array.isRequired,
  spsLoading: PropTypes.object,
  handleSpsLoading: PropTypes.func.isRequired,
  handleGetOutput: PropTypes.func.isRequired,
};

export { Header };<|MERGE_RESOLUTION|>--- conflicted
+++ resolved
@@ -45,11 +45,8 @@
     singlePassExtractMode,
     isSinglePassExtractLoading,
     indexDocs,
-<<<<<<< HEAD
+    isPublicSource,
     isSimplePromptStudio,
-=======
-    isPublicSource,
->>>>>>> 7c513ff8
   } = useCustomToolStore();
 
   const [isDisablePrompt, setIsDisablePrompt] = useState(promptDetails?.active);
@@ -139,13 +136,10 @@
             disabled={
               disableLlmOrDocChange.includes(promptDetails?.prompt_id) ||
               isSinglePassExtractLoading ||
-<<<<<<< HEAD
+              indexDocs.includes(selectedDoc?.document_id) ||
               spsLoading[selectedDoc?.document_id] ||
-              indexDocs.includes(selectedDoc?.document_id)
-=======
               indexDocs.includes(selectedDoc?.document_id) ||
               isPublicSource
->>>>>>> 7c513ff8
             }
           >
             <EditOutlined className="prompt-card-actions-head" />
@@ -167,11 +161,8 @@
                       promptStudioUpdateStatus?.isUpdating) ||
                   disableLlmOrDocChange?.includes(promptDetails?.prompt_id) ||
                   indexDocs?.includes(selectedDoc?.document_id) ||
-<<<<<<< HEAD
+                  isPublicSource ||
                   spsLoading[selectedDoc?.document_id]
-=======
-                  isPublicSource
->>>>>>> 7c513ff8
                 }
               >
                 <PlayCircleOutlined className="prompt-card-actions-head" />
@@ -197,7 +188,6 @@
             </Tooltip>
           </>
         )}
-<<<<<<< HEAD
         {isSimplePromptStudio && (
           <PromptRunBtnSps
             spsLoading={spsLoading}
@@ -211,16 +201,9 @@
             checked={isDisablePrompt}
             className="prompt-card-action-button"
             onChange={handleDisablePrompt}
+            disabled={isPublicSource}
           />
         )}
-=======
-        <Checkbox
-          checked={isDisablePrompt}
-          className="prompt-card-action-button"
-          onChange={handleDisablePrompt}
-          disabled={isPublicSource}
-        />
->>>>>>> 7c513ff8
         <Divider type="vertical" className="header-delete-divider" />
         <ConfirmModal
           handleConfirm={() => handleDelete(promptDetails?.prompt_id)}
@@ -234,13 +217,9 @@
               disabled={
                 disableLlmOrDocChange?.includes(promptDetails?.prompt_id) ||
                 isSinglePassExtractLoading ||
-<<<<<<< HEAD
-                spsLoading[selectedDoc?.document_id] ||
-                indexDocs?.includes(selectedDoc?.document_id)
-=======
                 indexDocs?.includes(selectedDoc?.document_id) ||
-                isPublicSource
->>>>>>> 7c513ff8
+                isPublicSource ||
+                spsLoading[selectedDoc?.document_id]
               }
             >
               <DeleteOutlined className="prompt-card-actions-head" />
