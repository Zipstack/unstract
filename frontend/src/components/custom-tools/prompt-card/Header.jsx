--- conflicted
+++ resolved
@@ -180,7 +180,6 @@
             </Tooltip>
           </>
         )}
-<<<<<<< HEAD
         <Tooltip title={isDisablePrompt ? "Disable Prompt" : "Enable Prompt"}>
           <Checkbox
             checked={isDisablePrompt}
@@ -188,14 +187,6 @@
             onChange={handleDisablePrompt}
           />
         </Tooltip>
-=======
-        <Checkbox
-          checked={isDisablePrompt}
-          className="prompt-card-action-button"
-          onChange={handleDisablePrompt}
-          disabled={isPublicSource}
-        />
->>>>>>> f4a01d43
         <Divider type="vertical" className="header-delete-divider" />
         <ConfirmModal
           handleConfirm={() => handleDelete(promptDetails?.prompt_id)}
