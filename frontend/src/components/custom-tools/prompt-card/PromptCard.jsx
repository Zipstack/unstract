import {
  CheckCircleOutlined,
  DeleteOutlined,
  EditOutlined,
  LeftOutlined,
  LoadingOutlined,
  PlayCircleOutlined,
  RightOutlined,
  SearchOutlined,
  SyncOutlined,
} from "@ant-design/icons";
import {
  Button,
  Card,
  Col,
  Divider,
  Row,
  Select,
  Space,
  Spin,
  Tag,
  Tooltip,
  Typography,
} from "antd";
import PropTypes from "prop-types";
import { useEffect, useRef, useState } from "react";

import {
  defaultTokenUsage,
  displayPromptResult,
  generateUUID,
  promptStudioUpdateStatus,
} from "../../../helpers/GetStaticData";
import { useAxiosPrivate } from "../../../hooks/useAxiosPrivate";
import { useExceptionHandler } from "../../../hooks/useExceptionHandler";
import { useAlertStore } from "../../../store/alert-store";
import { useCustomToolStore } from "../../../store/custom-tool-store";
import { useSessionStore } from "../../../store/session-store";
import { ConfirmModal } from "../../widgets/confirm-modal/ConfirmModal";
import { SpinnerLoader } from "../../widgets/spinner-loader/SpinnerLoader";
import { EditableText } from "../editable-text/EditableText";
import { OutputForDocModal } from "../output-for-doc-modal/OutputForDocModal";
import "./PromptCard.css";

import { TokenUsage } from "../token-usage/TokenUsage";
import usePostHogEvents from "../../../hooks/usePostHogEvents";
<<<<<<< HEAD
import { useSocketLogsStore } from "../../../store/socket-logs-store";
=======
import useTokenUsage from "../../../hooks/useTokenUsage";
>>>>>>> 5560bf29

const EvalBtn = null;
const EvalMetrics = null;
const EvalModal = null;
const getEvalMetrics = (param1, param2) => {
  return [];
};

function PromptCard({
  promptDetails,
  handleChange,
  handleDelete,
  updateStatus,
  updatePlaceHolder,
}) {
  const [enforceTypeList, setEnforceTypeList] = useState([]);
  const [page, setPage] = useState(0);
  const [isRunLoading, setIsRunLoading] = useState(false);
  const [openEval, setOpenEval] = useState(false);
  const [promptKey, setPromptKey] = useState("");
  const [promptText, setPromptText] = useState("");
  const [isEditingTitle, setIsEditingTitle] = useState(false);
  const [isEditingPrompt, setIsEditingPrompt] = useState(false);
  const [selectedLlmProfileId, setSelectedLlmProfileId] = useState(null);
  const [result, setResult] = useState({
    promptOutputId: null,
    output: "",
  });
  const [coverage, setCoverage] = useState(0);
  const [coverageTotal, setCoverageTotal] = useState(0);
  const [isCoverageLoading, setIsCoverageLoading] = useState(false);
  const [openOutputForDoc, setOpenOutputForDoc] = useState(false);
  const [progressMsg, setProgressMsg] = useState({});
  const [docOutputs, setDocOutputs] = useState({});
  const [tokenUsage, setTokenUsage] = useState({});
  const divRef = useRef(null);
  const {
    getDropdownItems,
    llmProfiles,
    selectedDoc,
    listOfDocs,
    updateCustomTool,
    details,
    defaultLlmProfile,
    disableLlmOrDocChange,
    indexDocs,
    summarizeIndexStatus,
    singlePassExtractMode,
    isSinglePassExtractLoading,
  } = useCustomToolStore();
  const { logs } = useSocketLogsStore();
  const { sessionDetails } = useSessionStore();
  const { setAlertDetails } = useAlertStore();
  const axiosPrivate = useAxiosPrivate();
  const handleException = useExceptionHandler();
  const { setPostHogCustomEvent } = usePostHogEvents();
  const { getTokenUsage } = useTokenUsage();

  useEffect(() => {
    // Find the latest message that matches the criteria
    const msg = [...logs]
      .reverse()
      .find(
        (item) =>
          (item?.component?.prompt_id === promptDetails?.prompt_id ||
            item?.component?.prompt_key === promptKey) &&
          (item?.level === "INFO" || item?.level === "ERROR")
      );

    // If no matching message is found, return early
    if (!msg) {
      return;
    }

    // Set the progress message state with the found message
    setProgressMsg({
      message: msg?.message || "",
      level: msg?.level || "INFO",
    });
  }, [logs]);

  useEffect(() => {
    const outputTypeData = getDropdownItems("output_type");
    const dropdownList1 = Object.keys(outputTypeData).map((item) => {
      return { value: outputTypeData[item] };
    });
    setEnforceTypeList(dropdownList1);
  }, []);

  useEffect(() => {
    setSelectedLlmProfileId(promptDetails?.profile_manager || null);
  }, [promptDetails]);

  useEffect(() => {
    resetInfoMsgs();
    if (isSinglePassExtractLoading) {
      return;
    }

    handleGetOutput();
    handleGetCoverage();
  }, [
    selectedLlmProfileId,
    selectedDoc,
    listOfDocs,
    singlePassExtractMode,
    isSinglePassExtractLoading,
  ]);

  useEffect(() => {
    let listOfIds = [...disableLlmOrDocChange];
    const promptId = promptDetails?.prompt_id;
    const isIncluded = listOfIds.includes(promptId);

    if (
      (isIncluded && isCoverageLoading) ||
      (!isIncluded && !isCoverageLoading)
    ) {
      return;
    }

    if (isIncluded && !isCoverageLoading) {
      listOfIds = listOfIds.filter((item) => item !== promptId);
    }

    if (!isIncluded && isCoverageLoading) {
      listOfIds.push(promptId);
    }
    updateCustomTool({ disableLlmOrDocChange: listOfIds });
  }, [isCoverageLoading]);

  useEffect(() => {
    if (page < 1) {
      return;
    }
    const llmProfile = llmProfiles[page - 1];
    if (llmProfile?.profile_id !== promptDetails?.profile_id) {
      handleChange(
        llmProfile?.profile_id,
        promptDetails?.prompt_id,
        "profile_manager"
      );
    }
  }, [page]);

  useEffect(() => {
    if (isCoverageLoading && coverageTotal === listOfDocs?.length) {
      setIsCoverageLoading(false);
      setCoverageTotal(0);
    }
  }, [coverageTotal]);

  const resetInfoMsgs = () => {
    setProgressMsg({}); // Reset Progress Message
  };

  useEffect(() => {
    const isProfilePresent = llmProfiles.some(
      (profile) => profile.profile_id === selectedLlmProfileId
    );

    // If selectedLlmProfileId is not present, set it to null
    if (!isProfilePresent) {
      setSelectedLlmProfileId(null);
    }

    const llmProfileId = promptDetails?.profile_manager;
    if (!llmProfileId) {
      setPage(0);
      return;
    }
    const index = llmProfiles.findIndex(
      (item) => item?.profile_id === llmProfileId
    );
    setPage(index + 1);
  }, [llmProfiles]);

  useEffect(() => {
    // Reset the token usage object when the single pass extraction mode is enabled or disabled.
    setTokenUsage({});
  }, [singlePassExtractMode]);

  const handlePageLeft = () => {
    if (page <= 1) {
      return;
    }

    const newPage = page - 1;
    setPage(newPage);
  };

  const handlePageRight = () => {
    if (page >= llmProfiles?.length) {
      return;
    }

    const newPage = page + 1;
    setPage(newPage);
  };

  const handleTypeChange = (value) => {
    handleChange(value, promptDetails?.prompt_id, "enforce_type", true);
  };

  const handleDocOutputs = (docId, isLoading, output) => {
    setDocOutputs((prev) => {
      const updatedDocOutputs = { ...prev };
      // Update the entry for the provided docId with isLoading and output
      updatedDocOutputs[docId] = {
        isLoading,
        output,
      };
      return updatedDocOutputs;
    });
  };

  // Generate the result for the currently selected document
  const handleRun = () => {
    try {
      setPostHogCustomEvent("ps_prompt_run", {
        info: "Click on 'Run Prompt' button (Multi Pass)",
      });
    } catch (err) {
      // If an error occurs while setting custom posthog event, ignore it and continue
    }

    if (!promptDetails?.profile_manager?.length) {
      setAlertDetails({
        type: "error",
        content: "LLM Profile is not selected",
      });
      return;
    }

    if (!selectedDoc) {
      setAlertDetails({
        type: "error",
        content: "Document not selected",
      });
      return;
    }

    if (!promptKey) {
      setAlertDetails({
        type: "error",
        content: "Prompt key cannot be empty",
      });
      return;
    }

    if (!promptText) {
      setAlertDetails({
        type: "error",
        content: "Prompt cannot be empty",
      });
      return;
    }

    setIsRunLoading(true);
    setIsCoverageLoading(true);
    setCoverage(0);
    setCoverageTotal(0);
    setDocOutputs({});
    setTokenUsage({});
    resetInfoMsgs();

    const docId = selectedDoc?.document_id;
    const isSummaryIndexed = [...summarizeIndexStatus].find(
      (item) => item?.docId === docId && item?.isIndexed === true
    );

    if (
      !isSummaryIndexed &&
      details?.summarize_as_source &&
      details?.summarize_llm_profile
    ) {
      // Summary needs to be indexed before running the prompt
      setIsRunLoading(false);
      handleStepsAfterRunCompletion();
      setAlertDetails({
        type: "error",
        content: `Summary needs to be indexed before running the prompt - ${selectedDoc?.document_name}.`,
      });
      return;
    }

    handleDocOutputs(docId, true, null);
    handleRunApiRequest(docId)
      .then((res) => {
        const data = res?.data?.output;
        const value = data[promptDetails?.prompt_key];
        if (value || value === 0) {
          setCoverage((prev) => prev + 1);
        }
        handleDocOutputs(docId, false, value);
        handleGetOutput();
      })
      .catch((err) => {
        setIsRunLoading(false);
        handleDocOutputs(docId, false, null);
        setAlertDetails(
          handleException(err, `Failed to generate output for ${docId}`)
        );
      })
      .finally(() => {
        handleStepsAfterRunCompletion();
      });
  };

  const handleStepsAfterRunCompletion = () => {
    setCoverageTotal(1);
    handleCoverage();
  };

  // Get the coverage for all the documents except the one that's currently selected
  const handleCoverage = () => {
    const listOfDocsToProcess = [...listOfDocs].filter(
      (item) => item?.document_id !== selectedDoc?.document_id
    );

    if (listOfDocsToProcess?.length === 0) {
      setIsCoverageLoading(false);
      return;
    }

    let totalCoverageValue = 1;
    listOfDocsToProcess.forEach((item) => {
      const docId = item?.document_id;
      const isSummaryIndexed = [...summarizeIndexStatus].find(
        (indexStatus) =>
          indexStatus?.docId === docId && indexStatus?.isIndexed === true
      );

      if (
        !isSummaryIndexed &&
        details?.summarize_as_source &&
        details?.summarize_llm_profile
      ) {
        // Summary needs to be indexed before running the prompt
        totalCoverageValue++;
        setCoverageTotal(totalCoverageValue);
        setAlertDetails({
          type: "error",
          content: `Summary needs to be indexed before running the prompt - ${item?.document_name}.`,
        });
        return;
      }

      handleDocOutputs(docId, true, null);
      handleRunApiRequest(docId)
        .then((res) => {
          const data = res?.data?.output;
          const outputValue = data[promptDetails?.prompt_key];
          if (outputValue || outputValue === 0) {
            setCoverage((prev) => prev + 1);
          }
          handleDocOutputs(docId, false, outputValue);
        })
        .catch((err) => {
          handleDocOutputs(docId, false, null);
          setAlertDetails(
            handleException(err, `Failed to generate output for ${docId}`)
          );
        })
        .finally(() => {
          totalCoverageValue++;
          setCoverageTotal(totalCoverageValue);
        });
    });
  };

  const handleRunApiRequest = async (docId) => {
    const runId = generateUUID();

    // Update the token usage state with default token usage for a specific document ID
    setTokenUsage((prev) => ({
      ...prev,
      [docId]: defaultTokenUsage,
    }));

    // Set up an interval to fetch token usage data at regular intervals
    const intervalId = setInterval(
      () => getTokenUsage(runId, docId, setTokenUsage),
      5000 // Fetch token usage data every 5000 milliseconds (5 seconds)
    );

    const promptId = promptDetails?.prompt_id;

    const body = {
      document_id: docId,
      id: promptId,
      run_id: runId,
    };

    const requestOptions = {
      method: "POST",
      url: `/api/v1/unstract/${sessionDetails?.orgId}/prompt-studio/fetch_response/${details?.tool_id}`,
      headers: {
        "X-CSRFToken": sessionDetails?.csrfToken,
        "Content-Type": "application/json",
      },
      data: body,
    };

    return axiosPrivate(requestOptions)
      .then((res) => res)
      .catch((err) => {
        throw err;
      })
      .finally(() => {
        clearInterval(intervalId);
        getTokenUsage(runId, docId, setTokenUsage);
      });
  };

  const handleGetOutput = () => {
    if (!selectedDoc || (!singlePassExtractMode && !selectedLlmProfileId)) {
      setResult({
        promptOutputId: null,
        output: "",
      });
      return;
    }

    setIsRunLoading(true);
    handleOutputApiRequest(true)
      .then((res) => {
        const data = res?.data;
        if (!data || data?.length === 0) {
          setResult({
            promptOutputId: null,
            output: "",
          });
          return;
        }

        const outputResult = data[0];
        setResult({
          promptOutputId: outputResult?.prompt_output_id,
          output: outputResult?.output,
          evalMetrics: getEvalMetrics(
            promptDetails?.evaluate,
            outputResult?.eval_metrics || []
          ),
        });
      })
      .catch((err) => {
        setAlertDetails(handleException(err, "Failed to generate the result"));
      })
      .finally(() => {
        setIsRunLoading(false);
      });
  };

  const handleGetCoverage = () => {
    if (
      (singlePassExtractMode && !defaultLlmProfile) ||
      (!singlePassExtractMode && !selectedLlmProfileId)
    ) {
      setCoverage(0);
      return;
    }

    handleOutputApiRequest(false)
      .then((res) => {
        const data = res?.data;
        handleGetCoverageData(data);
      })
      .catch((err) => {
        setAlertDetails(handleException(err, "Failed to generate the result"));
      });
  };

  const handleOutputApiRequest = async (isOutput) => {
    let profileManager = selectedLlmProfileId;
    if (singlePassExtractMode) {
      profileManager = defaultLlmProfile;
    }
    let url = `/api/v1/unstract/${sessionDetails?.orgId}/prompt-studio/prompt-output/?tool_id=${details?.tool_id}&prompt_id=${promptDetails?.prompt_id}&profile_manager=${profileManager}&is_single_pass_extract=${singlePassExtractMode}`;

    if (isOutput) {
      url += `&document_manager=${selectedDoc?.document_id}`;
    }

    const requestOptions = {
      method: "GET",
      url,
      headers: {
        "X-CSRFToken": sessionDetails?.csrfToken,
      },
    };

    return axiosPrivate(requestOptions)
      .then((res) => res)
      .catch((err) => {
        throw err;
      });
  };

  const handleGetCoverageData = (data) => {
    const coverageValue = data.reduce((acc, item) => {
      if (item?.output || item?.output === 0) {
        return acc + 1;
      } else {
        return acc;
      }
    }, 0);
    setCoverage(coverageValue);
  };

  const enableEdit = (event) => {
    event.stopPropagation();
    setIsEditingTitle(true);
    setIsEditingPrompt(true);
  };

  return (
    <>
      <Card className="prompt-card">
        <div className="prompt-card-div prompt-card-bg-col1 prompt-card-rad">
          <Space direction="vertical" className="width-100" ref={divRef}>
            <Row>
              <Col span={12}>
                <EditableText
                  isEditing={isEditingTitle}
                  setIsEditing={setIsEditingTitle}
                  text={promptKey}
                  setText={setPromptKey}
                  promptId={promptDetails?.prompt_id}
                  defaultText={promptDetails?.prompt_key}
                  handleChange={handleChange}
                  placeHolder={updatePlaceHolder}
                />
              </Col>
              <Col span={12} className="display-flex-right">
                {progressMsg?.message && (
                  <Tooltip title={progressMsg?.message || ""}>
                    <Tag
                      icon={isCoverageLoading && <LoadingOutlined spin />}
                      color={
                        progressMsg?.level === "ERROR" ? "error" : "processing"
                      }
                      className="display-flex-align-center"
                    >
                      <div className="tag-max-width ellipsis">
                        {progressMsg?.message}
                      </div>
                    </Tag>
                  </Tooltip>
                )}
                {updateStatus?.promptId === promptDetails?.prompt_id && (
                  <>
                    {updateStatus?.status ===
                      promptStudioUpdateStatus.isUpdating && (
                      <Tag
                        icon={<SyncOutlined spin />}
                        color="processing"
                        className="display-flex-align-center"
                      >
                        Updating
                      </Tag>
                    )}
                    {updateStatus?.status === promptStudioUpdateStatus.done && (
                      <Tag
                        icon={<CheckCircleOutlined />}
                        color="success"
                        className="display-flex-align-center"
                      >
                        Done
                      </Tag>
                    )}
                    {updateStatus?.status ===
                      promptStudioUpdateStatus.validationError && (
                      <Tag
                        icon={<CheckCircleOutlined />}
                        color="error"
                        className="display-flex-align-center"
                      >
                        Invalid JSON Key
                      </Tag>
                    )}
                  </>
                )}
                <Tooltip title="Edit">
                  <Button
                    size="small"
                    type="text"
                    className="display-flex-align-center prompt-card-action-button"
                    onClick={enableEdit}
                    disabled={
                      disableLlmOrDocChange.includes(
                        promptDetails?.prompt_id
                      ) ||
                      isSinglePassExtractLoading ||
                      indexDocs.includes(selectedDoc?.document_id)
                    }
                  >
                    <EditOutlined className="prompt-card-actions-head" />
                  </Button>
                </Tooltip>
                {!singlePassExtractMode && (
                  <Tooltip title="Run">
                    <Button
                      size="small"
                      type="text"
                      className="prompt-card-action-button"
                      onClick={handleRun}
                      disabled={
                        (updateStatus?.promptId === promptDetails?.prompt_id &&
                          updateStatus?.status ===
                            promptStudioUpdateStatus.isUpdating) ||
                        disableLlmOrDocChange.includes(
                          promptDetails?.prompt_id
                        ) ||
                        indexDocs.includes(selectedDoc?.document_id)
                      }
                    >
                      <PlayCircleOutlined className="prompt-card-actions-head" />
                    </Button>
                  </Tooltip>
                )}
                <ConfirmModal
                  handleConfirm={() => handleDelete(promptDetails?.prompt_id)}
                  content="The prompt will be permanently deleted."
                >
                  <Tooltip title="Delete">
                    <Button
                      size="small"
                      type="text"
                      className="prompt-card-action-button"
                      disabled={
                        disableLlmOrDocChange.includes(
                          promptDetails?.prompt_id
                        ) ||
                        isSinglePassExtractLoading ||
                        indexDocs.includes(selectedDoc?.document_id)
                      }
                    >
                      <DeleteOutlined className="prompt-card-actions-head" />
                    </Button>
                  </Tooltip>
                </ConfirmModal>
              </Col>
            </Row>
            <EditableText
              isEditing={isEditingPrompt}
              setIsEditing={setIsEditingPrompt}
              text={promptText}
              setText={setPromptText}
              promptId={promptDetails?.prompt_id}
              defaultText={promptDetails.prompt}
              handleChange={handleChange}
              isTextarea={true}
              placeHolder={updatePlaceHolder}
            />
          </Space>
        </div>
        <>
          <Divider className="prompt-card-divider" />
          <Space
            direction="vertical"
            className={`prompt-card-comp-layout ${
              !(isRunLoading || result?.output || result?.output === 0) &&
              "prompt-card-comp-layout-border"
            }`}
          >
            <div className="prompt-card-llm-profiles">
              <Space direction="horizontal">
                {EvalBtn && !singlePassExtractMode && (
                  <EvalBtn
                    btnText={promptDetails?.evaluate ? "On" : "Off"}
                    promptId={promptDetails.prompt_id}
                    setOpenEval={setOpenEval}
                  />
                )}
                <Button
                  size="small"
                  type="link"
                  className="display-flex-align-center prompt-card-action-button"
                  onClick={() => setOpenOutputForDoc(true)}
                >
                  <Space>
                    {isCoverageLoading ? (
                      <SpinnerLoader size="small" />
                    ) : (
                      <SearchOutlined className="font-size-12" />
                    )}
                    <Typography.Link className="font-size-12">
                      Coverage: {coverage} of {listOfDocs?.length || 0} docs
                    </Typography.Link>
                  </Space>
                </Button>
              </Space>
              <Space>
                <TokenUsage
                  tokenUsage={tokenUsage}
                  docId={selectedDoc?.document_id}
                />
                <Select
                  className="prompt-card-select-type"
                  size="small"
                  placeholder="Enforce Type"
                  optionFilterProp="children"
                  options={enforceTypeList}
                  value={promptDetails?.enforce_type || null}
                  disabled={
                    disableLlmOrDocChange.includes(promptDetails?.prompt_id) ||
                    isSinglePassExtractLoading ||
                    indexDocs.includes(selectedDoc?.document_id)
                  }
                  onChange={(value) => handleTypeChange(value)}
                />
              </Space>
            </div>
            <div className="prompt-card-llm-profiles">
              {!singlePassExtractMode && (
                <>
                  {llmProfiles?.length > 0 &&
                  promptDetails?.profile_manager?.length > 0 &&
                  selectedLlmProfileId ? (
                    <div>
                      {llmProfiles
                        .filter(
                          (profile) =>
                            profile.profile_id === selectedLlmProfileId
                        )
                        .map((profile, index) => (
                          <div key={index}>
                            <Tag>{profile.llm}</Tag>
                            <Tag>{profile.vector_store}</Tag>
                            <Tag>{profile.embedding_model}</Tag>
                            <Tag>{profile.x2text}</Tag>
                            <Tag>{`${profile.chunk_size}/${profile.chunk_overlap}/${profile.retrieval_strategy}/${profile.similarity_top_k}/${profile.section}`}</Tag>
                          </div>
                        ))}
                    </div>
                  ) : (
                    <div>
                      <Typography.Text className="font-size-12">
                        No LLM Profile Selected
                      </Typography.Text>
                    </div>
                  )}
                </>
              )}
              {!singlePassExtractMode && (
                <div className="display-flex-right prompt-card-paginate-div">
                  <Button
                    type="text"
                    size="small"
                    className="prompt-card-action-button"
                    disabled={
                      page <= 1 ||
                      disableLlmOrDocChange.includes(
                        promptDetails?.prompt_id
                      ) ||
                      isSinglePassExtractLoading ||
                      indexDocs.includes(selectedDoc?.document_id)
                    }
                    onClick={handlePageLeft}
                  >
                    <LeftOutlined className="prompt-card-paginate" />
                  </Button>
                  <Button
                    type="text"
                    size="small"
                    className="prompt-card-action-button"
                    disabled={
                      page >= llmProfiles?.length ||
                      disableLlmOrDocChange.includes(
                        promptDetails?.prompt_id
                      ) ||
                      isSinglePassExtractLoading ||
                      indexDocs.includes(selectedDoc?.document_id)
                    }
                    onClick={handlePageRight}
                  >
                    <RightOutlined className="prompt-card-paginate" />
                  </Button>
                </div>
              )}
            </div>
            {EvalMetrics && <EvalMetrics result={result} />}
          </Space>
        </>
        {(isRunLoading || result?.output || result?.output === 0) && (
          <>
            <Divider className="prompt-card-divider" />
            <div className="prompt-card-result prompt-card-div">
              {isRunLoading ? (
                <Spin indicator={<SpinnerLoader size="small" />} />
              ) : (
                <Typography.Paragraph className="prompt-card-res font-size-12">
                  <div>{displayPromptResult(result?.output, true)}</div>
                </Typography.Paragraph>
              )}
            </div>
          </>
        )}
      </Card>
      {EvalModal && !singlePassExtractMode && (
        <EvalModal
          open={openEval}
          setOpen={setOpenEval}
          promptDetails={promptDetails}
          handleChange={handleChange}
        />
      )}
      <OutputForDocModal
        open={openOutputForDoc}
        setOpen={setOpenOutputForDoc}
        promptId={promptDetails?.prompt_id}
        promptKey={promptDetails?.prompt_key}
        profileManagerId={promptDetails?.profile_manager}
        docOutputs={docOutputs}
        tokenUsage={tokenUsage}
      />
    </>
  );
}

PromptCard.propTypes = {
  promptDetails: PropTypes.object.isRequired,
  handleChange: PropTypes.func.isRequired,
  handleDelete: PropTypes.func.isRequired,
  updateStatus: PropTypes.object.isRequired,
  updatePlaceHolder: PropTypes.string,
};

export { PromptCard };<|MERGE_RESOLUTION|>--- conflicted
+++ resolved
@@ -44,11 +44,8 @@
 
 import { TokenUsage } from "../token-usage/TokenUsage";
 import usePostHogEvents from "../../../hooks/usePostHogEvents";
-<<<<<<< HEAD
 import { useSocketLogsStore } from "../../../store/socket-logs-store";
-=======
 import useTokenUsage from "../../../hooks/useTokenUsage";
->>>>>>> 5560bf29
 
 const EvalBtn = null;
 const EvalMetrics = null;
