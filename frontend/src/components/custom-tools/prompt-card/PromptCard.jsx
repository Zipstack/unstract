import PropTypes from "prop-types";
import { useEffect, useState } from "react";

import {
  defaultTokenUsage,
  generateUUID,
  pollForCompletion,
} from "../../../helpers/GetStaticData";
import { useAxiosPrivate } from "../../../hooks/useAxiosPrivate";
import { useExceptionHandler } from "../../../hooks/useExceptionHandler";
import { useAlertStore } from "../../../store/alert-store";
import { useCustomToolStore } from "../../../store/custom-tool-store";
import { useSessionStore } from "../../../store/session-store";
import { useSocketCustomToolStore } from "../../../store/socket-custom-tool";
import { OutputForDocModal } from "../output-for-doc-modal/OutputForDocModal";
import usePostHogEvents from "../../../hooks/usePostHogEvents";
import useTokenUsage from "../../../hooks/useTokenUsage";
import { useTokenUsageStore } from "../../../store/token-usage-store";
import { PromptCardItems } from "./PromptCardItems";
import "./PromptCard.css";

const EvalModal = null;
const getEvalMetrics = (param1, param2) => {
  return [];
};

let promptRunApiSps;
let promptOutputApiSps;
try {
  promptRunApiSps =
    require("../../../plugins/simple-prompt-studio/helper").promptRunApiSps;
  promptOutputApiSps =
    require("../../../plugins/simple-prompt-studio/helper").promptOutputApiSps;
} catch {
  // The component will remain null of it is not available
}

function PromptCard({
  promptDetails,
  handleChange,
  handleDelete,
  updateStatus,
  updatePlaceHolder,
}) {
  const [enforceTypeList, setEnforceTypeList] = useState([]);
  const [isRunLoading, setIsRunLoading] = useState({});
  const [promptKey, setPromptKey] = useState("");
  const [promptText, setPromptText] = useState("");
  const [selectedLlmProfileId, setSelectedLlmProfileId] = useState(null);
  const [openEval, setOpenEval] = useState(false);
  const [result, setResult] = useState([]);
  const [coverage, setCoverage] = useState({});
  const [coverageTotal, setCoverageTotal] = useState(0);
  const [isCoverageLoading, setIsCoverageLoading] = useState(false);
  const [openOutputForDoc, setOpenOutputForDoc] = useState(false);
  const [progressMsg, setProgressMsg] = useState({});
  const [docOutputs, setDocOutputs] = useState({});
  const [timers, setTimers] = useState({});
  const {
    getDropdownItems,
    llmProfiles,
    selectedDoc,
    listOfDocs,
    updateCustomTool,
    details,
    defaultLlmProfile,
    disableLlmOrDocChange,
    summarizeIndexStatus,
    singlePassExtractMode,
    isSinglePassExtractLoading,
    isSimplePromptStudio,
  } = useCustomToolStore();
  const { messages } = useSocketCustomToolStore();
  const { sessionDetails } = useSessionStore();
  const { setAlertDetails } = useAlertStore();
  const axiosPrivate = useAxiosPrivate();
  const handleException = useExceptionHandler();
  const { setPostHogCustomEvent } = usePostHogEvents();
  const { tokenUsage, setTokenUsage } = useTokenUsageStore();
  const { getTokenUsage } = useTokenUsage();

  useEffect(() => {
    const outputTypeData = getDropdownItems("output_type") || {};
    const dropdownList1 = Object.keys(outputTypeData).map((item) => {
      return { value: outputTypeData[item] };
    });
    setEnforceTypeList(dropdownList1);
  }, []);

  useEffect(() => {
    // Find the latest message that matches the criteria
    const msg = [...messages]
      .reverse()
      .find(
        (item) =>
          (item?.component?.prompt_id === promptDetails?.prompt_id ||
            item?.component?.prompt_key === promptKey) &&
          (item?.level === "INFO" || item?.level === "ERROR")
      );

    // If no matching message is found, return early
    if (!msg) {
      return;
    }

    // Set the progress message state with the found message
    setProgressMsg({
      message: msg?.message || "",
      level: msg?.level || "INFO",
    });
  }, [messages]);

  useEffect(() => {
    setSelectedLlmProfileId(
      promptDetails?.profile_manager || llmProfiles[0]?.profile_id
    );
  }, [promptDetails]);

  useEffect(() => {
    resetInfoMsgs();
    handleGetOutput();
    handleGetCoverage();
    if (isSinglePassExtractLoading) {
      return;
    }
<<<<<<< HEAD
    if (
      selectedLlmProfileId !== promptDetails?.profile_id &&
      !isSimplePromptStudio
    ) {
      handleChange(
        selectedLlmProfileId,
        promptDetails?.prompt_id,
        "profile_manager"
      );
    }
=======
>>>>>>> e8881538
  }, [
    selectedLlmProfileId,
    selectedDoc,
    listOfDocs,
    singlePassExtractMode,
    isSinglePassExtractLoading,
  ]);

  useEffect(() => {
    let listOfIds = [...disableLlmOrDocChange];
    const promptId = promptDetails?.prompt_id;
    const isIncluded = listOfIds.includes(promptId);

    if (
      (isIncluded && isCoverageLoading) ||
      (!isIncluded && !isCoverageLoading)
    ) {
      return;
    }

    if (isIncluded && !isCoverageLoading) {
      listOfIds = listOfIds.filter((item) => item !== promptId);
    }

    if (!isIncluded && isCoverageLoading) {
      listOfIds.push(promptId);
    }
    updateCustomTool({ disableLlmOrDocChange: listOfIds });
  }, [isCoverageLoading]);

  useEffect(() => {
    if (isCoverageLoading && coverageTotal === listOfDocs?.length) {
      setIsCoverageLoading(false);
      setCoverageTotal(0);
    }
  }, [coverageTotal]);

  const resetInfoMsgs = () => {
    setProgressMsg({}); // Reset Progress Message
  };

  useEffect(() => {
    const isProfilePresent = llmProfiles?.some(
      (profile) => profile?.profile_id === defaultLlmProfile
    );

    // If selectedLlmProfileId is not present, set it to null
    if (!isProfilePresent) {
      setSelectedLlmProfileId(null);
    }
  }, [llmProfiles]);

  // Function to update loading state for a specific document and profile
  const handleIsRunLoading = (docId, profileId, isLoading) => {
    setIsRunLoading((prevLoadingProfiles) => ({
      ...prevLoadingProfiles,
      [`${docId}_${profileId}`]: isLoading,
    }));
  };

  const handleSelectDefaultLLM = (llmProfileId) => {
    setSelectedLlmProfileId(llmProfileId);
    handleChange(llmProfileId, promptDetails?.prompt_id, "profile_manager");
  };

  const handleTypeChange = (value) => {
    handleChange(value, promptDetails?.prompt_id, "enforce_type", true);
  };

  const handleDocOutputs = (docId, isLoading, output) => {
    if (isSimplePromptStudio) {
      return;
    }
    setDocOutputs((prev) => {
      const updatedDocOutputs = { ...prev };
      // Update the entry for the provided docId with isLoading and output
      updatedDocOutputs[docId] = {
        isLoading,
        output,
      };
      return updatedDocOutputs;
    });
  };

  // Generate the result for the currently selected document
  const handleRun = (
    profileManagerId,
    coverAllDoc = true,
    selectedLlmProfiles = [],
    runAllLLM = false
  ) => {
    try {
      setPostHogCustomEvent("ps_prompt_run", {
        info: "Click on 'Run Prompt' button (Multi Pass)",
      });
    } catch (err) {
      // If an error occurs while setting custom posthog event, ignore it and continue
    }

    const validateInputs = (
      profileManagerId,
      selectedLlmProfiles,
      coverAllDoc
    ) => {
      if (
        !profileManagerId &&
        !promptDetails?.profile_manager?.length &&
        !(!coverAllDoc && selectedLlmProfiles?.length > 0) &&
        !isSimplePromptStudio
      ) {
        setAlertDetails({
          type: "error",
          content: "LLM Profile is not selected",
        });
        return true;
      }

      if (!selectedDoc) {
        setAlertDetails({
          type: "error",
          content: "Document not selected",
        });
        return true;
      }

      if (!promptKey) {
        setAlertDetails({
          type: "error",
          content: "Prompt key cannot be empty",
        });
        return true;
      }

      if (!promptText) {
        setAlertDetails({
          type: "error",
          content: "Prompt cannot be empty",
        });
        return true;
      }

      return false;
    };

    if (validateInputs(profileManagerId, selectedLlmProfiles, coverAllDoc)) {
      return;
    }

    handleIsRunLoading(
      selectedDoc?.document_id,
      profileManagerId || selectedLlmProfileId,
      true
    );
    setIsCoverageLoading(true);
    setCoverage(0);
    setCoverageTotal(0);
    setDocOutputs({});
    resetInfoMsgs();

    const docId = selectedDoc?.document_id;
    const isSummaryIndexed = [...summarizeIndexStatus].find(
      (item) => item?.docId === docId && item?.isIndexed === true
    );

    if (
      !isSummaryIndexed &&
      details?.summarize_as_source &&
      details?.summarize_llm_profile
    ) {
      // Summary needs to be indexed before running the prompt
      handleIsRunLoading(selectedDoc?.document_id, selectedLlmProfileId, false);
      setCoverageTotal(1);
      handleCoverage(selectedLlmProfileId);
      setAlertDetails({
        type: "error",
        content: `Summary needs to be indexed before running the prompt - ${selectedDoc?.document_name}.`,
      });
      return;
    }

    handleDocOutputs(docId, true, null);
    if (runAllLLM) {
      let selectedProfiles = llmProfiles;
      if (!coverAllDoc && selectedLlmProfiles?.length > 0) {
        selectedProfiles = llmProfiles.filter((profile) =>
          selectedLlmProfiles.includes(profile?.profile_id)
        );
      }
      for (const profile of selectedProfiles) {
        setIsCoverageLoading(true);

        handleIsRunLoading(selectedDoc?.document_id, profile?.profile_id, true);
        handleRunApiRequest(docId, profile?.profile_id)
          .then((res) => {
            const data = res?.data?.output;
            const value = data[promptDetails?.prompt_key];
            if (value || value === 0) {
              setCoverage((prev) => prev + 1);
            }
            handleDocOutputs(docId, false, value);
            handleGetOutput(profile?.profile_id);
            updateDocCoverage(
              coverage,
              promptDetails?.prompt_id,
              profile?.profile_id,
              docId
            );
          })
          .catch((err) => {
            handleIsRunLoading(
              selectedDoc?.document_id,
              profile?.profile_id,
              false
            );
            handleDocOutputs(docId, false, null);
            setAlertDetails(
              handleException(err, `Failed to generate output for ${docId}`)
            );
          })
          .finally(() => {
            setIsCoverageLoading(false);
          });
        runCoverageForAllDoc(coverAllDoc, profile.profile_id);
      }
    } else {
      handleRunApiRequest(docId, profileManagerId)
        .then((res) => {
          const data = res?.data?.output;
          const value = data[promptDetails?.prompt_key];
          if (value || value === 0) {
            updateDocCoverage(
              coverage,
              promptDetails?.prompt_id,
              profileManagerId,
              docId
            );
          }
          handleDocOutputs(docId, false, value);
          handleGetOutput();
          setCoverageTotal(1);
        })
        .catch((err) => {
          handleIsRunLoading(
            selectedDoc?.document_id,
            selectedLlmProfileId,
            false
          );
          handleDocOutputs(docId, false, null);
          setAlertDetails(
            handleException(err, `Failed to generate output for ${docId}`)
          );
        })
        .finally(() => {
          setIsCoverageLoading(false);
          handleIsRunLoading(selectedDoc?.document_id, profileManagerId, false);
        });
      runCoverageForAllDoc(coverAllDoc, profileManagerId);
    }
  };

  const runCoverageForAllDoc = (coverAllDoc, profileManagerId) => {
    if (coverAllDoc) {
      handleCoverage(profileManagerId);
    }
  };

  // Get the coverage for all the documents except the one that's currently selected
  const handleCoverage = (profileManagerId) => {
    const listOfDocsToProcess = [...listOfDocs].filter(
      (item) => item?.document_id !== selectedDoc?.document_id
    );

    if (listOfDocsToProcess?.length === 0) {
      setIsCoverageLoading(false);
      return;
    }

    let totalCoverageValue = 1;
    listOfDocsToProcess.forEach((item) => {
      const docId = item?.document_id;
      const isSummaryIndexed = [...summarizeIndexStatus].find(
        (indexStatus) =>
          indexStatus?.docId === docId && indexStatus?.isIndexed === true
      );

      if (
        !isSummaryIndexed &&
        details?.summarize_as_source &&
        details?.summarize_llm_profile
      ) {
        // Summary needs to be indexed before running the prompt
        totalCoverageValue++;
        setCoverageTotal(totalCoverageValue);
        setAlertDetails({
          type: "error",
          content: `Summary needs to be indexed before running the prompt - ${item?.document_name}.`,
        });
        return;
      }

      setIsCoverageLoading(true);
      handleDocOutputs(docId, true, null);
      handleRunApiRequest(docId, profileManagerId)
        .then((res) => {
          const data = res?.data?.output;
          const outputValue = data[promptDetails?.prompt_key];
          if (outputValue || outputValue === 0) {
            updateDocCoverage(
              coverage,
              promptDetails?.prompt_id,
              profileManagerId,
              docId
            );
          }
          handleDocOutputs(docId, false, outputValue);
        })
        .catch((err) => {
          handleDocOutputs(docId, false, null);
          setAlertDetails(
            handleException(err, `Failed to generate output for ${docId}`)
          );
        })
        .finally(() => {
          totalCoverageValue++;
          if (listOfDocsToProcess?.length >= totalCoverageValue) {
            setIsCoverageLoading(false);
            return;
          }
          setCoverageTotal(totalCoverageValue);
        });
    });
  };

  const updateDocCoverage = (coverage, promptId, profileManagerId, docId) => {
    const key = `${promptId}_${profileManagerId}`;
    const counts = { ...coverage };
    // If the key exists in the counts object, increment the count
    if (counts[key]) {
      if (!counts[key]?.docs_covered?.includes(docId)) {
        counts[key]?.docs_covered?.push(docId);
      }
    } else {
      // Otherwise, add the key to the counts object with an initial count of 1
      counts[key] = {
        prompt_id: promptId,
        profile_manager: profileManagerId,
        docs_covered: [docId],
      };
    }
    setCoverage(counts);
  };

  const handleRunApiRequest = async (docId, profileManagerId) => {
    const promptId = promptDetails?.prompt_id;
    const runId = generateUUID();
    const maxWaitTime = 30 * 1000; // 30 seconds
    const pollingInterval = 5000; // 5 seconds
    const tokenUsagepollingInterval = 5000;

    const body = {
      document_id: docId,
      id: promptId,
    };

    if (profileManagerId) {
      body.profile_manager = profileManagerId;
      let intervalId;
      let tokenUsageId;
      let url = `/api/v1/unstract/${sessionDetails?.orgId}/prompt-studio/fetch_response/${details?.tool_id}`;
      if (!isSimplePromptStudio) {
        body["run_id"] = runId;
        // Update the token usage state with default token usage for a specific document ID
        tokenUsageId = promptId + "__" + docId + "__" + profileManagerId;
        setTokenUsage(tokenUsageId, defaultTokenUsage);

        // Set up an interval to fetch token usage data at regular intervals
        if (
          profileManagerId === selectedLlmProfileId &&
          docId === selectedDoc?.document_id
        ) {
          intervalId = setInterval(
            () => getTokenUsage(runId, tokenUsageId),
            tokenUsagepollingInterval // Fetch token usage data every 5000 milliseconds (5 seconds)
          );
        }
        setTimers((prev) => ({
          ...prev,
          [tokenUsageId]: 0,
        }));
      } else {
        body["sps_id"] = details?.tool_id;
        url = promptRunApiSps;
      }
      const timerIntervalId = startTimer(tokenUsageId);

      const requestOptions = {
        method: "POST",
        url,
        headers: {
          "X-CSRFToken": sessionDetails?.csrfToken,
          "Content-Type": "application/json",
        },
        data: body,
      };

      const makeApiRequest = (requestOptions) => {
        return axiosPrivate(requestOptions);
      };
      const startTime = Date.now();
      return pollForCompletion(
        startTime,
        requestOptions,
        maxWaitTime,
        pollingInterval,
        makeApiRequest
      )
        .then((response) => {
          return response;
        })
        .catch((err) => {
          throw err;
        })
        .finally(() => {
          if (!isSimplePromptStudio) {
            clearInterval(intervalId);
            getTokenUsage(runId, tokenUsageId);
            stopTimer(tokenUsageId, timerIntervalId);
          }
        });
    }
  };

  const handleGetOutput = (profileManager = undefined) => {
    if (!selectedDoc) {
      setResult([]);
      return;
    }

    if (!singlePassExtractMode && !selectedLlmProfileId) {
      setResult([]);
      return;
    }

    handleIsRunLoading(
      selectedDoc?.document_id,
      profileManager || selectedLlmProfileId,
      true
    );

    handleOutputApiRequest(true)
      .then((res) => {
        const data = res?.data;
        if (!data || data?.length === 0) {
          setResult([]);
          return;
        }

        const outputResults = data.map((outputResult) => {
          return {
            runId: outputResult?.run_id,
            promptOutputId: outputResult?.prompt_output_id,
            profileManager: outputResult?.profile_manager,
            context: outputResult?.context,
            output: outputResult?.output,
            totalCost: outputResult?.token_usage?.cost_in_dollars,
            evalMetrics: getEvalMetrics(
              promptDetails?.evaluate,
              outputResult?.eval_metrics || []
            ),
          };
        });
        setResult(outputResults);
      })
      .catch((err) => {
        setAlertDetails(handleException(err, "Failed to generate the result"));
      })
      .finally(() => {
        handleIsRunLoading(
          selectedDoc?.document_id,
          profileManager || selectedLlmProfileId,
          false
        );
      });
  };

  const handleGetCoverage = () => {
    if (
      (singlePassExtractMode && !defaultLlmProfile) ||
      (!singlePassExtractMode && !selectedLlmProfileId)
    ) {
      setCoverage({});
      return;
    }

    handleOutputApiRequest(false)
      .then((res) => {
        const data = res?.data;
        handleGetCoverageData(data);
      })
      .catch((err) => {
        setAlertDetails(handleException(err, "Failed to generate the result"));
      });
  };

  const handleOutputApiRequest = async (isOutput) => {
    let url;
    let profileManager = selectedLlmProfileId;
    if (isSimplePromptStudio) {
      url = promptOutputApiSps(
        details?.tool_id,
        promptDetails?.prompt_id,
        null
      );
    } else {
      if (singlePassExtractMode) {
        profileManager = defaultLlmProfile;
      }
      url = `/api/v1/unstract/${sessionDetails?.orgId}/prompt-studio/prompt-output/?tool_id=${details?.tool_id}&prompt_id=${promptDetails?.prompt_id}&is_single_pass_extract=${singlePassExtractMode}`;
    }
    if (isOutput) {
      url += `&document_manager=${selectedDoc?.document_id}`;
    }
    if (singlePassExtractMode) {
      url += `&profile_manager=${profileManager}`;
    }

    const requestOptions = {
      method: "GET",
      url,
      headers: {
        "X-CSRFToken": sessionDetails?.csrfToken,
      },
    };

    return axiosPrivate(requestOptions)
      .then((res) => {
        const data = res?.data || [];

        if (singlePassExtractMode) {
          const tokenUsageId = `single_pass__${selectedDoc?.document_id}`;
          const usage = data?.find((item) => item?.run_id !== undefined);

          if (!tokenUsage[tokenUsageId] && usage) {
            setTokenUsage(tokenUsageId, usage?.token_usage);
          }
        } else {
          data?.forEach((item) => {
            const tokenUsageId = `${item?.prompt_id}__${item?.document_manager}__${item?.profile_manager}`;

            if (tokenUsage[tokenUsageId] === undefined) {
              setTokenUsage(tokenUsageId, item?.token_usage);
            }
          });
        }
        return res;
      })
      .catch((err) => {
        throw err;
      });
  };

  const handleGetCoverageData = (data) => {
    data?.forEach((item) => {
      updateDocCoverage(
        coverage,
        item?.prompt_id,
        item?.profile_manager,
        item?.document_manager
      );
    });
  };

  const startTimer = (profileId) => {
    setTimers((prev) => ({
      ...prev,
      [profileId]: (prev[profileId] || 0) + 1,
    }));
    return setInterval(() => {
      setTimers((prev) => ({
        ...prev,
        [profileId]: (prev[profileId] || 0) + 1,
      }));
    }, 1000);
  };

  const stopTimer = (profileId, intervalId) => {
    clearInterval(intervalId);
    setTimers((prev) => ({
      ...prev,
      [profileId]: prev[profileId] || 0,
    }));
  };

  return (
    <>
      <PromptCardItems
        promptDetails={promptDetails}
        enforceTypeList={enforceTypeList}
        isRunLoading={isRunLoading}
        promptKey={promptKey}
        setPromptKey={setPromptKey}
        promptText={promptText}
        setPromptText={setPromptText}
        result={result}
        coverage={coverage}
        progressMsg={progressMsg}
        handleRun={handleRun}
        handleChange={handleChange}
        handleTypeChange={handleTypeChange}
        handleDelete={handleDelete}
        updateStatus={updateStatus}
        updatePlaceHolder={updatePlaceHolder}
        isCoverageLoading={isCoverageLoading}
        setOpenEval={setOpenEval}
        setOpenOutputForDoc={setOpenOutputForDoc}
        selectedLlmProfileId={selectedLlmProfileId}
        handleSelectDefaultLLM={handleSelectDefaultLLM}
        timers={timers}
      />
      {EvalModal && !singlePassExtractMode && (
        <EvalModal
          open={openEval}
          setOpen={setOpenEval}
          promptDetails={promptDetails}
          handleChange={handleChange}
        />
      )}
      <OutputForDocModal
        open={openOutputForDoc}
        setOpen={setOpenOutputForDoc}
        promptId={promptDetails?.prompt_id}
        promptKey={promptDetails?.prompt_key}
        profileManagerId={promptDetails?.profile_manager}
        docOutputs={docOutputs}
      />
    </>
  );
}

PromptCard.propTypes = {
  promptDetails: PropTypes.object.isRequired,
  handleChange: PropTypes.func.isRequired,
  handleDelete: PropTypes.func.isRequired,
  updateStatus: PropTypes.object.isRequired,
  updatePlaceHolder: PropTypes.string,
};

export { PromptCard };<|MERGE_RESOLUTION|>--- conflicted
+++ resolved
@@ -120,22 +120,6 @@
     resetInfoMsgs();
     handleGetOutput();
     handleGetCoverage();
-    if (isSinglePassExtractLoading) {
-      return;
-    }
-<<<<<<< HEAD
-    if (
-      selectedLlmProfileId !== promptDetails?.profile_id &&
-      !isSimplePromptStudio
-    ) {
-      handleChange(
-        selectedLlmProfileId,
-        promptDetails?.prompt_id,
-        "profile_manager"
-      );
-    }
-=======
->>>>>>> e8881538
   }, [
     selectedLlmProfileId,
     selectedDoc,
