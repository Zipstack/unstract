--- conflicted
+++ resolved
@@ -71,11 +71,8 @@
     summarizeIndexStatus,
     singlePassExtractMode,
     isSinglePassExtractLoading,
-<<<<<<< HEAD
+    isSimplePromptStudio,
     isPublicSource,
-=======
-    isSimplePromptStudio,
->>>>>>> 18a9f516
   } = useCustomToolStore();
   const { messages } = useSocketCustomToolStore();
   const { sessionDetails } = useSessionStore();
