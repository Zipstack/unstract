import {
  CheckCircleOutlined,
  DeleteOutlined,
  EditOutlined,
  LeftOutlined,
  LoadingOutlined,
  PlayCircleOutlined,
  RightOutlined,
  SearchOutlined,
  SyncOutlined,
} from "@ant-design/icons";
import {
  Button,
  Card,
  Col,
  Divider,
  Row,
  Select,
  Space,
  Spin,
  Tag,
  Tooltip,
  Typography,
} from "antd";
import PropTypes from "prop-types";
import { useEffect, useRef, useState } from "react";
import {
  displayPromptResult,
  promptStudioUpdateStatus,
} from "../../../helpers/GetStaticData";
import { useAxiosPrivate } from "../../../hooks/useAxiosPrivate";
import { useExceptionHandler } from "../../../hooks/useExceptionHandler";
import { useAlertStore } from "../../../store/alert-store";
import { useCustomToolStore } from "../../../store/custom-tool-store";
import { useSessionStore } from "../../../store/session-store";
import { ConfirmModal } from "../../widgets/confirm-modal/ConfirmModal";
import { SpinnerLoader } from "../../widgets/spinner-loader/SpinnerLoader";
import { EditableText } from "../editable-text/EditableText";
import { OutputForDocModal } from "../output-for-doc-modal/OutputForDocModal";
import "./PromptCard.css";

import { TokenCount } from "../token-count/TokenCount";
import usePostHogEvents from "../../../hooks/usePostHogEvents";
import { useSocketLogsStore } from "../../../store/socket-logs-store";

const EvalBtn = null;
const EvalMetrics = null;
const EvalModal = null;
const getEvalMetrics = (param1, param2) => {
  return [];
};

function PromptCard({
  promptDetails,
  handleChange,
  handleDelete,
  updateStatus,
  updatePlaceHolder,
}) {
  const [enforceTypeList, setEnforceTypeList] = useState([]);
  const [page, setPage] = useState(0);
  const [isRunLoading, setIsRunLoading] = useState(false);
  const [openEval, setOpenEval] = useState(false);
  const [promptKey, setPromptKey] = useState("");
  const [promptText, setPromptText] = useState("");
  const [isEditingTitle, setIsEditingTitle] = useState(false);
  const [isEditingPrompt, setIsEditingPrompt] = useState(false);
  const [selectedLlmProfileId, setSelectedLlmProfileId] = useState(null);
  const [result, setResult] = useState({
    promptOutputId: null,
    output: "",
  });
  const [coverage, setCoverage] = useState(0);
  const [coverageTotal, setCoverageTotal] = useState(0);
  const [isCoverageLoading, setIsCoverageLoading] = useState(false);
  const [openOutputForDoc, setOpenOutputForDoc] = useState(false);
  const [progressMsg, setProgressMsg] = useState({});
  const [docOutputs, setDocOutputs] = useState({});
  const [tokenCount, setTokenCount] = useState({});
  const divRef = useRef(null);
  const {
    getDropdownItems,
    llmProfiles,
    selectedDoc,
    listOfDocs,
    updateCustomTool,
    details,
    defaultLlmProfile,
    disableLlmOrDocChange,
    indexDocs,
    summarizeIndexStatus,
    singlePassExtractMode,
    isSinglePassExtractLoading,
  } = useCustomToolStore();
  const { logs } = useSocketLogsStore();
  const { sessionDetails } = useSessionStore();
  const { setAlertDetails } = useAlertStore();
  const axiosPrivate = useAxiosPrivate();
  const handleException = useExceptionHandler();
  const { setPostHogCustomEvent } = usePostHogEvents();

  useEffect(() => {
    // Find the latest message that matches the criteria
    const msg = [...logs]
      .reverse()
      .find(
        (item) =>
          (item?.component?.prompt_id === promptDetails?.prompt_id ||
            item?.component?.prompt_key === promptKey) &&
          (item?.level === "INFO" || item?.level === "ERROR")
      );

    // If no matching message is found, return early
    if (!msg) {
      return;
    }

    // Set the progress message state with the found message
    setProgressMsg({
      message: msg?.message || "",
      level: msg?.level || "INFO",
    });
  }, [logs]);

  useEffect(() => {
    const outputTypeData = getDropdownItems("output_type");
    const dropdownList1 = Object.keys(outputTypeData).map((item) => {
      return { value: outputTypeData[item] };
    });
    setEnforceTypeList(dropdownList1);
  }, []);

  useEffect(() => {
    setSelectedLlmProfileId(promptDetails?.profile_manager || null);
  }, [promptDetails]);

  useEffect(() => {
    resetInfoMsgs();
    if (isSinglePassExtractLoading) {
      return;
    }

    handleGetOutput();
    handleGetCoverage();
  }, [
    selectedLlmProfileId,
    selectedDoc,
    listOfDocs,
    singlePassExtractMode,
    isSinglePassExtractLoading,
  ]);

  useEffect(() => {
    let listOfIds = [...disableLlmOrDocChange];
    const promptId = promptDetails?.prompt_id;
    const isIncluded = listOfIds.includes(promptId);

    if (
      (isIncluded && isCoverageLoading) ||
      (!isIncluded && !isCoverageLoading)
    ) {
      return;
    }

    if (isIncluded && !isCoverageLoading) {
      listOfIds = listOfIds.filter((item) => item !== promptId);
    }

    if (!isIncluded && isCoverageLoading) {
      listOfIds.push(promptId);
    }
    updateCustomTool({ disableLlmOrDocChange: listOfIds });
  }, [isCoverageLoading]);

  useEffect(() => {
    if (page < 1) {
      return;
    }
    const llmProfile = llmProfiles[page - 1];
    if (llmProfile?.profile_id !== promptDetails?.profile_id) {
      handleChange(
        llmProfile?.profile_id,
        promptDetails?.prompt_id,
        "profile_manager"
      );
    }
  }, [page]);

  useEffect(() => {
    if (isCoverageLoading && coverageTotal === listOfDocs?.length) {
      setIsCoverageLoading(false);
      setCoverageTotal(0);
    }
  }, [coverageTotal]);

  const resetInfoMsgs = () => {
    setProgressMsg({}); // Reset Progress Message
    setTokenCount({}); // Reset Token Count
  };

  useEffect(() => {
    const isProfilePresent = llmProfiles.some(
      (profile) => profile.profile_id === selectedLlmProfileId
    );

    // If selectedLlmProfileId is not present, set it to null
    if (!isProfilePresent) {
      setSelectedLlmProfileId(null);
    }

    const llmProfileId = promptDetails?.profile_manager;
    if (!llmProfileId) {
      setPage(0);
      return;
    }
    const index = llmProfiles.findIndex(
      (item) => item?.profile_id === llmProfileId
    );
    setPage(index + 1);
  }, [llmProfiles]);

  const handlePageLeft = () => {
    if (page <= 1) {
      return;
    }

    const newPage = page - 1;
    setPage(newPage);
  };

  const handlePageRight = () => {
    if (page >= llmProfiles?.length) {
      return;
    }

    const newPage = page + 1;
    setPage(newPage);
  };

  const handleTypeChange = (value) => {
    handleChange(value, promptDetails?.prompt_id, "enforce_type", true);
  };

  const handleDocOutputs = (docId, isLoading, output) => {
    setDocOutputs((prev) => {
      const updatedDocOutputs = { ...prev };
      // Update the entry for the provided docId with isLoading and output
      updatedDocOutputs[docId] = {
        isLoading,
        output,
      };
      return updatedDocOutputs;
    });
  };

  // Generate the result for the currently selected document
  const handleRun = () => {
    try {
      setPostHogCustomEvent("ps_prompt_run", {
        info: "Click on 'Run Prompt' button (Multi Pass)",
      });
    } catch (err) {
      // If an error occurs while setting custom posthog event, ignore it and continue
    }

    if (!promptDetails?.profile_manager?.length) {
      setAlertDetails({
        type: "error",
        content: "LLM Profile is not selected",
      });
      return;
    }

    if (!selectedDoc) {
      setAlertDetails({
        type: "error",
        content: "Document not selected",
      });
      return;
    }

    if (!promptKey) {
      setAlertDetails({
        type: "error",
        content: "Prompt key cannot be empty",
      });
      return;
    }

    if (!promptText) {
      setAlertDetails({
        type: "error",
        content: "Prompt cannot be empty",
      });
      return;
    }

    setIsRunLoading(true);
    setIsCoverageLoading(true);
    setCoverage(0);
    setCoverageTotal(0);
    setDocOutputs({});
    resetInfoMsgs();

    const docId = selectedDoc?.document_id;
    const isSummaryIndexed = [...summarizeIndexStatus].find(
      (item) => item?.docId === docId && item?.isIndexed === true
    );

    if (
      !isSummaryIndexed &&
      details?.summarize_as_source &&
      details?.summarize_llm_profile
    ) {
      // Summary needs to be indexed before running the prompt
      setIsRunLoading(false);
      handleStepsAfterRunCompletion();
      setAlertDetails({
        type: "error",
        content: `Summary needs to be indexed before running the prompt - ${selectedDoc?.document_name}.`,
      });
      return;
    }

    handleDocOutputs(docId, true, null);
    handleRunApiRequest(docId)
      .then((res) => {
        const data = res?.data;
        const value = data[promptDetails?.prompt_key];
        if (value || value === 0) {
          setCoverage((prev) => prev + 1);
        }
        handleDocOutputs(docId, false, value);
        handleGetOutput();

        const usage = data[`${promptDetails?.prompt_key}__usage`] || {};
        setTokenCount(usage);
      })
      .catch((err) => {
        setIsRunLoading(false);
        handleDocOutputs(docId, false, null);
        setAlertDetails(
          handleException(err, `Failed to generate output for ${docId}`)
        );
      })
      .finally(() => {
        handleStepsAfterRunCompletion();
      });
  };

  const handleStepsAfterRunCompletion = () => {
    setCoverageTotal(1);
    handleCoverage();
  };

  // Get the coverage for all the documents except the one that's currently selected
  const handleCoverage = () => {
    const listOfDocsToProcess = [...listOfDocs].filter(
      (item) => item?.document_id !== selectedDoc?.document_id
    );

    if (listOfDocsToProcess?.length === 0) {
      setIsCoverageLoading(false);
      return;
    }

    let totalCoverageValue = 1;
    listOfDocsToProcess.forEach((item) => {
      const docId = item?.document_id;
      const isSummaryIndexed = [...summarizeIndexStatus].find(
        (indexStatus) =>
          indexStatus?.docId === docId && indexStatus?.isIndexed === true
      );

      if (
        !isSummaryIndexed &&
        details?.summarize_as_source &&
        details?.summarize_llm_profile
      ) {
        // Summary needs to be indexed before running the prompt
        totalCoverageValue++;
        setCoverageTotal(totalCoverageValue);
        setAlertDetails({
          type: "error",
          content: `Summary needs to be indexed before running the prompt - ${item?.document_name}.`,
        });
        return;
      }

      handleDocOutputs(docId, true, null);
      handleRunApiRequest(docId)
        .then((res) => {
          const data = res?.data;
          const outputValue = data[promptDetails?.prompt_key];
          if (outputValue || outputValue === 0) {
            setCoverage((prev) => prev + 1);
          }
          handleDocOutputs(docId, false, outputValue);
        })
        .catch((err) => {
          handleDocOutputs(docId, false, null);
          setAlertDetails(
            handleException(err, `Failed to generate output for ${docId}`)
          );
        })
        .finally(() => {
          totalCoverageValue++;
          setCoverageTotal(totalCoverageValue);
        });
    });
  };

  const handleRunApiRequest = async (docId) => {
    const promptId = promptDetails?.prompt_id;

    const body = {
      document_id: docId,
      id: promptId,
    };

    const requestOptions = {
      method: "POST",
      url: `/api/v1/unstract/${sessionDetails?.orgId}/prompt-studio/fetch_response/${details?.tool_id}`,
      headers: {
        "X-CSRFToken": sessionDetails?.csrfToken,
        "Content-Type": "application/json",
      },
      data: body,
    };

    return axiosPrivate(requestOptions)
      .then((res) => res)
      .catch((err) => {
        throw err;
      });
  };

  const handleGetOutput = () => {
    if (!selectedDoc || (!singlePassExtractMode && !selectedLlmProfileId)) {
      setResult({
        promptOutputId: null,
        output: "",
      });
      return;
    }

    setIsRunLoading(true);
    handleOutputApiRequest(true)
      .then((res) => {
        const data = res?.data;
        if (!data || data?.length === 0) {
          setResult({
            promptOutputId: null,
            output: "",
          });
          return;
        }

        const outputResult = data[0];
        setResult({
          promptOutputId: outputResult?.prompt_output_id,
          output: outputResult?.output,
          evalMetrics: getEvalMetrics(
            promptDetails?.evaluate,
            outputResult?.eval_metrics || []
          ),
        });
      })
      .catch((err) => {
        setAlertDetails(handleException(err, "Failed to generate the result"));
      })
      .finally(() => {
        setIsRunLoading(false);
      });
  };

  const handleGetCoverage = () => {
    if (
      (singlePassExtractMode && !defaultLlmProfile) ||
      (!singlePassExtractMode && !selectedLlmProfileId)
    ) {
      setCoverage(0);
      return;
    }

    handleOutputApiRequest(false)
      .then((res) => {
        const data = res?.data;
        handleGetCoverageData(data);
      })
      .catch((err) => {
        setAlertDetails(handleException(err, "Failed to generate the result"));
      });
  };

  const handleOutputApiRequest = async (isOutput) => {
    let profileManager = selectedLlmProfileId;
    if (singlePassExtractMode) {
      profileManager = defaultLlmProfile;
    }
    let url = `/api/v1/unstract/${sessionDetails?.orgId}/prompt-studio/prompt-output/?tool_id=${details?.tool_id}&prompt_id=${promptDetails?.prompt_id}&profile_manager=${profileManager}&is_single_pass_extract=${singlePassExtractMode}`;

    if (isOutput) {
      url += `&document_manager=${selectedDoc?.document_id}`;
    }

    const requestOptions = {
      method: "GET",
      url,
      headers: {
        "X-CSRFToken": sessionDetails?.csrfToken,
      },
    };

    return axiosPrivate(requestOptions)
      .then((res) => res)
      .catch((err) => {
        throw err;
      });
  };

  const handleGetCoverageData = (data) => {
    const coverageValue = data.reduce((acc, item) => {
      if (item?.output || item?.output === 0) {
        return acc + 1;
      } else {
        return acc;
      }
    }, 0);
    setCoverage(coverageValue);
  };

  const enableEdit = (event) => {
    event.stopPropagation();
    setIsEditingTitle(true);
    setIsEditingPrompt(true);
  };

  return (
    <>
      <Card className="prompt-card">
        <div className="prompt-card-div prompt-card-bg-col1 prompt-card-rad">
          <Space direction="vertical" className="width-100" ref={divRef}>
            <Row>
              <Col span={12}>
                <EditableText
                  isEditing={isEditingTitle}
                  setIsEditing={setIsEditingTitle}
                  text={promptKey}
                  setText={setPromptKey}
                  promptId={promptDetails?.prompt_id}
                  defaultText={promptDetails?.prompt_key}
                  handleChange={handleChange}
                  placeHolder={updatePlaceHolder}
                />
              </Col>
              <Col span={12} className="display-flex-right">
                {progressMsg?.message && (
                  <Tooltip title={progressMsg?.message || ""}>
                    <Tag
                      icon={isCoverageLoading && <LoadingOutlined spin />}
                      color={
                        progressMsg?.level === "ERROR" ? "error" : "processing"
                      }
                      className="display-flex-align-center"
                    >
                      <div className="tag-max-width ellipsis">
                        {progressMsg?.message}
                      </div>
                    </Tag>
                  </Tooltip>
                )}
                {updateStatus?.promptId === promptDetails?.prompt_id && (
                  <>
                    {updateStatus?.status ===
                      promptStudioUpdateStatus.isUpdating && (
                      <Tag
                        icon={<SyncOutlined spin />}
                        color="processing"
                        className="display-flex-align-center"
                      >
                        Updating
                      </Tag>
                    )}
                    {updateStatus?.status === promptStudioUpdateStatus.done && (
                      <Tag
                        icon={<CheckCircleOutlined />}
                        color="success"
                        className="display-flex-align-center"
                      >
                        Done
                      </Tag>
                    )}
                    {updateStatus?.status ===
                      promptStudioUpdateStatus.validationError && (
                      <Tag
                        icon={<CheckCircleOutlined />}
                        color="error"
                        className="display-flex-align-center"
                      >
                        Invalid JSON Key
                      </Tag>
                    )}
                  </>
                )}
                <Tooltip title="Edit">
                  <Button
                    size="small"
                    type="text"
                    className="display-flex-align-center prompt-card-action-button"
                    onClick={enableEdit}
                    disabled={
                      disableLlmOrDocChange.includes(
                        promptDetails?.prompt_id
                      ) ||
                      isSinglePassExtractLoading ||
                      indexDocs.includes(selectedDoc?.document_id)
                    }
                  >
                    <EditOutlined className="prompt-card-actions-head" />
                  </Button>
                </Tooltip>
                {!singlePassExtractMode && (
                  <Tooltip title="Run">
                    <Button
                      size="small"
                      type="text"
                      className="prompt-card-action-button"
                      onClick={handleRun}
                      disabled={
                        (updateStatus?.promptId === promptDetails?.prompt_id &&
                          updateStatus?.status ===
                            promptStudioUpdateStatus.isUpdating) ||
                        disableLlmOrDocChange?.length > 0 ||
                        indexDocs.includes(selectedDoc?.document_id)
                      }
                    >
                      <PlayCircleOutlined className="prompt-card-actions-head" />
                    </Button>
                  </Tooltip>
                )}
                <ConfirmModal
                  handleConfirm={() => handleDelete(promptDetails?.prompt_id)}
                  content="The prompt will be permanently deleted."
                >
                  <Tooltip title="Delete">
                    <Button
                      size="small"
                      type="text"
                      className="prompt-card-action-button"
                      disabled={
                        disableLlmOrDocChange.includes(
                          promptDetails?.prompt_id
                        ) ||
                        isSinglePassExtractLoading ||
                        indexDocs.includes(selectedDoc?.document_id)
                      }
                    >
                      <DeleteOutlined className="prompt-card-actions-head" />
                    </Button>
                  </Tooltip>
<<<<<<< HEAD
                  {!singlePassExtractMode && (
                    <Tooltip title="Run">
                      <Button
                        size="small"
                        type="text"
                        className="prompt-card-action-button"
                        onClick={handleRun}
                        disabled={
                          (updateStatus?.promptId ===
                            promptDetails?.prompt_id &&
                            updateStatus?.status ===
                              promptStudioUpdateStatus.isUpdating) ||
                          disableLlmOrDocChange.includes(
                            promptDetails?.prompt_id
                          ) ||
                          indexDocs.includes(selectedDoc?.document_id)
                        }
                      >
                        <PlayCircleOutlined className="prompt-card-actions-head" />
                      </Button>
                    </Tooltip>
                  )}
                  <ConfirmModal
                    handleConfirm={() => handleDelete(promptDetails?.prompt_id)}
                    content="The prompt will be permanently deleted."
                  >
                    <Tooltip title="Delete">
                      <Button
                        size="small"
                        type="text"
                        className="prompt-card-action-button"
                        disabled={
                          disableLlmOrDocChange.includes(
                            promptDetails?.prompt_id
                          ) ||
                          isSinglePassExtractLoading ||
                          indexDocs.includes(selectedDoc?.document_id)
                        }
                      >
                        <DeleteOutlined className="prompt-card-actions-head" />
                      </Button>
                    </Tooltip>
                  </ConfirmModal>
                </Col>
              </Row>
              <EditableText
                isEditing={isEditingPrompt}
                setIsEditing={setIsEditingPrompt}
                text={promptText}
                setText={setPromptText}
                promptId={promptDetails?.prompt_id}
                defaultText={promptDetails.prompt}
                handleChange={handleChange}
                isTextarea={true}
                placeHolder={updatePlaceHolder}
              />
            </Space>
          </div>
        </>
=======
                </ConfirmModal>
              </Col>
            </Row>
            <EditableText
              isEditing={isEditingPrompt}
              setIsEditing={setIsEditingPrompt}
              text={promptText}
              setText={setPromptText}
              promptId={promptDetails?.prompt_id}
              defaultText={promptDetails.prompt}
              handleChange={handleChange}
              isTextarea={true}
              placeHolder={updatePlaceHolder}
            />
          </Space>
        </div>
>>>>>>> 4e0365f1
        <>
          <Divider className="prompt-card-divider" />
          <Space
            direction="vertical"
            className={`prompt-card-comp-layout ${
              !(isRunLoading || result?.output || result?.output === 0) &&
              "prompt-card-comp-layout-border"
            }`}
          >
            <div className="prompt-card-llm-profiles">
              <Space direction="horizontal">
                {EvalBtn && !singlePassExtractMode && (
                  <EvalBtn
                    btnText={promptDetails?.evaluate ? "On" : "Off"}
                    promptId={promptDetails.prompt_id}
                    setOpenEval={setOpenEval}
                  />
                )}
                <Button
                  size="small"
                  type="link"
                  className="display-flex-align-center prompt-card-action-button"
                  onClick={() => setOpenOutputForDoc(true)}
                >
                  <Space>
                    {isCoverageLoading ? (
                      <SpinnerLoader size="small" />
                    ) : (
                      <SearchOutlined className="font-size-12" />
                    )}
                    <Typography.Link className="font-size-12">
                      Coverage: {coverage} of {listOfDocs?.length || 0} docs
                    </Typography.Link>
                  </Space>
                </Button>
              </Space>
              <Space>
                <TokenCount tokenCount={tokenCount} />
                <Select
                  className="prompt-card-select-type"
                  size="small"
                  placeholder="Enforce Type"
                  optionFilterProp="children"
                  options={enforceTypeList}
                  value={promptDetails?.enforce_type || null}
                  disabled={
                    disableLlmOrDocChange.includes(promptDetails?.prompt_id) ||
                    isSinglePassExtractLoading ||
                    indexDocs.includes(selectedDoc?.document_id)
                  }
                  onChange={(value) => handleTypeChange(value)}
                />
              </Space>
            </div>
            <div className="prompt-card-llm-profiles">
              {!singlePassExtractMode && (
                <>
                  {llmProfiles?.length > 0 &&
                  promptDetails?.profile_manager?.length > 0 &&
                  selectedLlmProfileId ? (
                    <div>
                      {llmProfiles
                        .filter(
                          (profile) =>
                            profile.profile_id === selectedLlmProfileId
                        )
                        .map((profile, index) => (
                          <div key={index}>
                            <Tag>{profile.llm}</Tag>
                            <Tag>{profile.vector_store}</Tag>
                            <Tag>{profile.embedding_model}</Tag>
                            <Tag>{profile.x2text}</Tag>
                            <Tag>{`${profile.chunk_size}/${profile.chunk_overlap}/${profile.retrieval_strategy}/${profile.similarity_top_k}/${profile.section}`}</Tag>
                          </div>
                        ))}
                    </div>
                  ) : (
                    <div>
                      <Typography.Text className="font-size-12">
                        No LLM Profile Selected
                      </Typography.Text>
                    </div>
                  )}
                </>
              )}
              {!singlePassExtractMode && (
                <div className="display-flex-right prompt-card-paginate-div">
                  <Button
                    type="text"
                    size="small"
                    className="prompt-card-action-button"
                    disabled={
                      page <= 1 ||
                      disableLlmOrDocChange.includes(
                        promptDetails?.prompt_id
                      ) ||
                      isSinglePassExtractLoading ||
                      indexDocs.includes(selectedDoc?.document_id)
                    }
                    onClick={handlePageLeft}
                  >
                    <LeftOutlined className="prompt-card-paginate" />
                  </Button>
                  <Button
                    type="text"
                    size="small"
                    className="prompt-card-action-button"
                    disabled={
                      page >= llmProfiles?.length ||
                      disableLlmOrDocChange.includes(
                        promptDetails?.prompt_id
                      ) ||
                      isSinglePassExtractLoading ||
                      indexDocs.includes(selectedDoc?.document_id)
                    }
                    onClick={handlePageRight}
                  >
                    <RightOutlined className="prompt-card-paginate" />
                  </Button>
                </div>
              )}
            </div>
            {EvalMetrics && <EvalMetrics result={result} />}
          </Space>
        </>
        {(isRunLoading || result?.output || result?.output === 0) && (
          <>
            <Divider className="prompt-card-divider" />
            <div className="prompt-card-result prompt-card-div">
              {isRunLoading ? (
                <Spin indicator={<SpinnerLoader size="small" />} />
              ) : (
                <Typography.Paragraph className="prompt-card-res font-size-12">
                  <div>{displayPromptResult(result?.output, true)}</div>
                </Typography.Paragraph>
              )}
            </div>
          </>
        )}
      </Card>
      {EvalModal && !singlePassExtractMode && (
        <EvalModal
          open={openEval}
          setOpen={setOpenEval}
          promptDetails={promptDetails}
          handleChange={handleChange}
        />
      )}
      <OutputForDocModal
        open={openOutputForDoc}
        setOpen={setOpenOutputForDoc}
        promptId={promptDetails?.prompt_id}
        promptKey={promptDetails?.prompt_key}
        profileManagerId={promptDetails?.profile_manager}
        docOutputs={docOutputs}
      />
    </>
  );
}

PromptCard.propTypes = {
  promptDetails: PropTypes.object.isRequired,
  handleChange: PropTypes.func.isRequired,
  handleDelete: PropTypes.func.isRequired,
  updateStatus: PropTypes.object.isRequired,
  updatePlaceHolder: PropTypes.string,
};

export { PromptCard };<|MERGE_RESOLUTION|>--- conflicted
+++ resolved
@@ -659,67 +659,6 @@
                       <DeleteOutlined className="prompt-card-actions-head" />
                     </Button>
                   </Tooltip>
-<<<<<<< HEAD
-                  {!singlePassExtractMode && (
-                    <Tooltip title="Run">
-                      <Button
-                        size="small"
-                        type="text"
-                        className="prompt-card-action-button"
-                        onClick={handleRun}
-                        disabled={
-                          (updateStatus?.promptId ===
-                            promptDetails?.prompt_id &&
-                            updateStatus?.status ===
-                              promptStudioUpdateStatus.isUpdating) ||
-                          disableLlmOrDocChange.includes(
-                            promptDetails?.prompt_id
-                          ) ||
-                          indexDocs.includes(selectedDoc?.document_id)
-                        }
-                      >
-                        <PlayCircleOutlined className="prompt-card-actions-head" />
-                      </Button>
-                    </Tooltip>
-                  )}
-                  <ConfirmModal
-                    handleConfirm={() => handleDelete(promptDetails?.prompt_id)}
-                    content="The prompt will be permanently deleted."
-                  >
-                    <Tooltip title="Delete">
-                      <Button
-                        size="small"
-                        type="text"
-                        className="prompt-card-action-button"
-                        disabled={
-                          disableLlmOrDocChange.includes(
-                            promptDetails?.prompt_id
-                          ) ||
-                          isSinglePassExtractLoading ||
-                          indexDocs.includes(selectedDoc?.document_id)
-                        }
-                      >
-                        <DeleteOutlined className="prompt-card-actions-head" />
-                      </Button>
-                    </Tooltip>
-                  </ConfirmModal>
-                </Col>
-              </Row>
-              <EditableText
-                isEditing={isEditingPrompt}
-                setIsEditing={setIsEditingPrompt}
-                text={promptText}
-                setText={setPromptText}
-                promptId={promptDetails?.prompt_id}
-                defaultText={promptDetails.prompt}
-                handleChange={handleChange}
-                isTextarea={true}
-                placeHolder={updatePlaceHolder}
-              />
-            </Space>
-          </div>
-        </>
-=======
                 </ConfirmModal>
               </Col>
             </Row>
@@ -736,7 +675,6 @@
             />
           </Space>
         </div>
->>>>>>> 4e0365f1
         <>
           <Divider className="prompt-card-divider" />
           <Space
