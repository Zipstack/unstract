--- conflicted
+++ resolved
@@ -153,11 +153,11 @@
   }, [promptDetails]);
 
   useEffect(() => {
+    resetInfoMsgs();
     if (isSinglePassExtractLoading) {
       return;
     }
 
-    resetInfoMsgs();
     handleGetOutput();
     handleGetCoverage();
   }, [
@@ -222,13 +222,7 @@
     }
   }, [coverageTotal]);
 
-  useEffect(() => {
-    if (isSinglePassExtractLoading) {
-      resetInfoMsg();
-    }
-  }, [isSinglePassExtractLoading]);
-
-  const resetInfoMsg = () => {
+  const resetInfoMsgs = () => {
     setProgressMsg({}); // Reset Progress Message
     setTokenCount({}); // Reset Token Count
   };
@@ -260,11 +254,6 @@
     );
     setPage(index + 1);
   }, [llmProfiles]);
-
-  const resetInfoMsgs = () => {
-    setTokenCount({}); // Reset Token Count
-    setProgressMsg({}); // Reset Progress Message
-  };
 
   const handlePageLeft = () => {
     if (page <= 1) {
@@ -339,11 +328,7 @@
     setCoverage(0);
     setCoverageTotal(0);
     setDocOutputs({});
-<<<<<<< HEAD
-    resetInfoMsg();
-=======
     resetInfoMsgs();
->>>>>>> 8c688472
 
     const docId = selectedDoc?.document_id;
     const isSummaryIndexed = [...summarizeIndexStatus].find(
