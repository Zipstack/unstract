--- conflicted
+++ resolved
@@ -10,19 +10,16 @@
 import { useAlertStore } from "../../../store/alert-store";
 import "./AddCustomToolFormModal.css";
 
-<<<<<<< HEAD
 import { useEffect, useState } from "react";
 
 import { useAlertStore } from "../../../store/alert-store";
 import { useExceptionHandler } from "../../../hooks/useExceptionHandler";
-=======
 const defaultFromDetails = {
   tool_name: "",
   author: "",
   description: "",
   icon: "",
 };
->>>>>>> 07fe3ce6
 
 function AddCustomToolFormModal({
   open,
@@ -34,16 +31,13 @@
   const [form] = Form.useForm();
   const [isLoading, setIsLoading] = useState(false);
   const { setAlertDetails } = useAlertStore();
-<<<<<<< HEAD
   const handleException = useExceptionHandler();
-=======
   const [showEmojiPicker, setShowEmojiPicker] = useState(false);
   const [formDetails, setFormDetails] = useState(
     isEdit ? { ...editItem } : { ...defaultFromDetails }
   );
   const [icon, setIcon] = useState(isEdit ? formDetails.icon : "");
   const [backendErrors, setBackendErrors] = useState(null);
->>>>>>> 07fe3ce6
 
   const updateIcon = (emoji) => {
     setIcon(emoji);
