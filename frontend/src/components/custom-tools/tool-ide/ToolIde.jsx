import { Col, Row } from "antd";
import { useState, useEffect } from "react";

import { useAxiosPrivate } from "../../../hooks/useAxiosPrivate";
import { useExceptionHandler } from "../../../hooks/useExceptionHandler";
import { useAlertStore } from "../../../store/alert-store";
import { useCustomToolStore } from "../../../store/custom-tool-store";
import { useSessionStore } from "../../../store/session-store";
import { CustomSynonymsModal } from "../custom-synonyms-modal/CustomSynonymsModal";
import { DocumentManager } from "../document-manager/DocumentManager";
import { Header } from "../header/Header";
import { SettingsModal } from "../settings-modal/SettingsModal";
import { ToolsMain } from "../tools-main/ToolsMain";
import "./ToolIde.css";
import usePostHogEvents from "../../../hooks/usePostHogEvents.js";
let OnboardMessagesModal;
let PromptShareModal;
let PromptShareLink;
let CloneTitle;
let HeaderPublic;
let slides;
try {
  OnboardMessagesModal =
    require("../../../plugins/onboarding-messages/OnboardMessagesModal.jsx").OnboardMessagesModal;
  slides =
    require("../../../plugins/onboarding-messages/prompt-slides.jsx").PromptSlides;
} catch (err) {
  OnboardMessagesModal = null;
  slides = [];
}
try {
  PromptShareModal =
    require("../../../plugins/prompt-studio-public-share/public-share-modal/PromptShareModal.jsx").PromptShareModal;
  PromptShareLink =
    require("../../../plugins/prompt-studio-public-share/public-link-modal/PromptShareLink.jsx").PromptShareLink;
  CloneTitle =
    require("../../../plugins/prompt-studio-clone/clone-title-modal/CloneTitle.jsx").CloneTitle;
  HeaderPublic =
    require("../../../plugins/prompt-studio-public-share/header-public/HeaderPublic.jsx").HeaderPublic;
} catch (err) {
  // Do nothing if plugins are not loaded.
}

function ToolIde() {
  const [openCusSynonymsModal, setOpenCusSynonymsModal] = useState(false);
  const [openSettings, setOpenSettings] = useState(false);
  const {
    details,
    updateCustomTool,
    disableLlmOrDocChange,
    selectedDoc,
    indexDocs,
    pushIndexDoc,
    deleteIndexDoc,
    shareId,
    isPublicSource,
  } = useCustomToolStore();
  const { sessionDetails } = useSessionStore();
  const { promptOnboardingMessage } = sessionDetails;
  const { setAlertDetails } = useAlertStore();
  const axiosPrivate = useAxiosPrivate();
  const handleException = useExceptionHandler();
  const [loginModalOpen, setLoginModalOpen] = useState(true);
  const { setPostHogCustomEvent } = usePostHogEvents();
  const [openShareLink, setOpenShareLink] = useState(false);
  const [openShareConfirmation, setOpenShareConfirmation] = useState(false);
  const [openShareModal, setOpenShareModal] = useState(false);
  const [openCloneModal, setOpenCloneModal] = useState(false);

  useEffect(() => {
    if (openShareModal) {
      if (shareId) {
        setOpenShareConfirmation(false);
        setOpenShareLink(true);
      } else {
        setOpenShareConfirmation(true);
        setOpenShareLink(false);
      }
    }
  }, [shareId, openShareModal]);

<<<<<<< HEAD
=======
  useEffect(() => {
    if (!openShareModal) {
      setOpenShareConfirmation(false);
      setOpenShareLink(false);
    }
  }, [openShareModal]);

  const genExtra = () => (
    <FullscreenOutlined
      onClick={(event) => {
        openLogsModal();
        event.stopPropagation();
      }}
    />
  );

  const getItems = () => [
    {
      key: "1",
      label: activeKey?.length > 0 ? <LogsLabel /> : "Logs",
      children: (
        <div className="tool-ide-logs">
          <DisplayLogs />
        </div>
      ),
      extra: genExtra(),
    },
  ];

  const handleCollapse = (keys) => {
    setActiveKey(keys);
  };

>>>>>>> 4c97569e
  const generateIndex = async (doc) => {
    const docId = doc?.document_id;

    if (indexDocs.includes(docId)) {
      setAlertDetails({
        type: "error",
        content: "This document is already getting indexed",
      });
      return;
    }

    const body = {
      document_id: docId,
    };

    const requestOptions = {
      method: "POST",
      url: `/api/v1/unstract/${sessionDetails?.orgId}/prompt-studio/index-document/${details?.tool_id}`,
      headers: {
        "X-CSRFToken": sessionDetails?.csrfToken,
        "Content-Type": "application/json",
      },
      data: body,
    };

    pushIndexDoc(docId);
    return axiosPrivate(requestOptions)
      .then(() => {
        setAlertDetails({
          type: "success",
          content: `${doc?.document_name} - Indexed successfully`,
        });

        try {
          setPostHogCustomEvent("intent_success_ps_indexed_file", {
            info: "Indexing completed",
          });
        } catch (err) {
          // If an error occurs while setting custom posthog event, ignore it and continue
        }
      })
      .catch((err) => {
        setAlertDetails(
          handleException(err, `${doc?.document_name} - Failed to index`)
        );
      })
      .finally(() => {
        deleteIndexDoc(docId);
      });
  };

  const handleUpdateTool = async (body) => {
    const requestOptions = {
      method: "PATCH",
      url: `/api/v1/unstract/${sessionDetails?.orgId}/prompt-studio/${details?.tool_id}/`,
      headers: {
        "X-CSRFToken": sessionDetails?.csrfToken,
        "Content-Type": "application/json",
      },
      data: body,
    };

    return axiosPrivate(requestOptions)
      .then((res) => {
        return res;
      })
      .catch((err) => {
        throw err;
      });
  };

  const handleDocChange = (doc) => {
    if (disableLlmOrDocChange?.length > 0) {
      setAlertDetails({
        type: "error",
        content: "Please wait for the run to complete",
      });
      return;
    }

    const prevSelectedDoc = selectedDoc;
    const data = {
      selectedDoc: doc,
    };
    updateCustomTool(data);
    if (isPublicSource) {
      return;
    }
    const body = {
      output: doc?.document_id,
    };
    handleUpdateTool(body).catch((err) => {
      const revertSelectedDoc = {
        selectedDoc: prevSelectedDoc,
      };
      updateCustomTool(revertSelectedDoc);
      setAlertDetails(handleException(err, "Failed to select the document"));
    });
  };

  return (
    <div className="tool-ide-layout">
      {isPublicSource && HeaderPublic && <HeaderPublic />}
      <div>
        <Header
          handleUpdateTool={handleUpdateTool}
          setOpenSettings={setOpenSettings}
          setOpenShareModal={setOpenShareModal}
          setOpenCloneModal={setOpenCloneModal}
        />
      </div>
      <div
        className={isPublicSource ? "public-tool-ide-body" : "tool-ide-body"}
      >
        <div className="tool-ide-body-2">
          <Row className="tool-ide-main">
            <Col span={12} className="tool-ide-col">
              <div className="tool-ide-prompts">
                <ToolsMain />
              </div>
            </Col>
            <Col span={12} className="tool-ide-col">
              <div className="tool-ide-pdf">
                <DocumentManager
                  generateIndex={generateIndex}
                  handleUpdateTool={handleUpdateTool}
                  handleDocChange={handleDocChange}
                />
              </div>
            </Col>
          </Row>
        </div>
      </div>
      <CustomSynonymsModal
        open={openCusSynonymsModal}
        setOpen={setOpenCusSynonymsModal}
      />
      <SettingsModal
        open={openSettings}
        setOpen={setOpenSettings}
        handleUpdateTool={handleUpdateTool}
      />
      {PromptShareModal && (
        <PromptShareModal
          open={openShareConfirmation}
          setOpenShareModal={setOpenShareModal}
          setOpenShareConfirmation={setOpenShareConfirmation}
        />
      )}
      {PromptShareLink && (
        <PromptShareLink
          open={openShareLink}
          setOpenShareModal={setOpenShareModal}
          setOpenShareLink={setOpenShareLink}
        />
      )}
      {CloneTitle && (
        <CloneTitle
          open={openCloneModal}
          setOpenCloneModal={setOpenCloneModal}
        />
      )}
      {!promptOnboardingMessage && OnboardMessagesModal && !isPublicSource && (
        <OnboardMessagesModal
          open={loginModalOpen}
          setOpen={setLoginModalOpen}
          slides={slides}
        />
      )}
    </div>
  );
}

export { ToolIde };<|MERGE_RESOLUTION|>--- conflicted
+++ resolved
@@ -79,8 +79,6 @@
     }
   }, [shareId, openShareModal]);
 
-<<<<<<< HEAD
-=======
   useEffect(() => {
     if (!openShareModal) {
       setOpenShareConfirmation(false);
@@ -88,33 +86,6 @@
     }
   }, [openShareModal]);
 
-  const genExtra = () => (
-    <FullscreenOutlined
-      onClick={(event) => {
-        openLogsModal();
-        event.stopPropagation();
-      }}
-    />
-  );
-
-  const getItems = () => [
-    {
-      key: "1",
-      label: activeKey?.length > 0 ? <LogsLabel /> : "Logs",
-      children: (
-        <div className="tool-ide-logs">
-          <DisplayLogs />
-        </div>
-      ),
-      extra: genExtra(),
-    },
-  ];
-
-  const handleCollapse = (keys) => {
-    setActiveKey(keys);
-  };
-
->>>>>>> 4c97569e
   const generateIndex = async (doc) => {
     const docId = doc?.document_id;
 
