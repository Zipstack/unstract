--- conflicted
+++ resolved
@@ -19,12 +19,9 @@
   idProp,
   centered,
   isClickable = true,
-<<<<<<< HEAD
   handleShare,
   showOwner,
-=======
   type,
->>>>>>> 53a8f27e
 }) {
   if (isLoading) {
     return <SpinnerLoader />;
@@ -87,11 +84,8 @@
   idProp: PropTypes.string.isRequired,
   centered: PropTypes.bool,
   isClickable: PropTypes.bool,
-<<<<<<< HEAD
   showOwner: PropTypes.bool,
-=======
   type: PropTypes.string,
->>>>>>> 53a8f27e
 };
 
 export { ViewTools };