--- conflicted
+++ resolved
@@ -14,11 +14,6 @@
 import { CustomButton } from "../../widgets/custom-button/CustomButton";
 import { AddCustomToolFormModal } from "../add-custom-tool-form-modal/AddCustomToolFormModal";
 import { ViewTools } from "../view-tools/ViewTools";
-<<<<<<< HEAD
-
-=======
-import { handleException } from "../../../helpers/GetStaticData";
->>>>>>> 07fe3ce6
 import "./ListOfTools.css";
 import { useExceptionHandler } from "../../../hooks/useExceptionHandler";
 
@@ -46,11 +41,8 @@
   const [listOfTools, setListOfTools] = useState([]);
   const [filteredListOfTools, setFilteredListOfTools] = useState([]);
   const [search, setSearch] = useState("");
-<<<<<<< HEAD
   const handleException = useExceptionHandler();
-=======
   const [isEdit, setIsEdit] = useState(false);
->>>>>>> 07fe3ce6
 
   useEffect(() => {
     getListOfTools();
