--- conflicted
+++ resolved
@@ -7,11 +7,6 @@
 import { CustomButton } from "../../widgets/custom-button/CustomButton";
 import { AddCustomToolFormModal } from "../add-custom-tool-form-modal/AddCustomToolFormModal";
 import { ViewTools } from "../view-tools/ViewTools";
-<<<<<<< HEAD
-=======
-import { handleException } from "../../../helpers/GetStaticData";
-import { ToolNavBar } from "../../navigations/tool-nav-bar/ToolNavBar";
->>>>>>> af6139f1
 import "./ListOfTools.css";
 import { useExceptionHandler } from "../../../hooks/useExceptionHandler";
 
@@ -24,13 +19,9 @@
   const axiosPrivate = useAxiosPrivate();
 
   const [listOfTools, setListOfTools] = useState([]);
-<<<<<<< HEAD
   const [filteredListOfTools, setFilteredListOfTools] = useState([]);
   const [search, setSearch] = useState("");
   const handleException = useExceptionHandler();
-=======
-  const [filteredListOfTools, setFilteredListOfTools] = useState(listOfTools);
->>>>>>> af6139f1
   const [isEdit, setIsEdit] = useState(false);
 
   useEffect(() => {
