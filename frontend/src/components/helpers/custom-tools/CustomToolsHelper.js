--- conflicted
+++ resolved
@@ -46,11 +46,8 @@
         updatedCusTool["singlePassExtractMode"] =
           data?.single_pass_extraction_mode;
         selectedDocId = data?.output;
-<<<<<<< HEAD
-=======
         updatedCusTool["isSimplePromptStudio"] = false;
 
->>>>>>> 18a9f516
         const reqOpsDocs = {
           method: "GET",
           url: `/api/v1/unstract/${sessionDetails?.orgId}/prompt-studio/prompt-document?tool_id=${data?.tool_id}`,
