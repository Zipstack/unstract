import { useEffect, useState } from "react";
import { Outlet, useNavigate, useParams } from "react-router-dom";

import { useAxiosPrivate } from "../../../hooks/useAxiosPrivate";
import { useExceptionHandler } from "../../../hooks/useExceptionHandler";
import { useAlertStore } from "../../../store/alert-store";
import { useCustomToolStore } from "../../../store/custom-tool-store";
import { useSessionStore } from "../../../store/session-store";
import { SpinnerLoader } from "../../widgets/spinner-loader/SpinnerLoader";
import { useTokenUsageStore } from "../../../store/token-usage-store";

function CustomToolsHelper() {
  const [isLoading, setIsLoading] = useState(true);
  const { id } = useParams();
  const { sessionDetails } = useSessionStore();
  const { updateCustomTool, setDefaultCustomTool } = useCustomToolStore();
  const { setAlertDetails } = useAlertStore();
  const navigate = useNavigate();
  const axiosPrivate = useAxiosPrivate();
  const handleException = useExceptionHandler();
  const { resetTokenUsage } = useTokenUsageStore();

  useEffect(() => {
    const updatedCusTool = {
      listOfDocs: [],
      details: {},
      defaultLlmProfile: "",
      llmProfiles: [],
      selectedDoc: null,
    };

    const reqOpsPromptStudio = {
      method: "GET",
      url: `/api/v1/unstract/${sessionDetails?.orgId}/prompt-studio/${id}`,
    };

    let selectedDocId = null;
    setIsLoading(true);
    handleApiRequest(reqOpsPromptStudio)
      .then((res) => {
        const data = res?.data;
        updatedCusTool["defaultLlmProfile"] = data?.default_profile;
        updatedCusTool["details"] = data;
        updatedCusTool["singlePassExtractMode"] =
          data?.single_pass_extraction_mode;
        selectedDocId = data?.output;

        const reqOpsDocs = {
          method: "GET",
          url: `/api/v1/unstract/${sessionDetails?.orgId}/prompt-studio/prompt-document?tool_id=${data?.tool_id}`,
        };
        return handleApiRequest(reqOpsDocs);
      })
      .then((res) => {
        const data = res?.data || [];
        updatedCusTool["listOfDocs"] = data;

        const doc = data.find((item) => item?.document_id === selectedDocId);
        updatedCusTool["selectedDoc"] = doc || null;

        const reqOpsDropdownItems = {
          method: "GET",
          url: `/api/v1/unstract/${sessionDetails?.orgId}/prompt-studio/select_choices`,
        };
        return handleApiRequest(reqOpsDropdownItems);
      })
      .then((res) => {
        const data = res?.data;
        updatedCusTool["dropdownItems"] = data;

        const reqOpsLlmProfiles = {
          method: "GET",
          url: `/api/v1/unstract/${sessionDetails?.orgId}/prompt-studio/prompt-studio-profile/${id}`,
        };

        return handleApiRequest(reqOpsLlmProfiles);
      })
      .then((res) => {
        const data = res?.data;
        updatedCusTool["llmProfiles"] = data;
      })
      .catch((err) => {
        setAlertDetails(handleException(err, "Failed to load the custom tool"));
        navigate(`/${sessionDetails?.orgName}/tools`);
      })
      .finally(() => {
        updateCustomTool(updatedCusTool);
        setIsLoading(false);
      });
  }, [id]);

  useEffect(() => {
    return () => {
      setDefaultCustomTool();
<<<<<<< HEAD
=======
      emptyCusToolMessages();
      resetTokenUsage();
>>>>>>> 828162ca
    };
  }, []);

  const handleApiRequest = async (requestOptions) => {
    return axiosPrivate(requestOptions)
      .then((res) => res)
      .catch((err) => {
        throw err;
      });
  };

  if (isLoading) {
    return <SpinnerLoader />;
  }
  return <Outlet />;
}

export { CustomToolsHelper };<|MERGE_RESOLUTION|>--- conflicted
+++ resolved
@@ -92,11 +92,8 @@
   useEffect(() => {
     return () => {
       setDefaultCustomTool();
-<<<<<<< HEAD
-=======
       emptyCusToolMessages();
       resetTokenUsage();
->>>>>>> 828162ca
     };
   }, []);
 
