import { create } from "zustand";

import { promptType } from "../helpers/GetStaticData";

const defaultState = {
  dropdownItems: {},
  selectedDoc: null,
  listOfDocs: [],
  defaultLlmProfile: "",
  llmProfiles: [],
  details: {},
  disableLlmOrDocChange: [],
  indexDocs: [],
  rawIndexStatus: [],
  summarizeIndexStatus: [],
  singlePassExtractMode: false,
  isSinglePassExtractLoading: false,
  isSimplePromptStudio: false,
<<<<<<< HEAD
  shareId: null,
  isPublicSource: false,
=======
  adapters: [],
>>>>>>> edaac16d
};

const defaultPromptInstance = {
  prompt_key: "Enter key",
  prompt: "Enter prompt",
  output_type: "Text",
  output_processing: "Default",
  prompt_type: promptType.prompt,
};

const defaultNoteInstance = {
  prompt_key: "Enter key",
  prompt: "Enter notes",
  output_type: "Text",
  output_processing: "Default",
  prompt_type: promptType.notes,
};

const STORE_VARIABLES = { ...defaultState };

const useCustomToolStore = create((setState, getState) => ({
  ...STORE_VARIABLES,
  setDefaultCustomTool: () => {
    setState({ ...defaultState });
  },
  setCustomTool: (entireState) => {
    setState(entireState);
  },
  updateCustomTool: (entireState) => {
    const existingState = { ...getState() };
    setState({ existingState, ...entireState });
  },
  addNewInstance: (type) => {
    const newState = { ...getState() };
    const promptsAndNotes = newState?.details?.prompts;

    if (type === promptType.prompt) {
      const newPrompt = { ...defaultPromptInstance };
      newPrompt["prompt_id"] = `unsaved_${promptsAndNotes.length + 1}`;
      promptsAndNotes.push(newPrompt);
    } else {
      const newNote = { ...defaultNoteInstance };
      newNote["prompt_id"] = `unsaved_${promptsAndNotes.length + 1}`;
      promptsAndNotes.push(newNote);
    }
    newState["details"]["prompts"] = [...promptsAndNotes];
    setState({ ...newState });
  },
  deleteInstance: (promptId) => {
    const newState = { ...getState() };
    const promptsAndNotes = newState?.details?.prompts;
    const filteredData = promptsAndNotes.filter(
      (item) => item?.prompt_id !== promptId
    );
    newState["details"]["prompts"] = filteredData;
    setState({ ...newState });
  },
  getDropdownItems: (propertyName) => {
    const existingState = { ...getState() };
    const dropdownItems = existingState?.dropdownItems || {};
    return dropdownItems[propertyName];
  },
  pushIndexDoc: (docId) => {
    const existingState = { ...getState() };
    const docs = [...(existingState?.indexDocs || [])];
    docs.push(docId);

    existingState.indexDocs = docs;
    setState(existingState);
  },
  deleteIndexDoc: (docId) => {
    const existingState = { ...getState() };
    const docs = [...(existingState?.indexDocs || [])].filter(
      (item) => item !== docId
    );
    existingState.indexDocs = docs;
    setState(existingState);
  },
}));

export { useCustomToolStore };<|MERGE_RESOLUTION|>--- conflicted
+++ resolved
@@ -16,12 +16,9 @@
   singlePassExtractMode: false,
   isSinglePassExtractLoading: false,
   isSimplePromptStudio: false,
-<<<<<<< HEAD
   shareId: null,
   isPublicSource: false,
-=======
   adapters: [],
->>>>>>> edaac16d
 };
 
 const defaultPromptInstance = {
