--- conflicted
+++ resolved
@@ -15,12 +15,9 @@
   summarizeIndexStatus: [],
   singlePassExtractMode: false,
   isSinglePassExtractLoading: false,
-<<<<<<< HEAD
+  isSimplePromptStudio: false,
   shareId: null,
   isPublicSource: false,
-=======
-  isSimplePromptStudio: false,
->>>>>>> 18a9f516
 };
 
 const defaultPromptInstance = {
