--- conflicted
+++ resolved
@@ -65,11 +65,7 @@
     "prettier": "prettier --check src/",
     "prettier:fix": "prettier --write src/",
     "lint:all": "npm run lint:fix && npm run prettier:fix",
-<<<<<<< HEAD
-    "lint:changed": "git diff --name-only --diff-filter=ACMR | grep '\\.jsx\\?$' | sed 's|^frontend/||' | xargs -r sh -c 'eslint --fix \"$@\" && prettier --write \"$@\"' _ || echo 'No JS/JSX files changed'"
-=======
     "lint:changed": "(git diff --name-only --diff-filter=ACMR; git ls-files --others --exclude-standard) | grep '\\.jsx\\?$' | sed 's|^frontend/||' | sort -u | xargs -r sh -c 'eslint --fix \"$@\" && prettier --write \"$@\"' _ || echo 'No JS/JSX files changed'"
->>>>>>> cc6e1f4e
   },
   "eslintConfig": {
     "extends": [
