--- conflicted
+++ resolved
@@ -41,11 +41,7 @@
     "psycopg2-binary==2.9.9",
     "python-dotenv==1.0.0",
     "python-magic==0.4.27",
-<<<<<<< HEAD
     "unstract-sdk~=0.48.2",
-=======
-    "unstract-sdk~=0.48.0",
->>>>>>> ea3f382d
     "-e unstract-connectors @ file:///${PROJECT_ROOT}/unstract/connectors",
     "-e unstract-core @ file:///${PROJECT_ROOT}/unstract/core",
     "-e unstract-flags @ file:///${PROJECT_ROOT}/unstract/flags",
