[project]
name = "unstract"
version = "0.1.0"
requires-python = ">=3.9,<3.11.1"
dependencies = []

[build-system]
requires = ["pdm-backend"]
build-backend = "pdm.backend"

[tool.pdm.dev-dependencies]
lint = [
    "absolufy-imports~=0.3.1",
    "autopep8~=2.0.2",
    "black~=24.3.0",
    "docutils~=0.20.1",
    "flake8~=7.0.0",
    "flake8-pyproject~=1.2.2",
<<<<<<< HEAD
    "isort~=5.13.2",
    "mypy~=1.9.0",
    "pre-commit~=3.6.2",
=======
    "isort~=5.12.0",
    "mypy~=1.9.0",
    "pre-commit~=3.3.1",
>>>>>>> d7a2aff7
    "types-PyMySQL~=1.1.0.1",
    "types-pyOpenSSL~=24.0.0.20240311",
    "types-PyYAML~=6.0.12.12",
    "types-redis~=4.6.0.3",
    "types-requests~=2.31.0.6",
    "types-tzlocal~=5.1.0.1",
    "yamllint>=1.35.1",
]
hook-check-django-migrations = [
    "celery>=5.3.4",
    "cron-descriptor==1.4.0",
    "django==4.2.1",
    "djangorestframework==3.14.0",
    "django-celery-beat>=2.5.0",
    "django-cors-headers>=4.3.1",
    "django-redis==5.4.0",
    "django-tenants==3.5.0",
    "drf-yasg==1.21.7",
    "social-auth-app-django==5.3.0",
    "psycopg2-binary==2.9.9",
    "python-dotenv==1.0.0",
    "python-magic==0.4.27",
    "unstract-sdk~=0.16.0",
    "unstract-adapters~=0.6.0",
    "-e unstract-connectors @ file:///${PROJECT_ROOT}/unstract/connectors",
    "-e unstract-core @ file:///${PROJECT_ROOT}/unstract/core",
    "-e unstract-flags @ file:///${PROJECT_ROOT}/unstract/flags",
    "-e unstract-tool-registry @ file:///${PROJECT_ROOT}/unstract/tool-registry",
    "-e unstract-tool-sandbox @ file:///${PROJECT_ROOT}/unstract/tool-sandbox",
    "-e unstract-workflow-execution @ file:///${PROJECT_ROOT}/unstract/workflow-execution",
]

[tool.black]
line-length = 80
target-version = ['py39']

[tool.pycln]
all = true

[tool.isort]
line_length = 80
multi_line_output = 3
include_trailing_comma = true
force_grid_wrap = 0
use_parentheses = true
ensure_newline_before_comments = true
profile = "black"

[tool.pytest.ini_options]
DJANGO_SETTINGS_MODULE = "backend.settings.test_cases"
python_files = ["tests.py", "test_*.py", "*_tests.py"]

[tool.mypy]
allow_subclassing_any = true
allow_untyped_decorators = true
check_untyped_defs = true
# To use Unpack for typing kwargs
enable_incomplete_feature = "Unpack"
exclude = '''(?x)^(
    .*migrations/.*\.py|
    backend/prompt/.*|
    document-service/.*|
    unstract/connectors/tests/.*|
    unstract/core/.*|
    unstract/flags/src/unstract/flags/.*|
    __pypackages__/.*|
)$'''
follow_imports = "silent"
ignore_missing_imports = true
implicit_reexport = true
pretty = true
python_version = "3.9"
show_column_numbers = true
show_error_codes = true
strict = true
warn_redundant_casts = true
warn_return_any = true
warn_unreachable = true
warn_unused_configs = true
warn_unused_ignores = true<|MERGE_RESOLUTION|>--- conflicted
+++ resolved
@@ -16,15 +16,9 @@
     "docutils~=0.20.1",
     "flake8~=7.0.0",
     "flake8-pyproject~=1.2.2",
-<<<<<<< HEAD
     "isort~=5.13.2",
     "mypy~=1.9.0",
     "pre-commit~=3.6.2",
-=======
-    "isort~=5.12.0",
-    "mypy~=1.9.0",
-    "pre-commit~=3.3.1",
->>>>>>> d7a2aff7
     "types-PyMySQL~=1.1.0.1",
     "types-pyOpenSSL~=24.0.0.20240311",
     "types-PyYAML~=6.0.12.12",
