--- conflicted
+++ resolved
@@ -134,13 +134,8 @@
 
 # Environments
 test*.env
-<<<<<<< HEAD
 .env
 .*.env
-=======
-*.env
-!sample.env
->>>>>>> ee8309f7
 .env.export
 .venv*
 env/
