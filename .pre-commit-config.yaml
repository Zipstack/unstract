---
# See https://pre-commit.com for more information
# See https://pre-commit.com/hooks.html for more hooks
# - Added unstract feature flag auto generated code to flake8 exclude list
# Force all unspecified python hooks to run python 3.10
default_language_version:
  python: python3.9
default_stages:
  - commit
repos:
  - repo: https://github.com/pre-commit/pre-commit-hooks
    rev: v4.5.0
    hooks:
      - id: trailing-whitespace
        exclude_types:
          - "markdown"
      - id: end-of-file-fixer
      - id: check-yaml
        args: [--unsafe]
      - id: check-added-large-files
        args: ["--maxkb=10240"]
      - id: check-case-conflict
      - id: check-docstring-first
      - id: check-ast
      - id: check-json
        exclude: ".vscode/launch.json"
      - id: check-executables-have-shebangs
      - id: check-shebang-scripts-are-executable
      - id: check-toml
      - id: debug-statements
      - id: detect-private-key
      - id: check-merge-conflict
      - id: check-symlinks
      - id: destroyed-symlinks
      - id: forbid-new-submodules
      - id: mixed-line-ending
      - id: no-commit-to-branch
  - repo: https://github.com/adrienverge/yamllint
    rev: v1.35.1
    hooks:
      - id: yamllint
        args: ["-d", "relaxed"]
        language: system
  - repo: https://github.com/rhysd/actionlint
    rev: v1.6.27
    hooks:
      - id: actionlint-docker
        args: [-ignore, 'label ".+" is unknown']
  - repo: https://github.com/psf/black
    rev: 24.3.0
    hooks:
      - id: black
        args: [--config=pyproject.toml, -l 80]
        language: system
        exclude: |
          (?x)^(
              unstract/flags/src/unstract/flags/evaluation_.*\.py|
          )$
  - repo: https://github.com/pycqa/flake8
    rev: 7.0.0
    hooks:
      - id: flake8
        args: [--max-line-length=80]
        exclude: |
          (?x)^(
              .*migrations/.*\.py|
              core/tests/.*|
              unstract/flags/src/unstract/flags/evaluation_.*\.py|
          )$
  - repo: https://github.com/pycqa/isort
    rev: 5.13.2
    hooks:
      - id: isort
        files: "\\.(py)$"
        args:
          [
            "--profile",
            "black",
            "--filter-files",
            --settings-path=pyproject.toml,
          ]
  - repo: https://github.com/hadialqattan/pycln
    rev: v2.4.0
    hooks:
      - id: pycln
        args: [--config=pyproject.toml]
  - repo: https://github.com/pycqa/docformatter
    rev: v1.7.5
    hooks:
      - id: docformatter
  # - repo: https://github.com/MarcoGorelli/absolufy-imports
  #   rev: v0.3.1
  #   hooks:
  #     - id: absolufy-imports
  #       files: ^backend/
  - repo: https://github.com/asottile/pyupgrade
    rev: v3.15.1
    hooks:
      - id: pyupgrade
        entry: pyupgrade --py39-plus --keep-runtime-typing
        types:
          - python
  - repo: https://github.com/gitleaks/gitleaks
    rev: v8.18.2
    hooks:
      - id: gitleaks
  - repo: https://github.com/hadolint/hadolint
    rev: v2.12.1-beta
    hooks:
      - id: hadolint-docker
        args:
          - --ignore=DL3003
          - --ignore=DL3008
          - --ignore=DL3013
          - --ignore=DL3018
          - --ignore=SC1091
        files: Dockerfile$
  - repo: https://github.com/asottile/yesqa
    rev: v1.5.0
    hooks:
      - id: yesqa
  - repo: https://github.com/pre-commit/mirrors-eslint
    rev: "v9.0.0-beta.2" # Use the sha / tag you want to point at
    hooks:
      - id: eslint
        args: [--config=frontend/.eslintrc.json]
        files: \.[jt]sx?$ # *.js, *.jsx, *.ts and *.tsx
        types: [file]
        additional_dependencies:
          - eslint@8.41.0
          - eslint-config-google@0.14.0
          - eslint-config-prettier@8.8.0
          - eslint-plugin-prettier@4.2.1
          - eslint-plugin-react@7.32.2
          - eslint-plugin-import@2.25.2
  - repo: https://github.com/Lucas-C/pre-commit-hooks-nodejs
    rev: v1.1.2
    hooks:
      - id: htmlhint
  - repo: https://github.com/asottile/pyupgrade
    rev: v3.15.1
    hooks:
      - id: pyupgrade
        entry: pyupgrade --py38-plus --keep-runtime-typing
        types:
          - python
<<<<<<< HEAD
=======
  - repo: https://github.com/pre-commit/mirrors-mypy
    rev: v1.9.0
    hooks:
      - id: mypy
        language: system
        entry: mypy .
        pass_filenames: false
        # IMPORTANT!
        # Keep args same as tool.mypy section in pyproject.toml
        args:
          [
            --allow-subclassing-any,
            --allow-untyped-decorators,
            --check-untyped-defs,
            # To use Unpack for typing kwargs
            --enable-incomplete-feature=Unpack,
            --exclude, ".*migrations/.*.py",
            --exclude, "backend/prompt/.*",
            --exclude, "document-service/.*",
            --exclude, "unstract/connectors/tests/.*",
            --exclude, "unstract/core/.*",
            --exclude, "unstract/flags/src/unstract/flags/.*",
            --exclude, "__pypackages__/.*",
            --follow-imports, "silent",
            --ignore-missing-imports,
            --implicit-reexport,
            --pretty,
            --python-version=3.9,
            --show-column-numbers,
            --show-error-codes,
            --strict,
            --warn-redundant-casts,
            --warn-return-any,
            --warn-unreachable,
            --warn-unused-configs,
            --warn-unused-ignores,
          ]
>>>>>>> d7a2aff7
  - repo: https://github.com/igorshubovych/markdownlint-cli
    rev: v0.39.0
    hooks:
      - id: markdownlint
        args: [--disable, MD013]
      - id: markdownlint-fix
        args: [--disable, MD013]
  - repo: https://github.com/pdm-project/pdm
    rev: 2.12.4
    hooks:
      - id: pdm-lock-check
  - repo: local
    hooks:
<<<<<<< HEAD
      - id: run-mypy
        name: Run mypy
        entry: sh -c 'pdm run mypy .'
        language: system
        pass_filenames: false
=======
      # ! IMPORTANT !
      # Requires unstract-db to be running and accessible
>>>>>>> d7a2aff7
      - id: check-django-migrations
        name: Check django migrations
        entry: sh -c 'pdm run docker/scripts/check_django_migrations.sh'
        language: system
        types: [python] # hook only runs if a python file is staged
        pass_filenames: false<|MERGE_RESOLUTION|>--- conflicted
+++ resolved
@@ -144,46 +144,6 @@
         entry: pyupgrade --py38-plus --keep-runtime-typing
         types:
           - python
-<<<<<<< HEAD
-=======
-  - repo: https://github.com/pre-commit/mirrors-mypy
-    rev: v1.9.0
-    hooks:
-      - id: mypy
-        language: system
-        entry: mypy .
-        pass_filenames: false
-        # IMPORTANT!
-        # Keep args same as tool.mypy section in pyproject.toml
-        args:
-          [
-            --allow-subclassing-any,
-            --allow-untyped-decorators,
-            --check-untyped-defs,
-            # To use Unpack for typing kwargs
-            --enable-incomplete-feature=Unpack,
-            --exclude, ".*migrations/.*.py",
-            --exclude, "backend/prompt/.*",
-            --exclude, "document-service/.*",
-            --exclude, "unstract/connectors/tests/.*",
-            --exclude, "unstract/core/.*",
-            --exclude, "unstract/flags/src/unstract/flags/.*",
-            --exclude, "__pypackages__/.*",
-            --follow-imports, "silent",
-            --ignore-missing-imports,
-            --implicit-reexport,
-            --pretty,
-            --python-version=3.9,
-            --show-column-numbers,
-            --show-error-codes,
-            --strict,
-            --warn-redundant-casts,
-            --warn-return-any,
-            --warn-unreachable,
-            --warn-unused-configs,
-            --warn-unused-ignores,
-          ]
->>>>>>> d7a2aff7
   - repo: https://github.com/igorshubovych/markdownlint-cli
     rev: v0.39.0
     hooks:
@@ -197,16 +157,11 @@
       - id: pdm-lock-check
   - repo: local
     hooks:
-<<<<<<< HEAD
       - id: run-mypy
         name: Run mypy
         entry: sh -c 'pdm run mypy .'
         language: system
         pass_filenames: false
-=======
-      # ! IMPORTANT !
-      # Requires unstract-db to be running and accessible
->>>>>>> d7a2aff7
       - id: check-django-migrations
         name: Check django migrations
         entry: sh -c 'pdm run docker/scripts/check_django_migrations.sh'
