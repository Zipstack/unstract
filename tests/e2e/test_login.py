--- conflicted
+++ resolved
@@ -11,18 +11,10 @@
     def setup_method(self, method):
         options = Options()
         options.add_argument("--headless=new")
-<<<<<<< HEAD
-        self.driver = webdriver.Chrome(service=ChromeService(ChromeDriverManager().install()), options=options)
-        self.driver.implicitly_wait(5)
-=======
-        options.add_argument("--disable-gpu")
-        options.add_argument("--window-size=1920,1080")
-        options.add_argument("--disable-dev-shm-usage")
-        options.add_argument("--no-sandbox")
         self.driver = webdriver.Chrome(
             service=ChromeService(ChromeDriverManager().install()), options=options
         )
->>>>>>> bbfb5b8b
+        self.driver.implicitly_wait(5)
 
     def teardown_method(self, method):
         self.driver.quit()
