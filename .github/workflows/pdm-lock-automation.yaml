--- conflicted
+++ resolved
@@ -4,7 +4,6 @@
   pull_request:
     types: [opened, synchronize, reopened, ready_for_review, review_requested]
     branches: [main]
-<<<<<<< HEAD
     paths:
       - 'pyproject.toml'
       - 'backend/pyproject.toml'
@@ -18,9 +17,7 @@
       # - 'unstract/tool-registry' # commenting due to transitive dependency on local libraries/pyproject.toml
       - 'unstract/tool-sandbox/pyproject.toml'
       # - 'unstract/workflow-execution/pyproject.toml' # commenting due to transitive dependency on local libraries
-=======
   workflow_dispatch:
->>>>>>> 830e5638
 
 jobs:
   check_pyproject_changes:
