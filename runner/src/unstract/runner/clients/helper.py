import logging
import os
from importlib import import_module

from .interface import ContainerClientInterface

logger = logging.getLogger(__name__)


class ContainerClientHelper:
    @staticmethod
    def get_container_client() -> ContainerClientInterface:
<<<<<<< HEAD
        client_path = os.getenv("CONTAINER_CLIENT_PATH", "unstract.runner.clients.docker")
=======
        client_path = os.getenv(
            "CONTAINER_CLIENT_PATH", "unstract.runner.clients.docker_client"
        )
>>>>>>> 0bfc37f5
        logger.info("Loading the container client from path:", client_path)
        return import_module(client_path).Client<|MERGE_RESOLUTION|>--- conflicted
+++ resolved
@@ -10,12 +10,8 @@
 class ContainerClientHelper:
     @staticmethod
     def get_container_client() -> ContainerClientInterface:
-<<<<<<< HEAD
-        client_path = os.getenv("CONTAINER_CLIENT_PATH", "unstract.runner.clients.docker")
-=======
         client_path = os.getenv(
             "CONTAINER_CLIENT_PATH", "unstract.runner.clients.docker_client"
         )
->>>>>>> 0bfc37f5
         logger.info("Loading the container client from path:", client_path)
         return import_module(client_path).Client