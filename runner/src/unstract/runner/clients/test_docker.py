--- conflicted
+++ resolved
@@ -110,12 +110,8 @@
     mock_images.get.side_effect = ImageNotFound(
         "Image not found"
     )  # Mock that image doesn't exist
-<<<<<<< HEAD
-    mock_api.pull.return_value = iter([{"status": "pulling"}])  # Simulate pull process
-=======
     mock_pull = mocker.patch.object(docker_client.client.api, "pull")  # Patch pull method
     mock_pull.return_value = iter([{"status": "pulling"}])  # Simulate pull process
->>>>>>> ba9820c9
     assert docker_client.get_image() == "test-image:latest"
     mock_api.pull.assert_called_with(
         repository="test-image",
