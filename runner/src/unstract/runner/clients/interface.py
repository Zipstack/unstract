import logging
from abc import ABC, abstractmethod
from collections.abc import Iterator
from typing import Any


class ContainerInterface(ABC):
    @property
    @abstractmethod
    def name(self):
        """The name of the container."""
        pass

    @abstractmethod
    def logs(self, follow=True) -> Iterator[str]:
        """Returns an iterator object of logs.

        Args:
            follow (bool, optional): Should the logs be followed. Defaults to False.

        Yields:
            Iterator[str]: Yields logs line by line.
        """
        pass

    @abstractmethod
    def cleanup(self, client: Optional["ContainerClientInterface"] = None) -> None:
        """Stops and removes the running container."""
        pass


class ContainerClientInterface(ABC):
    @abstractmethod
    def __init__(
        self,
        image_name: str,
        image_tag: str,
        logger: logging.Logger,
        sidecar_enabled: bool = False,
    ) -> None:
        pass

    @abstractmethod
    def run_container(self, config: dict[Any, Any]) -> ContainerInterface:
        """Method to run a container with provided config. This method will run
        the container.

        Args:
            config (dict[Any, Any]): Configuration for container.

        Returns:
            Container: Returns a Container instance.
        """
        pass

    @abstractmethod
    def run_container_with_sidecar(
        self, container_config: dict[Any, Any], sidecar_config: dict[Any, Any]
    ) -> tuple[ContainerInterface, Optional[ContainerInterface]]:
        """Method to run a container with provided config. This method will run
        the container.

        Args:
            container_config (dict[Any, Any]): Configuration for container.
            sidecar_config (dict[Any, Any]): Configuration for sidecar.

        Returns:
            tuple[ContainerInterface, Optional[ContainerInterface]]:
                Returns a Container instance.
        """
        pass

    @abstractmethod
    def get_image(self) -> str:
        """Construct image name with tag and repo name. Pulls the image if
        needed.

        Returns:
            str: full image name with tag.
        """
        pass

    @abstractmethod
    def wait_for_container_stop(
        self,
        container: Optional[ContainerInterface],
        main_container_status: Optional[dict] = None,
    ) -> Optional[dict]:
        """Wait for the container to stop and return the exit code.

        Args:
            container (Optional[ContainerInterface]): The container to wait for.
            main_container_status (Optional[dict]): The status of the main container.

        Returns:
            str: The exit code of the container.
        """
        pass

    @abstractmethod
    def get_container_run_config(
        self,
        command: list[str],
        file_execution_id: str,
<<<<<<< HEAD
        container_name: str | None = None,
        envs: dict[str, Any] | None = None,
=======
        shared_log_dir: str,
        container_name: Optional[str] = None,
        envs: Optional[dict[str, Any]] = None,
>>>>>>> 0bfc37f5
        auto_remove: bool = False,
        sidecar: bool = False,
        **kwargs,
    ) -> dict[str, Any]:
        """Generate the configuration dictionary to run the container.

        Returns:
            dict[str, Any]: Configuration for running the container.
        """
        pass

    @abstractmethod
    def cleanup_volume(self) -> None:
        """Cleans up the shared volume"""
        pass<|MERGE_RESOLUTION|>--- conflicted
+++ resolved
@@ -1,7 +1,7 @@
 import logging
 from abc import ABC, abstractmethod
 from collections.abc import Iterator
-from typing import Any
+from typing import Any, Optional
 
 
 class ContainerInterface(ABC):
@@ -56,7 +56,7 @@
     @abstractmethod
     def run_container_with_sidecar(
         self, container_config: dict[Any, Any], sidecar_config: dict[Any, Any]
-    ) -> tuple[ContainerInterface, Optional[ContainerInterface]]:
+    ) -> tuple[ContainerInterface, ContainerInterface | None]:
         """Method to run a container with provided config. This method will run
         the container.
 
@@ -83,9 +83,9 @@
     @abstractmethod
     def wait_for_container_stop(
         self,
-        container: Optional[ContainerInterface],
-        main_container_status: Optional[dict] = None,
-    ) -> Optional[dict]:
+        container: ContainerInterface | None,
+        main_container_status: dict | None = None,
+    ) -> dict | None:
         """Wait for the container to stop and return the exit code.
 
         Args:
@@ -102,14 +102,9 @@
         self,
         command: list[str],
         file_execution_id: str,
-<<<<<<< HEAD
+        shared_log_dir: str,
         container_name: str | None = None,
         envs: dict[str, Any] | None = None,
-=======
-        shared_log_dir: str,
-        container_name: Optional[str] = None,
-        envs: Optional[dict[str, Any]] = None,
->>>>>>> 0bfc37f5
         auto_remove: bool = False,
         sidecar: bool = False,
         **kwargs,
