import ast
import json
import os
from datetime import UTC, datetime
from typing import Any

from dotenv import load_dotenv
from flask import Flask

from unstract.core.constants import LogFieldName
from unstract.core.pubsub_helper import LogPublisher
from unstract.runner.clients.helper import ContainerClientHelper
from unstract.runner.clients.interface import (
    ContainerClientInterface,
    ContainerInterface,
)
from unstract.runner.constants import Env, LogLevel, LogType, ToolKey
from unstract.runner.exception import ToolRunException
from unstract.runner.utils import Utils

load_dotenv()
# Loads the container client class.
client_class = ContainerClientHelper.get_container_client()


class UnstractRunner:
    def __init__(self, image_name: str, image_tag: str, app: Flask) -> None:
        self.image_name = image_name
        # If no image_tag is provided will assume the `latest` tag
        self.image_tag = image_tag or "latest"
        self.logger = app.logger
        self.sidecar_enabled = Utils.is_sidecar_enabled()
        self.client: ContainerClientInterface = client_class(
            self.image_name, self.image_tag, self.logger, self.sidecar_enabled
        )

    # Function to stream logs
    def stream_logs(
        self,
        container: ContainerInterface,
        tool_instance_id: str,
        execution_id: str,
        organization_id: str,
        file_execution_id: str,
        channel: str | None = None,
    ) -> None:
        for line in container.logs(follow=True):
            log_message = line
            self.logger.debug(f"[{container.name}] - {log_message}")
            self.process_log_message(
                log_message=log_message,
                tool_instance_id=tool_instance_id,
                channel=channel,
                execution_id=execution_id,
                organization_id=organization_id,
                file_execution_id=file_execution_id,
            )

    def get_valid_log_message(self, log_message: str) -> dict[str, Any] | None:
        """Get a valid log message from the log message.

        Args:
            log_message (str): str

        Returns:
            Optional[dict[str, Any]]: json message
        """
        try:
            log_dict = json.loads(log_message)
            if isinstance(log_dict, dict):
                return log_dict
        except json.JSONDecodeError:
            return None

    def process_log_message(
        self,
        log_message: str,
        tool_instance_id: str,
        execution_id: str,
        organization_id: str,
        file_execution_id: str,
        channel: str | None = None,
    ) -> dict[str, Any] | None:
        log_dict = self.get_valid_log_message(log_message)
        if not log_dict:
            return None
        log_type = log_dict.get("type")
        log_level = log_dict.get("level")
        if log_type == LogType.LOG and log_level == LogLevel.ERROR:
            raise ToolRunException(log_dict.get("log"))
        if not self.is_valid_log_type(log_type):
            self.logger.warning(
                f"Received invalid logType: {log_type} with log message: {log_dict}"
            )
            return None
        if log_type == LogType.RESULT:
            return log_dict
        if log_type == LogType.UPDATE:
            log_dict["component"] = tool_instance_id
        if channel:
            log_dict[LogFieldName.EXECUTION_ID] = execution_id
            log_dict[LogFieldName.ORGANIZATION_ID] = organization_id
            log_dict[LogFieldName.TIMESTAMP] = self._get_log_timestamp(log_dict)
            log_dict[LogFieldName.FILE_EXECUTION_ID] = file_execution_id

            # Publish to channel of socket io
            LogPublisher.publish(channel, log_dict)
        return None

    def is_valid_log_type(self, log_type: str | None) -> bool:
        if log_type in {
            LogType.LOG,
            LogType.UPDATE,
            LogType.COST,
            LogType.RESULT,
            LogType.SINGLE_STEP,
        }:
            return True
        return False

    def _get_log_timestamp(self, log_dict: dict[str, Any]) -> float:
        """Obtains the timestamp from the log dictionary.

        Checks if the log dictionary has an `emitted_at` key and returns the
        corresponding timestamp. If the key is not present, returns the current
        timestamp.

        Args:
            log_dict (dict[str, Any]): Log message from tool

        Returns:
            float: Timestamp of the log message
        """
        # Use current timestamp if emitted_at is not present
        if "emitted_at" not in log_dict:
            return datetime.now(UTC).timestamp()

        emitted_at = log_dict["emitted_at"]
        if isinstance(emitted_at, str):
            # Convert ISO format string to UNIX timestamp
            return datetime.fromisoformat(emitted_at).timestamp()
        elif isinstance(emitted_at, (int, float)):
            # Already a UNIX timestamp
            return float(emitted_at)

    def _parse_additional_envs(self) -> dict[str, Any]:
        """Parse TOOL_ADDITIONAL_ENVS environment variable to get additional
        environment variables.
        Also propagates OpenTelemetry trace context if available.

        Returns:
            dict: Dictionary containing parsed environment variables
                  or empty dict if none found.
        """
        additional_envs: dict[str, Any] = {}

        # Get additional envs from environment variable
        tool_additional_envs = os.getenv("TOOL_ADDITIONAL_ENVS")
        if not tool_additional_envs:
            return additional_envs
        try:
            additional_envs = json.loads(tool_additional_envs)
            self.logger.info(
                f"Parsed additional environment variables: {additional_envs}"
            )
        except json.JSONDecodeError as e:
            self.logger.warning(f"Failed to parse TOOL_ADDITIONAL_ENVS: {e}")

        # Propagate OpenTelemetry trace context if available
        # This is required only if additional envs are present
        try:
            from opentelemetry import trace

            current_span = trace.get_current_span()
            if current_span.is_recording():
                span_context = current_span.get_span_context()
                if span_context.is_valid:
                    # Add trace context to environment variables
                    additional_envs.update(
                        {
                            "OTEL_PROPAGATORS": "tracecontext",
                            "OTEL_TRACE_ID": f"{span_context.trace_id:032x}",
                            "OTEL_SPAN_ID": f"{span_context.span_id:016x}",
                            "OTEL_TRACE_FLAGS": f"{span_context.trace_flags:02x}",
                        }
                    )
                    self.logger.debug(
                        f"Propagating trace context: {span_context.trace_id:032x}"
                    )
        except Exception as e:
            # OpenTelemetry not available or error occurred, skip trace propagation
            self.logger.debug(f"Skipping trace propagation: {e}")

        return additional_envs

<<<<<<< HEAD
    def run_command(self, command: str) -> Any | None:
=======
    def _get_sidecar_container_config(
        self,
        container_name: str,
        shared_log_dir: str,
        shared_log_file: str,
        file_execution_id: str,
        execution_id: str,
        organization_id: str,
        messaging_channel: str,
        tool_instance_id: str,
    ) -> dict[str, Any]:
        """
        Returns the container configuration for the sidecar container.
        """

        sidecar_env = {
            "LOG_PATH": shared_log_file,
            "REDIS_HOST": os.getenv(Env.REDIS_HOST),
            "REDIS_PORT": os.getenv(Env.REDIS_PORT),
            "REDIS_USER": os.getenv(Env.REDIS_USER),
            "REDIS_PASSWORD": os.getenv(Env.REDIS_PASSWORD),
            "TOOL_INSTANCE_ID": tool_instance_id,
            "EXECUTION_ID": execution_id,
            "ORGANIZATION_ID": organization_id,
            "FILE_EXECUTION_ID": file_execution_id,
            "MESSAGING_CHANNEL": messaging_channel,
            "LOG_LEVEL": os.getenv(Env.LOG_LEVEL, "INFO"),
            "CELERY_BROKER_URL": os.getenv(Env.CELERY_BROKER_URL),
        }
        sidecar_config = self.client.get_container_run_config(
            command=[],
            file_execution_id=file_execution_id,
            shared_log_dir=shared_log_dir,
            container_name=container_name,
            envs=sidecar_env,
            sidecar=True,
        )
        return sidecar_config

    def run_command(self, command: str) -> Optional[Any]:
>>>>>>> 0bfc37f5
        """Runs any given command on the container.

        Args:
            command (str): Command to be executed.

        Returns:
            Optional[Any]: Response from container or None if error occures.
        """
        command = command.upper()

        # Get additional environment variables to pass to the container
        additional_env = self._parse_additional_envs()

        container_config = self.client.get_container_run_config(
            command=["--command", command],
            file_execution_id="",
            auto_remove=True,
            envs=additional_env,
        )
        container = None

        # Run the Docker container
        try:
            container: ContainerInterface = self.client.run_container(container_config)
            for text in container.logs(follow=True):
                self.logger.info(f"[{container.name}] - {text}")
                if f'"type": "{command}"' in text:
                    return json.loads(text)
        except Exception as e:
            self.logger.error(
                f"Failed to run docker container: {e}", stack_info=True, exc_info=True
            )
        if container:
            container.cleanup()
        return None

    def _get_container_command(
        self, shared_log_dir: str, shared_log_file: str, settings: dict[str, Any]
    ):
        """Returns the container command to run the tool."""

        settings_json = json.dumps(settings).replace("'", "\\'")
        # Prepare the tool execution command
        tool_cmd = (
            f"opentelemetry-instrument python main.py --command RUN "
            f"--settings '{settings_json}' --log-level DEBUG"
        )

        if not self.sidecar_enabled:
            return tool_cmd

        # Shell script components
        mkdir_cmd = f"mkdir -p {shared_log_dir}"
        run_tool_fn = (
            "run_tool() { "
            f"{tool_cmd}; "
            "exit_code=$?; "
            f'echo "{LogFieldName.TOOL_TERMINATION_MARKER} with exit code $exit_code" '
            f">> {shared_log_file}; "
            "return $exit_code; "
            "}"
        )
        execute_cmd = f"run_tool 2>&1 | tee -a {shared_log_file}"

        # Combine all commands
        shell_script = f"{mkdir_cmd} && {run_tool_fn}; {execute_cmd}"
        return shell_script

    def run_container(
        self,
        organization_id: str,
        workflow_id: str,
        execution_id: str,
        file_execution_id: str,
        settings: dict[str, Any],
        envs: dict[str, Any],
        messaging_channel: str | None = None,
        container_name: str | None = None,
    ) -> Any | None:
        """RUN container With RUN Command.

        Args:
            workflow_id (str): projectId
            params (dict[str, Any]): params to run the tool
            settings (dict[str, Any]): Tool settings
            envs (dict[str, Any]): Tool env
            messaging_channel (Optional[str], optional): socket io channel

        Returns:
            Optional[Any]: _description_
        """
        envs[Env.EXECUTION_DATA_DIR] = os.path.join(
            os.getenv(Env.WORKFLOW_EXECUTION_DIR_PREFIX, ""),
            organization_id,
            workflow_id,
            execution_id,
        )
        envs[Env.WORKFLOW_EXECUTION_FILE_STORAGE_CREDENTIALS] = os.getenv(
            Env.WORKFLOW_EXECUTION_FILE_STORAGE_CREDENTIALS, "{}"
        )

        # Get additional environment variables to pass to the container
        additional_env = self._parse_additional_envs()
        tool_instance_id = str(settings.get(ToolKey.TOOL_INSTANCE_ID))
        shared_log_dir = "/shared/logs"  # Mount directory, not file
        shared_log_file = os.path.join(shared_log_dir, "logs.txt")
        container_command = self._get_container_command(
            shared_log_dir=shared_log_dir,
            shared_log_file=shared_log_file,
            settings=settings,
        )

        container_config = self.client.get_container_run_config(
            command=["/bin/sh", "-c", container_command],
            file_execution_id=file_execution_id,
            shared_log_dir=shared_log_dir,  # Pass directory for mounting
            container_name=container_name,
            envs={**envs, **additional_env},
            organization_id=organization_id,
            workflow_id=workflow_id,
            execution_id=execution_id,
            messaging_channel=messaging_channel,
            tool_instance_id=tool_instance_id,
        )

        sidecar_config: Optional[dict[str, Any]] = None
        if self.sidecar_enabled:
            sidecar_config = self._get_sidecar_container_config(
                container_name=container_name,
                shared_log_dir=shared_log_dir,
                shared_log_file=shared_log_file,
                file_execution_id=file_execution_id,
                execution_id=execution_id,
                organization_id=organization_id,
                messaging_channel=messaging_channel,
                tool_instance_id=tool_instance_id,
            )

        # Add labels to container for logging with Loki.
        # This only required for observability.
        try:
            labels = ast.literal_eval(os.getenv(Env.TOOL_CONTAINER_LABELS, "[]"))
            container_config["labels"] = labels
        except Exception as e:
            self.logger.info(f"Invalid labels for logging: {e}")

        # Run the Docker container
        container = None
        sidecar = None
        result = {"type": "RESULT", "result": None}
        try:
            self.logger.info(
                f"Execution ID: {execution_id}, running docker "
                f"container: {container_name}"
            )
            if sidecar_config:
                containers: tuple[ContainerInterface, Optional[ContainerInterface]] = (
                    self.client.run_container_with_sidecar(
                        container_config, sidecar_config
                    )
                )
                container, sidecar = containers
                status = self.client.wait_for_container_stop(container)
                self.logger.info(
                    f"Execution ID: {execution_id}, docker "
                    f"container: {container_name} ran with status: {status}"
                )
                self.client.wait_for_container_stop(
                    sidecar, main_container_status=status
                )
                self.logger.info(
                    f"Execution ID: {execution_id}, docker "
                    f"container: {container_name} completed execution"
                )
            else:
                container: ContainerInterface = self.client.run_container(
                    container_config
                )
                self.logger.info(
                    f"Execution ID: {execution_id}, docker "
                    f"container: {container_name} streaming logs..."
                )
                # Stream logs
                self.stream_logs(
                    container=container,
                    tool_instance_id=tool_instance_id,
                    channel=messaging_channel,
                    execution_id=execution_id,
                    organization_id=organization_id,
                    file_execution_id=file_execution_id,
                )
                self.logger.info(
                    f"Execution ID: {execution_id}, docker "
                    f"container: {container_name} ran successfully"
                )

        except ToolRunException as te:
            self.logger.error(
                "Error while running docker container"
                f" {container_config.get('name')}: {te}",
                stack_info=True,
                exc_info=True,
            )
            result = {"type": "RESULT", "result": None, "error": str(te.message)}
        except Exception as e:
            self.logger.error(
                f"Failed to run docker container: {e}", stack_info=True, exc_info=True
            )
            result = {"type": "RESULT", "result": None, "error": str(e)}
        if container:
            container.cleanup(client=self.client)
        if sidecar:
            sidecar.cleanup(client=self.client)
        return result<|MERGE_RESOLUTION|>--- conflicted
+++ resolved
@@ -193,9 +193,6 @@
 
         return additional_envs
 
-<<<<<<< HEAD
-    def run_command(self, command: str) -> Any | None:
-=======
     def _get_sidecar_container_config(
         self,
         container_name: str,
@@ -207,10 +204,7 @@
         messaging_channel: str,
         tool_instance_id: str,
     ) -> dict[str, Any]:
-        """
-        Returns the container configuration for the sidecar container.
-        """
-
+        """Returns the container configuration for the sidecar container."""
         sidecar_env = {
             "LOG_PATH": shared_log_file,
             "REDIS_HOST": os.getenv(Env.REDIS_HOST),
@@ -235,8 +229,7 @@
         )
         return sidecar_config
 
-    def run_command(self, command: str) -> Optional[Any]:
->>>>>>> 0bfc37f5
+    def run_command(self, command: str) -> Any | None:
         """Runs any given command on the container.
 
         Args:
@@ -277,7 +270,6 @@
         self, shared_log_dir: str, shared_log_file: str, settings: dict[str, Any]
     ):
         """Returns the container command to run the tool."""
-
         settings_json = json.dumps(settings).replace("'", "\\'")
         # Prepare the tool execution command
         tool_cmd = (
@@ -362,7 +354,7 @@
             tool_instance_id=tool_instance_id,
         )
 
-        sidecar_config: Optional[dict[str, Any]] = None
+        sidecar_config: dict[str, Any] | None = None
         if self.sidecar_enabled:
             sidecar_config = self._get_sidecar_container_config(
                 container_name=container_name,
@@ -393,7 +385,7 @@
                 f"container: {container_name}"
             )
             if sidecar_config:
-                containers: tuple[ContainerInterface, Optional[ContainerInterface]] = (
+                containers: tuple[ContainerInterface, ContainerInterface | None] = (
                     self.client.run_container_with_sidecar(
                         container_config, sidecar_config
                     )
@@ -404,9 +396,7 @@
                     f"Execution ID: {execution_id}, docker "
                     f"container: {container_name} ran with status: {status}"
                 )
-                self.client.wait_for_container_stop(
-                    sidecar, main_container_status=status
-                )
+                self.client.wait_for_container_stop(sidecar, main_container_status=status)
                 self.logger.info(
                     f"Execution ID: {execution_id}, docker "
                     f"container: {container_name} completed execution"
