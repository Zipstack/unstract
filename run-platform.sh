#!/usr/bin/env bash

set -o nounset # exit if a variable is not set
set -o errexit # exit for any command failure"

# text color escape codes (\033 == \e but OSX doesn't respect the \e)
blue_text='\033[94m'
green_text='\033[32m'
red_text='\033[31m'
default_text='\033[39m'
yellow_text='\033[33m'

# set -x/xtrace uses PS4 for more info
PS4="$blue_text"'${0}:${LINENO}: '"$default_text"


debug() {
  if [ "$opt_verbose" = true ]; then
    echo $1
  fi
}

check_dependencies() {
  if ! command -v git &> /dev/null; then
    echo "$red_text""git not found. Exiting.""$default_text"
    exit 1
  fi
  if ! command -v python3 &> /dev/null; then
    echo "$red_text""python3 not found. Exiting.""$default_text"
    exit 1
  fi
  if ! command -v docker &> /dev/null; then
    echo "$red_text""docker not found. Exiting.""$default_text"
    exit 1
  fi
  # For 'docker compose' vs 'docker-compose', see https://stackoverflow.com/a/66526176.
  docker compose >/dev/null 2>&1
  if [ $? -eq 0 ]; then
    docker_compose_cmd="docker compose"
  elif command -v docker-compose &> /dev/null; then
    docker_compose_cmd="docker-compose"
  else
    echo "$red_text""Both 'docker compose' and 'docker-compose' not found. Exiting.""$default_text"
    exit 1
  fi
}

display_banner() {
  # Make sure the console is huge
  if test $(tput cols) -ge 64; then
    echo " █████   █████"
    echo "░░███   ░░███ "
    echo " ░███    ░███ "
    echo " ░███    ░███ "
    echo " ░███    ░███ "
    echo " ░███    ░███ "
    echo " ░░█████████     >UNSTRACT COMMUNITY EDITION"
    echo "  ░░░░░░░░░   "
    echo ""
    sleep 1
  fi
}

display_help() {
  printf "Run Unstract platform in docker containers\n"
  echo
  echo -e "Syntax: $0 [options]"
  echo -e "Options:"
  echo -e "   -h, --help          Display help information"
  echo -e "   -e, --only-env      Only do env files setup"
  echo -e "   -p, --only-pull     Only do docker images pull"
  echo -e "   -b, --build-local   Build docker images locally"
  echo -e "   -u, --update        Update services version"
  echo -e "   -x, --trace         Enables trace mode"
  echo -e "   -V, --verbose       Print verbose logs"
  echo -e "   -v, --version       Docker images version tag (default \"latest\")"
  echo -e ""
}

parse_args() {
  while [[ $# -gt 0 ]]; do
    arg="$1"
    case $arg in
      -h | --help)
        display_help
        exit
        ;;
      -e | --only-env)
        opt_only_env=true
        ;;
      -p | --only-pull)
        opt_only_pull=true
        ;;
      -b | --build-local)
        opt_build_local=true
        ;;
      -u | --update)
        opt_update=true
        ;;
      -x | --trace)
        set -o xtrace  # display every line before execution; enables PS4
        ;;
      -V | --verbose)
        opt_verbose=true
        ;;
      -v | --version)
        if [ -z "${2-}" ]; then
          echo "No version specified."
          echo
          display_help
          exit
        else
          opt_version="$2"
        fi
        shift
        ;;
      *)
        echo "'$1' is not a known command."
        echo
        display_help
        exit
        ;;
    esac
    shift
  done

  debug "OPTION only_env: $opt_only_env"
  debug "OPTION only_pull: $opt_only_pull"
  debug "OPTION build_local: $opt_build_local"
  debug "OPTION upgrade: $opt_update"
  debug "OPTION verbose: $opt_verbose"
  debug "OPTION version: $opt_version"
}

do_git_pull() {
  if [ "$opt_update" = false ]; then
    return
  fi

  current_version=$(git describe --tags --abbrev=0)
  echo "Fetching release tags."
  git fetch --quiet --tags

  if [[ "$opt_version" == "latest" ]]; then
<<<<<<< HEAD
    branch=`git describe --tags --abbrev=0`
  elif [[ $opt_version == v* ]]; then
    if [ -z $(git tag -l "$opt_version") ]; then
      echo -e "$red_text""Version not found.""$default_text"
      exit 1
    fi
    branch="$opt_version"
  elif [[ "$opt_version" == "current" ]]; then
    branch=`git branch --show-current`
    opt_build_local=true
    echo -e "Opting ""$blue_text""local build""$default_text"" of Docker images from ""$blue_text""$branch""$default_text"" branch."
  else
    echo -e "$red_text""Version must be one of {latest, vX.Y.Z (e.g. v0.47.0), current}.""$default_text"
    exit 1
  fi

  if [[ "$opt_version" == "latest" ]] || [[ $opt_version == v* ]]; then
    echo -e "Performing ""$blue_text""git checkout""$default_text"" to ""$blue_text""$branch""$default_text""."
    git checkout --quiet $branch

    echo -e "Performing ""$blue_text""git pull""$default_text"" on ""$blue_text""$branch""$default_text""."
    git pull --quiet $(git remote) $branch
  fi
=======
    target_branch=`git ls-remote --tags origin | awk -F/ '{print $3}' | sort -V | tail -n1`
  elif [[ "$opt_version" == "main" ]]; then
    target_branch="main"
    opt_build_local=true
    echo -e "Choosing ""$blue_text""local build""$default_text"" of Docker images from ""$blue_text""main""$default_text"" branch."
  elif [ -z $(git tag -l "$opt_version") ]; then
    echo -e "$red_text""Version not found.""$default_text"

    version_regex="^v([0-9]+)\.([0-9]+)\.([0-9]+)(-[a-zA-Z0-9]+(\.[0-9]+)?)?$"
    if [[ ! $opt_version =~ $version_regex ]]; then
      echo -e "$red_text""Version must be provided with a 'v' prefix and follow SemVer (e.g. v0.47.0).""$default_text"
    fi
    exit 1
  else
    target_branch="$opt_version"
  fi

  echo -e "Performing ""$blue_text""git checkout""$default_text"" to ""$blue_text""$target_branch""$default_text""."
  git checkout --quiet $target_branch

  echo -e "Performing ""$blue_text""git pull""$default_text"" on ""$blue_text""$target_branch""$default_text""."
  git pull --quiet $(git remote) $target_branch
>>>>>>> ee8309f7
}

_copy_or_merge_envs() {
  local src_file_path="$1"
  local dest_file_path="$2"
  local service="$3"

  if [ -e "$src_file_path" ] && [ ! -e "$dest_file_path" ]; then
    first_setup=true
    cp "$src_file_path" "$dest_file_path"
    echo -e "Created env for ""$blue_text""$service""$default_text"" at ""$blue_text""$dest_file_path""$default_text""."
  elif [ "$opt_only_env" = true ] || [ "$opt_update" = true ]; then
    python3 $script_dir/docker/scripts/merge_env.py "$src_file_path" "$dest_file_path"
    if [ $? -ne 0 ]; then
      exit 1
    fi
    echo -e "Merged env for ""$blue_text""$service""$default_text"" at ""$blue_text""$dest_file_path""$default_text""."
  fi
}

setup_env() {
  # Generate Fernet Key. Refer https://pypi.org/project/cryptography/. for both backend and platform-service.
  ENCRYPTION_KEY=$(python3 -c "import secrets, base64; print(base64.urlsafe_b64encode(secrets.token_bytes(32)).decode())")
  DEFAULT_AUTH_KEY="unstract"

  for service in "${services[@]}"; do
    sample_env_path="$script_dir/$service/sample.env"
    env_path="$script_dir/$service/.env"

    _copy_or_merge_envs $sample_env_path $env_path $service

    if [ "$first_setup" = true ]; then
      # Add encryption secret for backend and platform-service.
      if [[ "$service" == "backend" || "$service" == "platform-service" ]]; then
        echo -e "$blue_text""Adding encryption secret to $service""$default_text"
        if [[ "$OSTYPE" == "darwin"* ]]; then
          sed -i '' "s/ENCRYPTION_KEY.*/ENCRYPTION_KEY=\"$ENCRYPTION_KEY\"/" $env_path
        else
          sed -i "s/ENCRYPTION_KEY.*/ENCRYPTION_KEY=\"$ENCRYPTION_KEY\"/" $env_path
        fi
      fi
      # Add default auth and system admin credentials for backend.
      if [ "$service" == "backend" ]; then
        echo -e "$blue_text""Adding default auth and system admin credentials to $service""$default_text"
        if [[ "$OSTYPE" == "darwin"* ]]; then
          sed -i '' "s/DEFAULT_AUTH_USERNAME.*/DEFAULT_AUTH_USERNAME=\"$DEFAULT_AUTH_KEY\"/" $env_path
          sed -i '' "s/DEFAULT_AUTH_PASSWORD.*/DEFAULT_AUTH_PASSWORD=\"$DEFAULT_AUTH_KEY\"/" $env_path
          # sed -i '' "s/SYSTEM_ADMIN_USERNAME.*/SYSTEM_ADMIN_USERNAME=\"$DEFAULT_AUTH_KEY\"/" $env_path
          # sed -i '' "s/SYSTEM_ADMIN_PASSWORD.*/SYSTEM_ADMIN_PASSWORD=\"$DEFAULT_AUTH_KEY\"/" $env_path
        else
          sed -i "s/DEFAULT_AUTH_USERNAME.*/DEFAULT_AUTH_USERNAME=\"$DEFAULT_AUTH_KEY\"/" $env_path
          sed -i "s/DEFAULT_AUTH_PASSWORD.*/DEFAULT_AUTH_PASSWORD=\"$DEFAULT_AUTH_KEY\"/" $env_path
          # sed -i "s/SYSTEM_ADMIN_USERNAME.*/SYSTEM_ADMIN_USERNAME=\"$DEFAULT_AUTH_KEY\"/" $env_path
          # sed -i "s/SYSTEM_ADMIN_PASSWORD.*/SYSTEM_ADMIN_PASSWORD=\"$DEFAULT_AUTH_KEY\"/" $env_path
        fi
      fi
    fi
  done

  _copy_or_merge_envs "$script_dir/docker/sample.essentials.env" "$script_dir/docker/essentials.env" "essential services"
  _copy_or_merge_envs "$script_dir/docker/sample.env" "$script_dir/docker/.env" "docker compose"

  if [ "$opt_only_env" = true ]; then
    echo -e "$green_text""Done.""$default_text" && exit 0
  fi
}

build_services() {
  pushd ${script_dir}/docker 1>/dev/null

  if [ "$opt_build_local" = true ]; then
    echo -e "$blue_text""Building""$default_text"" docker images tag ""$blue_text""$opt_version""$default_text"" locally."
    VERSION=$opt_version $docker_compose_cmd -f $script_dir/docker/docker-compose.build.yaml build || {
      echo -e "$red_text""Failed to build docker images.""$default_text"
      exit 1
    }
  elif [ "$first_setup" = true ] || [ "$opt_update" = true ]; then
    echo -e "$blue_text""Pulling""$default_text"" docker images tag ""$blue_text""$opt_version""$default_text""."
    # Try again on a slow network.
    VERSION=$opt_version $docker_compose_cmd -f $script_dir/docker/docker-compose.yaml pull ||
    VERSION=$opt_version $docker_compose_cmd -f $script_dir/docker/docker-compose.yaml pull || {
      echo -e "$red_text""Failed to pull docker images.""$default_text"
      echo -e "$red_text""Either version not found or docker is not running.""$default_text"
      echo -e "$red_text""Please check and try again.""$default_text"
      exit 1
    }
  fi

  popd 1>/dev/null

  if [ "$opt_only_pull" = true ]; then
    echo -e "$green_text""Done.""$default_text" && exit 0
  fi
}

create_backend_schema() {

  if [ "$first_setup" = false ]; then
    return
  fi

  pushd ${script_dir}/docker 1>/dev/null

  echo -e "$blue_text""Creating a schema for Unstract in the database""$default_text"
  VERSION=$opt_version $docker_compose_cmd run backend prepare_and_migrate
  # TODO: Run migrations here once its removed from backend's entrypoint

  popd 1>/dev/null
}

run_services() {
  pushd ${script_dir}/docker 1>/dev/null

  echo -e "$blue_text""Starting docker containers in detached mode""$default_text"
  VERSION=$opt_version $docker_compose_cmd up -d

  if [ "$opt_update" = true ]; then
    echo ""
    if [[ "$opt_version" == "main" ]]; then
      echo -e "$green_text""Updated platform to latest main (unstable).""$default_text"
    else
      echo -e "$green_text""Updated platform to $opt_version version.""$default_text"
    fi

    # Show release notes on version update if applicable
    python3 "$script_dir/docker/scripts/release-notes/print_release_notes.py" "$current_version" "$target_branch"
  fi
  echo -e "\nOnce the services are up, visit ""$blue_text""http://frontend.unstract.localhost""$default_text"" in your browser."
  echo -e "\nSee logs with:"
  echo -e "    ""$blue_text""$docker_compose_cmd -f docker/docker-compose.yaml logs -f""$default_text"
  echo -e "Configure services by updating corresponding ""$yellow_text""<service>/.env""$default_text"" files."
  echo -e "Make sure to ""$yellow_text""restart""$default_text"" the services with:"
  echo -e "    ""$blue_text""$docker_compose_cmd -f docker/docker-compose.yaml up -d""$default_text"
  if [ "$first_setup" = true ]; then
    echo -e "\n###################### BACKUP ENCRYPTION KEY ######################"
    echo -e "Copy the value of ""$yellow_text""ENCRYPTION_KEY""$default_text"" in any of the following env files"
    echo -e "to a secure location:\n"
    echo -e "- ""$red_text""backend/.env""$default_text"
    echo -e "- ""$red_text""platform-service/.env""$default_text"
    echo -e "\nAapter credentials are encrypted by the platform using this key."
    echo -e "Its loss or change will make all existing adapters inaccessible!"
    echo -e "###################################################################"
  fi

  popd 1>/dev/null
}

#
# Run Unstract platform - BEGIN
#
check_dependencies

opt_only_env=false
opt_only_pull=false
opt_build_local=false
opt_update=false
opt_verbose=false
opt_version="latest"

script_dir=$(dirname "$(readlink -f "$BASH_SOURCE")")
first_setup=false
# Extract service names from docker compose file.
services=($(VERSION=$opt_version $docker_compose_cmd -f $script_dir/docker/docker-compose.build.yaml config --services))
current_version=""
target_branch=""

display_banner
parse_args $*

do_git_pull
setup_env
build_services
create_backend_schema
run_services
#
# Run Unstract platform - END
#<|MERGE_RESOLUTION|>--- conflicted
+++ resolved
@@ -137,47 +137,21 @@
     return
   fi
 
+  echo "Fetching release tags."
   current_version=$(git describe --tags --abbrev=0)
-  echo "Fetching release tags."
   git fetch --quiet --tags
 
   if [[ "$opt_version" == "latest" ]]; then
-<<<<<<< HEAD
-    branch=`git describe --tags --abbrev=0`
-  elif [[ $opt_version == v* ]]; then
-    if [ -z $(git tag -l "$opt_version") ]; then
-      echo -e "$red_text""Version not found.""$default_text"
-      exit 1
-    fi
-    branch="$opt_version"
+    target_branch=`git ls-remote --tags origin | awk -F/ '{print $3}' | sort -V | tail -n1`
   elif [[ "$opt_version" == "current" ]]; then
-    branch=`git branch --show-current`
+    target_branch=`git branch --show-current`
     opt_build_local=true
     echo -e "Opting ""$blue_text""local build""$default_text"" of Docker images from ""$blue_text""$branch""$default_text"" branch."
-  else
-    echo -e "$red_text""Version must be one of {latest, vX.Y.Z (e.g. v0.47.0), current}.""$default_text"
-    exit 1
-  fi
-
-  if [[ "$opt_version" == "latest" ]] || [[ $opt_version == v* ]]; then
-    echo -e "Performing ""$blue_text""git checkout""$default_text"" to ""$blue_text""$branch""$default_text""."
-    git checkout --quiet $branch
-
-    echo -e "Performing ""$blue_text""git pull""$default_text"" on ""$blue_text""$branch""$default_text""."
-    git pull --quiet $(git remote) $branch
-  fi
-=======
-    target_branch=`git ls-remote --tags origin | awk -F/ '{print $3}' | sort -V | tail -n1`
-  elif [[ "$opt_version" == "main" ]]; then
-    target_branch="main"
-    opt_build_local=true
-    echo -e "Choosing ""$blue_text""local build""$default_text"" of Docker images from ""$blue_text""main""$default_text"" branch."
   elif [ -z $(git tag -l "$opt_version") ]; then
     echo -e "$red_text""Version not found.""$default_text"
-
     version_regex="^v([0-9]+)\.([0-9]+)\.([0-9]+)(-[a-zA-Z0-9]+(\.[0-9]+)?)?$"
     if [[ ! $opt_version =~ $version_regex ]]; then
-      echo -e "$red_text""Version must be provided with a 'v' prefix and follow SemVer (e.g. v0.47.0).""$default_text"
+      echo -e "$red_text""Version must be prefixed with 'v' and follow SemVer (e.g. v0.47.0).""$default_text"
     fi
     exit 1
   else
@@ -189,7 +163,6 @@
 
   echo -e "Performing ""$blue_text""git pull""$default_text"" on ""$blue_text""$target_branch""$default_text""."
   git pull --quiet $(git remote) $target_branch
->>>>>>> ee8309f7
 }
 
 _copy_or_merge_envs() {
