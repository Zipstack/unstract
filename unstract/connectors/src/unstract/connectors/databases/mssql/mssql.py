--- conflicted
+++ resolved
@@ -122,9 +122,7 @@
             )
 
         sql_query = (
-<<<<<<< HEAD
-            f"IF NOT EXISTS ("
-            f"SELECT * FROM sysobjects WHERE name='{table}' and xtype='U')"
+            f"{existence_check} "
             f" CREATE TABLE {table} "
             f"(id NVARCHAR(MAX), "
             f"created_by NVARCHAR(MAX), created_at DATETIMEOFFSET, "
@@ -147,12 +145,6 @@
             + "user_field_3 NVARCHAR(MAX) DEFAULT NULL, "
             + "status NVARCHAR(10) CHECK (status IN ('ERROR', 'SUCCESS')), "
             + "error_message NVARCHAR(MAX)"
-=======
-            f"{existence_check} "
-            f"CREATE TABLE {table} "
-            f"(id TEXT, "
-            f"created_by TEXT, created_at DATETIMEOFFSET, "
->>>>>>> c5a752c5
         )
         return sql_query
 
