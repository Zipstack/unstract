import datetime
import json
import logging
import uuid
from abc import ABC, abstractmethod
from enum import Enum
from typing import Any

from unstract.connectors.base import UnstractConnector
<<<<<<< HEAD
from unstract.connectors.databases.constants import TableColumns
from unstract.connectors.databases.exceptions import UnstractDBConnectorException
=======
>>>>>>> 64b90f45
from unstract.connectors.enums import ConnectorMode
from unstract.connectors.exceptions import ConnectorError

logger = logging.getLogger(__name__)


class UnstractDB(UnstractConnector, ABC):
    logging.basicConfig(
        level=logging.INFO,
        format="%(asctime)s - %(levelname)s - %(filename)s - %(message)s",
    )

    def __init__(self, name: str):
        super().__init__(name)
        self.name = name

    @staticmethod
    def get_id() -> str:
        return ""

    @staticmethod
    def get_name() -> str:
        return ""

    @staticmethod
    def get_description() -> str:
        return ""

    @staticmethod
    def get_icon() -> str:
        return ""

    @staticmethod
    def get_json_schema() -> str:
        return ""

    @staticmethod
    def can_write() -> bool:
        return False

    @staticmethod
    def can_read() -> bool:
        return False

    @staticmethod
    def get_connector_mode() -> ConnectorMode:
        return ConnectorMode.DATABASE

    @staticmethod
    def requires_oauth() -> bool:
        return False

    # TODO: Can be removed if removed from base class
    @staticmethod
    def python_social_auth_backend() -> str:
        return ""

    @abstractmethod
    def get_engine(self) -> Any:
        pass

    def test_credentials(self) -> bool:
        """To test credentials for a DB connector."""
        try:
            self.get_engine()
        except Exception as e:
            raise ConnectorError(f"Error while connecting to DB: {str(e)}") from e
        return True

    def execute(self, query: str) -> Any:
        try:
            with self.get_engine().cursor() as cursor:
                cursor.execute(query)
                return cursor.fetchall()
        except Exception as e:
            raise ConnectorError(str(e)) from e

    # TO DO: Remove if needed
    @abstractmethod
    def sql_to_db_mapping(self, value: Any, column_name: str | None = None) -> str:
        """Gets the python datatype of value and converts to DB datatype.

        Args:
            value (Any): python value of any datatype
            column_name (str | None): name of the column being mapped

        Returns:
            str: database columntype
        """
        pass

    @abstractmethod
    def prepare_multi_column_migration(
        self, table_name: str, column_name: str
    ) -> str | list:
        """Returns the ALTER TABLE query specific to the database.

        Args:
            table_name (str): The name of the table to alter
            column_name (str): The base name of the column to add a _v2 version for

        Returns:
            str | list: Either a single SQL ALTER TABLE statement (str) or
                       a list of separate ALTER TABLE statements for databases
                       that don't support multiple column additions in one statement
        """
        pass

    @abstractmethod
    def get_create_table_base_query(self, table: str) -> str:
        """Function to create a base create table sql query.

        Args:
            table (str): db-connector table name

        Returns:
            str: generates a create sql base query with the constant columns
        """

    def create_table_query(
        self, table: str, database_entry: dict[str, Any], permanent_columns: list[str]
    ) -> Any:
        """Function to create a create table sql query.

        Args:
            table (str): db-connector table name
            database_entry (dict[str, Any]): a dictionary of column name and types
            permanent_columns (list[str]): list of permanent column names to exclude
                from dynamic column creation. These columns are already defined in the
                base table schema (e.g., 'id', 'created_by', 'created_at', 'metadata',
                'status', 'error_message', etc.) and should not be added again during
                table creation to avoid duplication.

        Returns:
            Any: generates a create sql query for all the columns
        """
        PERMANENT_COLUMNS = permanent_columns

        sql_query = ""
        create_table_query = self.get_create_table_base_query(table=table)
        logger.info(f"Create table base query {create_table_query}")

        sql_query += create_table_query

        for key, val in database_entry.items():
            if key not in PERMANENT_COLUMNS:
                sql_type = self.sql_to_db_mapping(val, column_name=key)
                sql_query += f"{key} {sql_type}, "

        return sql_query.rstrip(", ") + ")"

    @staticmethod
    def get_sql_insert_query(
        table_name: str, sql_keys: list[str], sql_values: list[str] = None
    ) -> str:
        """Function to generate parameterised insert sql query.

        Args:
            table_name (str): db-connector table name
            sql_keys (list[str]): column names
            sql_values (list[str], optional): SQL values for database-specific handling

        Returns:
            str: returns a string with parameterised insert sql query
        """
        # Base implementation ignores sql_values and returns parameterized query
        keys_str = ",".join(sql_keys)
        values_placeholder = ",".join(["%s" for _ in sql_keys])
        return f"INSERT INTO {table_name} ({keys_str}) VALUES ({values_placeholder})"

    @abstractmethod
    def execute_query(
        self, engine: Any, sql_query: str, sql_values: Any, **kwargs: Any
    ) -> None:
        """Executes create/insert query.

        Args:
            engine (Any): big query client engine
            sql_query (str): sql create table/insert into table query
            sql_values (Any): sql data to be insertteds
        """
        pass

    def get_information_schema(self, table_name: str) -> dict[str, str]:
        """Function to generate information schema of the corresponding table.

        Args:
            table_name (str): db-connector table name

        Returns:
            dict[str, str]: a dictionary contains db column name and
            db column types of corresponding table
        """
        table_name = str.lower(table_name)
        query = (
            "SELECT column_name, data_type FROM "
            "information_schema.columns WHERE "
            f"table_name = '{table_name}'"
        )
        results = self.execute(query=query)
        column_types: dict[str, str] = self.get_db_column_types(
            columns_with_types=results
        )
        return column_types

    def get_db_column_types(self, columns_with_types: Any) -> dict[str, str]:
        """Converts db results columns_with_types to dict.

        Args:
            columns_with_types (Any): database information schema array

        Returns:
            dict[str, str]: a dictionary containing db column-name and column-type
        """
        column_types: dict[str, str] = {}
        for column_name, data_type in columns_with_types:
            column_types[column_name] = data_type
        return column_types

    def has_no_metadata(self, table_info: dict[str, str]) -> bool:
        """Check if metadata field exists in table_info (case-insensitive).

        Args:
            table_info: Dictionary containing table field names and their types

        Returns:
            bool: False if metadata exists, True if metadata does not exist
        """
        logger.info("Checking if column 'metadata' exists in table_info")
        metadata_exists = any(key.lower() == "metadata" for key in table_info.keys())
        if metadata_exists:
            logger.info(
                "column 'metadata' exists for corresponding table. No migration needed"
            )
        return not metadata_exists

    def migrate_table_to_v2(
        self, table_name: str, column_name: str, engine: Any
    ) -> dict[str, str]:
        """Retruns the information schema of table after alteraring table
        This will add column _v2 to the table and return the information schema

        Args:
            table_name (str): _description_
            column_name (str): _description_
            engine (Any): _description_


        Returns:
            dict[str, str]: _description_
        """
        sql_query_or_list = self.prepare_multi_column_migration(
            table_name=table_name, column_name=column_name
        )
        logger.info(
            "Running table migration for table %s by adding following columns %s",
            table_name,
            sql_query_or_list,
        )

        if isinstance(sql_query_or_list, list):
            for sql_query in sql_query_or_list:
                self.execute_query(
                    engine=engine,
                    sql_query=sql_query,
                    sql_values=None,
                    table_name=table_name,
                )
<<<<<<< HEAD
                logger.info(
                    "successfully migrated table %s with: %s query",
                    table_name,
                    sql_query_or_list,
                )
            return self.get_information_schema(table_name=table_name)
        except Exception as e:
            raise UnstractDBConnectorException(detail=str(e)) from e
=======
        else:
            self.execute_query(
                engine=engine,
                sql_query=sql_query_or_list,
                sql_values=None,
                table_name=table_name,
            )
        logger.info(
            "successfully migrated table %s with: %s query",
            table_name,
            sql_query_or_list,
        )
        return self.get_information_schema(table_name=table_name)
>>>>>>> 64b90f45

    def get_sql_values_for_query(
        self, values: dict[str, Any], column_types: dict[str, str]
    ) -> dict[str, str]:
        """Prepare SQL values for query execution.

        Args:
            values (dict[str, Any]): dictionary of columns and values
            column_types (dict[str, str]): types of columns from database schema

        Returns:
            dict[str, str]: Dictionary of column names to SQL values for parameterized queries

        Note:
            This is the base implementation for standard databases.
            Database-specific connectors can override this method for custom logic.
        """
        sql_values: dict[str, Any] = {}
        for column in values:
            value = values[column]
            # Handle JSON and Enum types for standard databases
            if isinstance(value, (dict, list)):
                try:
                    sql_values[column] = json.dumps(value)
                except (TypeError, ValueError) as e:
                    logger.error(
                        f"Failed to serialize value to JSON for column {column}: {e}"
                    )
                    # Create a safe fallback error object
                    fallback_value = {
                        "error": "JSON serialization failed",
                        "error_type": e.__class__.__name__,
                        "error_message": str(e),
                        "data_type": str(type(value)),
                        "data_description": f"column_{column}",
                        "timestamp": datetime.datetime.now().isoformat(),
                    }
                    sql_values[column] = json.dumps(fallback_value)
            elif isinstance(value, Enum):
                sql_values[column] = value.value
            else:
                sql_values[column] = f"{value}"

        # If table has a column 'id', unstract inserts a unique value to it
        # Oracle db has column 'ID' instead of 'id'
        if any(key in column_types for key in ["id", "ID"]):
            uuid_id = str(uuid.uuid4())
            sql_values["id"] = f"{uuid_id}"

        return sql_values<|MERGE_RESOLUTION|>--- conflicted
+++ resolved
@@ -7,11 +7,6 @@
 from typing import Any
 
 from unstract.connectors.base import UnstractConnector
-<<<<<<< HEAD
-from unstract.connectors.databases.constants import TableColumns
-from unstract.connectors.databases.exceptions import UnstractDBConnectorException
-=======
->>>>>>> 64b90f45
 from unstract.connectors.enums import ConnectorMode
 from unstract.connectors.exceptions import ConnectorError
 
@@ -280,16 +275,6 @@
                     sql_values=None,
                     table_name=table_name,
                 )
-<<<<<<< HEAD
-                logger.info(
-                    "successfully migrated table %s with: %s query",
-                    table_name,
-                    sql_query_or_list,
-                )
-            return self.get_information_schema(table_name=table_name)
-        except Exception as e:
-            raise UnstractDBConnectorException(detail=str(e)) from e
-=======
         else:
             self.execute_query(
                 engine=engine,
@@ -303,7 +288,6 @@
             sql_query_or_list,
         )
         return self.get_information_schema(table_name=table_name)
->>>>>>> 64b90f45
 
     def get_sql_values_for_query(
         self, values: dict[str, Any], column_types: dict[str, str]
