from typing import Any


class Common:
    METADATA = "metadata"
    MODULE = "module"
    CONNECTOR = "connector"


<<<<<<< HEAD
# Type definitions
ConnectorDict = dict[str, dict[str, Any]]
=======
class DatabaseTypeConstants:
    """Central location for all database-specific type constants."""

    # BigQuery types
    BIGQUERY_JSON: str = "JSON"
    BIGQUERY_STRING: str = "STRING"
    BIGQUERY_INT64: str = "INT64"
    BIGQUERY_FLOAT64: str = "FLOAT64"
    BIGQUERY_TIMESTAMP: str = "TIMESTAMP"

    # PostgreSQL types
    POSTGRES_JSONB: str = "JSONB"
    POSTGRES_TEXT: str = "TEXT"
    POSTGRES_INTEGER: str = "INTEGER"
    POSTGRES_DOUBLE_PRECISION: str = "DOUBLE PRECISION"
    POSTGRES_TIMESTAMP: str = "TIMESTAMP"

    # Snowflake types
    SNOWFLAKE_VARIANT: str = "VARIANT"
    SNOWFLAKE_TEXT: str = "TEXT"
    SNOWFLAKE_INT: str = "INT"
    SNOWFLAKE_FLOAT: str = "FLOAT"
    SNOWFLAKE_TIMESTAMP: str = "TIMESTAMP"

    # MySQL types
    MYSQL_JSON: str = "JSON"
    MYSQL_LONGTEXT: str = "LONGTEXT"
    MYSQL_BIGINT: str = "BIGINT"
    MYSQL_FLOAT: str = "FLOAT"
    MYSQL_TIMESTAMP: str = "TIMESTAMP"

    # Redshift types
    REDSHIFT_SUPER: str = "SUPER"
    REDSHIFT_VARCHAR: str = "VARCHAR(65535)"
    REDSHIFT_BIGINT: str = "BIGINT"
    REDSHIFT_DOUBLE_PRECISION: str = "DOUBLE PRECISION"
    REDSHIFT_TIMESTAMP: str = "TIMESTAMP"

    # MSSQL types
    MSSQL_NVARCHAR_MAX: str = "NVARCHAR(MAX)"
    MSSQL_INT: str = "INT"
    MSSQL_FLOAT: str = "FLOAT"
    MSSQL_DATETIMEOFFSET: str = "DATETIMEOFFSET"

    # Oracle types
    ORACLE_CLOB: str = "CLOB"
    ORACLE_VARCHAR2: str = "VARCHAR2(32767)"
    ORACLE_NUMBER: str = "NUMBER"
    ORACLE_LONG: str = "LONG"
    ORACLE_TIMESTAMP: str = "TIMESTAMP"
>>>>>>> 923502f5
<|MERGE_RESOLUTION|>--- conflicted
+++ resolved
@@ -7,10 +7,10 @@
     CONNECTOR = "connector"
 
 
-<<<<<<< HEAD
 # Type definitions
 ConnectorDict = dict[str, dict[str, Any]]
-=======
+
+
 class DatabaseTypeConstants:
     """Central location for all database-specific type constants."""
 
@@ -60,5 +60,4 @@
     ORACLE_VARCHAR2: str = "VARCHAR2(32767)"
     ORACLE_NUMBER: str = "NUMBER"
     ORACLE_LONG: str = "LONG"
-    ORACLE_TIMESTAMP: str = "TIMESTAMP"
->>>>>>> 923502f5
+    ORACLE_TIMESTAMP: str = "TIMESTAMP"