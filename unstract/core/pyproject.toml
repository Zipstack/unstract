[build-system]
requires = ["pdm-backend"]
build-backend = "pdm.backend"

[project]
name = "unstract-core"
version = "0.0.1"
description = "Core library that helps with executing workflows."
authors = [
    {name = "Zipstack Inc.", email = "devsupport@zipstack.com"}
]
dependencies = [
<<<<<<< HEAD
    "boto3~=1.34.26",
=======
    "boto3~=1.34.0",
>>>>>>> 899110d6
    "botocore~=1.34.0",
    "llama-index==0.10.58",
    "llama-index-llms-azure-openai==0.1.10",
    "redis~=5.0.1",
    "requests==2.31.0",
    "kombu==5.3.7",
]
# <3.11.1 due to resolution error from Unstract SDK
requires-python = ">=3.9,<3.11.1"
readme = "README.md"
classifiers = [
  "Programming Language :: Python"
]
# license = {text = "MIT"}

[tool.pdm.build]
includes = ["src"]
package-dir = "src"
# source-includes = ["tests"]<|MERGE_RESOLUTION|>--- conflicted
+++ resolved
@@ -10,11 +10,7 @@
     {name = "Zipstack Inc.", email = "devsupport@zipstack.com"}
 ]
 dependencies = [
-<<<<<<< HEAD
-    "boto3~=1.34.26",
-=======
     "boto3~=1.34.0",
->>>>>>> 899110d6
     "botocore~=1.34.0",
     "llama-index==0.10.58",
     "llama-index-llms-azure-openai==0.1.10",
