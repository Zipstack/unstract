[build-system]
requires = ["pdm-backend"]
build-backend = "pdm.backend"

[project]
name = "unstract-tool-registry"
version = "0.0.1"
description = "Unstract's registry of tools to be used in workflows."
authors = [
    {name = "Zipstack Inc.", email = "devsupport@zipstack.com"},
]
dependencies = [
    "docker~=6.1.3",
    "jsonschema~=4.18.2",
    "PyYAML~=6.0.1",
<<<<<<< HEAD
    "unstract-sdk~=0.43.0",
=======
    "unstract-sdk~=0.44.0",
>>>>>>> 3d4b4dc5
    # ! IMPORTANT!
    # Local dependencies usually need to be added as:
    # https://pdm-project.org/latest/usage/dependency/#local-dependencies
    #
    # However, local dependencies which are not direct depedency of main project
    # appear as absolute paths in pdm.lock of main project, making it impossible
    # to check in the lock file.
    #
    # Hence instead, add the dependencies without version constraints where the
    # assumption is they are added as direct dependencies in main project itself.
    "unstract-tool-sandbox",
]
requires-python = ">=3.9,<3.11.1"
readme = "README.md"
# license = {text = "MIT"}

[tool.pdm.build]
includes = ["src"]
package-dir = "src"
# source-includes = ["tests"]<|MERGE_RESOLUTION|>--- conflicted
+++ resolved
@@ -13,11 +13,7 @@
     "docker~=6.1.3",
     "jsonschema~=4.18.2",
     "PyYAML~=6.0.1",
-<<<<<<< HEAD
-    "unstract-sdk~=0.43.0",
-=======
     "unstract-sdk~=0.44.0",
->>>>>>> 3d4b4dc5
     # ! IMPORTANT!
     # Local dependencies usually need to be added as:
     # https://pdm-project.org/latest/usage/dependency/#local-dependencies
