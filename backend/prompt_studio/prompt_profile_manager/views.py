--- conflicted
+++ resolved
@@ -33,11 +33,7 @@
         if filter_args:
             queryset = ProfileManager.objects.filter(**filter_args)
         else:
-<<<<<<< HEAD
-            queryset = ProfileManager.objects.filter(created_by=self.request.user)
-=======
             queryset = ProfileManager.objects.all()
->>>>>>> 72cdd4af
         return queryset
 
     def create(
