--- conflicted
+++ resolved
@@ -3,8 +3,4 @@
     PROMPT_ID = "prompt_id"
     PROFILE_MANAGER = "profile_manager"
     DOCUMENT_MANAGER = "document_manager"
-<<<<<<< HEAD
-    IS_SINGLE_PASS_EXTRACTION_MODE_ACTIVE = "is_single_pass_extract_mode_active"
-=======
-    IS_SINGLE_PASS_EXTRACT = "is_single_pass_extract"
->>>>>>> 39e0919c
+    IS_SINGLE_PASS_EXTRACT = "is_single_pass_extract"