--- conflicted
+++ resolved
@@ -78,11 +78,7 @@
             raise APIException(detail=tool_not_found, code=400)
 
         # Invoke helper method to frame and fetch default response.
-<<<<<<< HEAD
         result: dict[str, Any] = OutputManagerHelper.fetch_default_output_response(
-=======
-        result: dict[str, Any] = OutputManagerHelper.fetch_default_response(
->>>>>>> 13a4edc0
             tool_studio_prompts=tool_studio_prompts,
             document_manager_id=document_manager_id,
         )
