import logging
from typing import Optional

from django.db.models import QuerySet
from prompt_studio.prompt_studio_output_manager.constants import (
    PromptStudioOutputManagerKeys,
)
from prompt_studio.prompt_studio_output_manager.serializers import (
    PromptStudioOutputSerializer,
)
from rest_framework import viewsets
from rest_framework.versioning import URLPathVersioning
from utils.common_utils import CommonUtils
from utils.filtering import FilterHelper

from .models import PromptStudioOutputManager

logger = logging.getLogger(__name__)


class PromptStudioOutputView(viewsets.ModelViewSet):
    versioning_class = URLPathVersioning
    queryset = PromptStudioOutputManager.objects.all()
    serializer_class = PromptStudioOutputSerializer

    def get_queryset(self) -> Optional[QuerySet]:
        filter_args = FilterHelper.build_filter_args(
            self.request,
            PromptStudioOutputManagerKeys.TOOL_ID,
            PromptStudioOutputManagerKeys.PROMPT_ID,
            PromptStudioOutputManagerKeys.PROFILE_MANAGER,
            PromptStudioOutputManagerKeys.DOCUMENT_MANAGER,
            PromptStudioOutputManagerKeys.IS_SINGLE_PASS_EXTRACT,
        )

        # Get the query parameter for "is_single_pass_extract"
        is_single_pass_extract_param = (
            self.request.GET.get(
<<<<<<< HEAD
                PromptStudioOutputManagerKeys.IS_SINGLE_PASS_EXTRACT, False)
=======
                PromptStudioOutputManagerKeys.IS_SINGLE_PASS_EXTRACT, "false")
>>>>>>> d7a2aff7
        )

        # Convert the string representation to a boolean value
        is_single_pass_extract = CommonUtils.str_to_bool(
            is_single_pass_extract_param)

        filter_args[
            PromptStudioOutputManagerKeys.IS_SINGLE_PASS_EXTRACT
        ] = (
            is_single_pass_extract
        )

<<<<<<< HEAD
        queryset = PromptStudioOutputManager.objects.all()
=======
>>>>>>> d7a2aff7
        if filter_args:
            queryset = PromptStudioOutputManager.objects.filter(**filter_args)

        return queryset<|MERGE_RESOLUTION|>--- conflicted
+++ resolved
@@ -34,29 +34,19 @@
         )
 
         # Get the query parameter for "is_single_pass_extract"
-        is_single_pass_extract_param = (
-            self.request.GET.get(
-<<<<<<< HEAD
-                PromptStudioOutputManagerKeys.IS_SINGLE_PASS_EXTRACT, False)
-=======
-                PromptStudioOutputManagerKeys.IS_SINGLE_PASS_EXTRACT, "false")
->>>>>>> d7a2aff7
+        is_single_pass_extract_param = self.request.GET.get(
+            PromptStudioOutputManagerKeys.IS_SINGLE_PASS_EXTRACT, "false"
         )
 
         # Convert the string representation to a boolean value
         is_single_pass_extract = CommonUtils.str_to_bool(
-            is_single_pass_extract_param)
+            is_single_pass_extract_param
+        )
 
         filter_args[
             PromptStudioOutputManagerKeys.IS_SINGLE_PASS_EXTRACT
-        ] = (
-            is_single_pass_extract
-        )
+        ] = is_single_pass_extract
 
-<<<<<<< HEAD
-        queryset = PromptStudioOutputManager.objects.all()
-=======
->>>>>>> d7a2aff7
         if filter_args:
             queryset = PromptStudioOutputManager.objects.filter(**filter_args)
 
