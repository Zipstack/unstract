import json
import logging
from typing import Any, Optional

from django.core.exceptions import ObjectDoesNotExist
from prompt_studio.prompt_profile_manager.models import ProfileManager
from prompt_studio.prompt_studio.models import ToolStudioPrompt
from prompt_studio.prompt_studio_core.exceptions import (
    AnswerFetchError,
    DefaultProfileError,
)
from prompt_studio.prompt_studio_core.models import CustomTool
from prompt_studio.prompt_studio_document_manager.models import DocumentManager
from prompt_studio.prompt_studio_output_manager.constants import (
    PromptStudioOutputManagerKeys as PSOMKeys,
)
from prompt_studio.prompt_studio_output_manager.models import PromptStudioOutputManager

logger = logging.getLogger(__name__)


class OutputManagerHelper:
    @staticmethod
    def handle_prompt_output_update(
        run_id: str,
        prompts: list[ToolStudioPrompt],
        outputs: Any,
        context: Any,
        document_id: str,
        is_single_pass_extract: bool,
        profile_manager_id: Optional[str] = None,
    ) -> None:
        """Handles updating prompt outputs in the database.

        Args:
            run_id (str): ID of the run.
            prompts (list[ToolStudioPrompt]): List of prompts to update.
            outputs (Any): Outputs corresponding to the prompts.
            document_id (str): ID of the document.
            profile_manager_id (Optional[str]): UUID of the profile manager.
            is_single_pass_extract (bool):
            Flag indicating if single pass extract is active.
        """

        def update_or_create_prompt_output(
            prompt: ToolStudioPrompt,
            profile_manager: ProfileManager,
            output: str,
            eval_metrics: list[Any],
            tool: CustomTool,
            context: str,
        ):
            try:
                _, success = PromptStudioOutputManager.objects.get_or_create(
                    document_manager=document_manager,
                    tool_id=tool,
                    profile_manager=profile_manager,
                    prompt_id=prompt,
                    is_single_pass_extract=is_single_pass_extract,
                    defaults={
                        "output": output,
                        "eval_metrics": eval_metrics,
                        "context": context,
                    },
                )

                if success:
                    logger.info(
                        f"Created record for prompt_id: {prompt.prompt_id} and "
                        f"profile {profile_manager.profile_id}"
                    )
                else:
                    logger.info(
                        f"Updated record for prompt_id: {prompt.prompt_id} and "
                        f"profile {profile_manager.profile_id}"
                    )

                args: dict[str, str] = {
                    "run_id": run_id,
                    "output": output,
                    "eval_metrics": eval_metrics,
                    "context": context,
                }
                PromptStudioOutputManager.objects.filter(
                    document_manager=document_manager,
                    tool_id=tool,
                    profile_manager=profile_manager,
                    prompt_id=prompt,
                    is_single_pass_extract=is_single_pass_extract,
                ).update(**args)

            except Exception as e:
                raise AnswerFetchError(f"Error updating prompt output {e}") from e

        if not prompts:
            return  # Return early if prompts list is empty

        tool = prompts[0].tool_id
        default_profile = OutputManagerHelper.get_default_profile(
            profile_manager_id, tool
        )
        document_manager = DocumentManager.objects.get(pk=document_id)

        for prompt in prompts:
            if prompt.prompt_type == PSOMKeys.NOTES:
                continue

            if not is_single_pass_extract:
                context = json.dumps(context.get(prompt.prompt_key))

            output = json.dumps(outputs.get(prompt.prompt_key))
            profile_manager = default_profile
            eval_metrics = outputs.get(f"{prompt.prompt_key}__evaluation", [])

            update_or_create_prompt_output(
                prompt=prompt,
                profile_manager=profile_manager,
                output=output,
                eval_metrics=eval_metrics,
                tool=tool,
                context=context,
            )

    @staticmethod
    def get_default_profile(
        profile_manager_id: Optional[str], tool: CustomTool
    ) -> ProfileManager:
        if profile_manager_id:
            return OutputManagerHelper.fetch_profile_manager(profile_manager_id)
        else:
            return OutputManagerHelper.fetch_default_llm_profile(tool)

    @staticmethod
    def fetch_profile_manager(profile_manager_id: str) -> ProfileManager:
        try:
            return ProfileManager.objects.get(profile_id=profile_manager_id)
        except ProfileManager.DoesNotExist:
            raise DefaultProfileError(
                f"ProfileManager with ID {profile_manager_id} does not exist."
            )

    @staticmethod
    def fetch_default_llm_profile(tool: CustomTool) -> ProfileManager:
        try:
            return ProfileManager.get_default_llm_profile(tool=tool)
        except DefaultProfileError:
            raise DefaultProfileError("Default ProfileManager does not exist.")

    @staticmethod
<<<<<<< HEAD
    def fetch_default_output_response(
        tool_studio_prompts: list[ToolStudioPrompt], document_manager_id: str
    ) -> dict[str, Any]:
        """Method to frame JSON responses for combined output for default for
        default profile manager of the project.

        Args:
            tool_studio_prompts (list[ToolStudioPrompt])
            document_manager_id (str)

        Returns:
            dict[str, Any]: Formatted JSON response for combined output.
        """
=======
    def fetch_default_response(
        tool_studio_prompts: list[ToolStudioPrompt], document_manager_id: str
    ) -> dict[str, Any]:
>>>>>>> 13a4edc0
        # Initialize the result dictionary
        result: dict[str, Any] = {}
        # Iterate over ToolStudioPrompt records
        for tool_prompt in tool_studio_prompts:
<<<<<<< HEAD
            prompt_id = str(tool_prompt.prompt_id)
            profile_manager_id = str(tool_prompt.profile_manager.profile_id)
=======
            if tool_prompt.prompt_type == PSOMKeys.NOTES:
                continue
            prompt_id = str(tool_prompt.prompt_id)
            profile_manager_id = tool_prompt.profile_manager_id
>>>>>>> 13a4edc0

            # If profile_manager is not set, skip this record
            if not profile_manager_id:
                result[tool_prompt.prompt_key] = ""
                continue

            try:
                queryset = PromptStudioOutputManager.objects.filter(
                    prompt_id=prompt_id,
                    profile_manager=profile_manager_id,
                    is_single_pass_extract=False,
                    document_manager_id=document_manager_id,
                )

                if not queryset.exists():
                    result[tool_prompt.prompt_key] = ""
                    continue

                for output in queryset:
                    result[tool_prompt.prompt_key] = output.output
            except ObjectDoesNotExist:
                result[tool_prompt.prompt_key] = ""
        return result<|MERGE_RESOLUTION|>--- conflicted
+++ resolved
@@ -147,7 +147,6 @@
             raise DefaultProfileError("Default ProfileManager does not exist.")
 
     @staticmethod
-<<<<<<< HEAD
     def fetch_default_output_response(
         tool_studio_prompts: list[ToolStudioPrompt], document_manager_id: str
     ) -> dict[str, Any]:
@@ -161,24 +160,14 @@
         Returns:
             dict[str, Any]: Formatted JSON response for combined output.
         """
-=======
-    def fetch_default_response(
-        tool_studio_prompts: list[ToolStudioPrompt], document_manager_id: str
-    ) -> dict[str, Any]:
->>>>>>> 13a4edc0
         # Initialize the result dictionary
         result: dict[str, Any] = {}
         # Iterate over ToolStudioPrompt records
         for tool_prompt in tool_studio_prompts:
-<<<<<<< HEAD
-            prompt_id = str(tool_prompt.prompt_id)
-            profile_manager_id = str(tool_prompt.profile_manager.profile_id)
-=======
             if tool_prompt.prompt_type == PSOMKeys.NOTES:
                 continue
             prompt_id = str(tool_prompt.prompt_id)
             profile_manager_id = tool_prompt.profile_manager_id
->>>>>>> 13a4edc0
 
             # If profile_manager is not set, skip this record
             if not profile_manager_id:
