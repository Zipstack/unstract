--- conflicted
+++ resolved
@@ -3,19 +3,11 @@
 from platform_settings_v2.platform_auth_service import PlatformAuthenticationService
 from prompt_studio.prompt_studio_core_v2.constants import ToolStudioKeys
 from unstract.sdk.constants import LogLevel
+from unstract.sdk.file_storage.constants import StorageType
+from unstract.sdk.file_storage.env_helper import EnvHelper
 from unstract.sdk.tool.stream import StreamMixin
+from utils.file_storage.constants import FileStorageKeys
 
-<<<<<<< HEAD
-=======
-from backend.constants import FeatureFlag
-from unstract.flags.feature_flag import check_feature_flag_status
-
-if check_feature_flag_status(FeatureFlag.REMOTE_FILE_STORAGE):
-    from unstract.sdk.file_storage.constants import StorageType
-    from unstract.sdk.file_storage.env_helper import EnvHelper
-    from utils.file_storage.constants import FileStorageKeys
-
->>>>>>> cad3bd5b
 
 class PromptIdeBaseTool(StreamMixin):
     def __init__(self, log_level: LogLevel = LogLevel.INFO, org_id: str = "") -> None:
@@ -27,20 +19,10 @@
         """
         self.log_level = log_level
         self.org_id = org_id
-        self.workflow_filestorage = None
-<<<<<<< HEAD
-
-        from unstract.filesystem import FileStorageType, FileSystem
-
-        file_system = FileSystem(FileStorageType.WORKFLOW_EXECUTION)
-        self.workflow_filestorage = file_system.get_file_storage()
-=======
-        if check_feature_flag_status(FeatureFlag.REMOTE_FILE_STORAGE):
-            self.workflow_filestorage = EnvHelper.get_storage(
-                storage_type=StorageType.PERMANENT,
-                env_name=FileStorageKeys.PERMANENT_REMOTE_STORAGE,
-            )
->>>>>>> cad3bd5b
+        self.workflow_filestorage = EnvHelper.get_storage(
+            storage_type=StorageType.PERMANENT,
+            env_name=FileStorageKeys.PERMANENT_REMOTE_STORAGE,
+        )
 
         super().__init__(log_level=log_level)
 
