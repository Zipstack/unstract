from enum import Enum


class ToolStudioKeys:
    CREATED_BY = "created_by"
    TOOL_ID = "tool_id"
    PROMPTS = "prompts"
    PLATFORM_SERVICE_API_KEY = "PLATFORM_SERVICE_API_KEY"
    SUMMARIZE_LLM_PROFILE = "summarize_llm_profile"
    DEFAULT_PROFILE = "default_profile"


class ToolStudioErrors:
    SERIALIZATION_FAILED = "Data Serialization Failed."
    TOOL_NAME_EXISTS = "Tool with the name already exists"
    DUPLICATE_API = "It appears that a duplicate call may have been made."
    PLATFORM_ERROR = "Seems an error occured in Platform Service."
    PROMPT_NAME_EXISTS = "Prompt with the name already exists"


class ToolStudioPromptKeys:
    CREATED_BY = "created_by"
    TOOL_ID = "tool_id"
    RUN_ID = "run_id"
    NUMBER = "Number"
    FLOAT = "Float"
    PG_VECTOR = "Postgres pg_vector"
    ANSWERS = "answers"
    UNIQUE_FILE_ID = "unique_file_id"
    ID = "id"
    FILE_NAME = "file_name"
    FILE_HASH = "file_hash"
    TOOL_ID = "tool_id"
    NAME = "name"
    ACTIVE = "active"
    PROMPT = "prompt"
    CHUNK_SIZE = "chunk-size"
    PROMPTX = "promptx"
    VECTOR_DB = "vector-db"
    EMBEDDING = "embedding"
    X2TEXT_ADAPTER = "x2text_adapter"
    CHUNK_OVERLAP = "chunk-overlap"
    LLM = "llm"
    IS_ASSERT = "is_assert"
    ASSERTION_FAILURE_PROMPT = "assertion_failure_prompt"
    RETRIEVAL_STRATEGY = "retrieval-strategy"
    SIMPLE = "simple"
    TYPE = "type"
    NUMBER = "number"
    EMAIL = "email"
    DATE = "date"
    BOOLEAN = "boolean"
    JSON = "json"
    PREAMBLE = "preamble"
    SIMILARITY_TOP_K = "similarity-top-k"
    PROMPT_TOKENS = "prompt_tokens"
    COMPLETION_TOKENS = "completion_tokens"
    TOTAL_TOKENS = "total_tokens"
    RESPONSE = "response"
    POSTAMBLE = "postamble"
    GRAMMAR = "grammar"
    WORD = "word"
    SYNONYMS = "synonyms"
    OUTPUTS = "outputs"
    SECTION = "section"
    DEFAULT = "default"
    REINDEX = "reindex"
    EMBEDDING_SUFFIX = "embedding_suffix"
    EVAL_METRIC_PREFIX = "eval_"
    EVAL_RESULT_DELIM = "__"
    EVAL_SETTINGS = "eval_settings"
    EVAL_SETTINGS_EVALUATE = "evaluate"
    EVAL_SETTINGS_MONITOR_LLM = "monitor_llm"
    EVAL_SETTINGS_EXCLUDE_FAILED = "exclude_failed"
    SUMMARIZE = "summarize"
    SUMMARIZED_RESULT = "summarized_result"
    DOCUMENT_ID = "document_id"
    EXTRACT = "extract"
    TOOL_SETTINGS = "tool_settings"
    ENABLE_CHALLENGE = "enable_challenge"
    CHALLENGE_LLM = "challenge_llm"
    SINGLE_PASS_EXTRACTION_MODE = "single_pass_extraction_mode"
    SINGLE_PASS_EXTRACTION = "single_pass_extraction"
    NOTES = "NOTES"
    OUTPUT = "output"
    SEQUENCE_NUMBER = "sequence_number"
    PROFILE_MANAGER_ID = "profile_manager"
    CONTEXT = "context"
    METADATA = "metadata"
    INCLUDE_METADATA = "include_metadata"
<<<<<<< HEAD
=======
    TXT_EXTENTION = ".txt"
    TABLE = "table"
    EXTRACT = "extract"
    PLATFORM_POSTAMBLE = "platform_postamble"
    SUMMARIZE_AS_SOURCE = "summarize_as_source"
    VARIABLE_MAP = "variable_map"
>>>>>>> 88659df1


class FileViewTypes:
    ORIGINAL = "ORIGINAL"
    EXTRACT = "EXTRACT"
    SUMMARIZE = "SUMMARIZE"


class LogLevels:
    INFO = "INFO"
    ERROR = "ERROR"
    DEBUG = "DEBUG"
    RUN = "RUN"


class LogLevel(Enum):
    DEBUG = "DEBUG"
    INFO = "INFO"
    WARN = "WARN"
    ERROR = "ERROR"
    FATAL = "FATAL"


class IndexingStatus(Enum):
    PENDING_STATUS = "pending"
    COMPLETED_STATUS = "completed"
    STARTED_STATUS = "started"
    DOCUMENT_BEING_INDEXED = "Document is being indexed"


class DefaultPrompts:
    PREAMBLE = (
        "Your ability to extract and summarize this context accurately "
        "is essential for effective analysis. "
        "Pay close attention to the context's language, structure, and any "
        "cross-references to ensure a comprehensive and precise extraction "
        "of information. Do not use prior knowledge or information from "
        "outside the context to answer the questions. Only use the "
        "information provided in the context to answer the questions."
    )
    POSTAMBLE = (
        "Do not include any explanation in the reply. "
        "Only include the extracted information in the reply."
    )<|MERGE_RESOLUTION|>--- conflicted
+++ resolved
@@ -88,15 +88,11 @@
     CONTEXT = "context"
     METADATA = "metadata"
     INCLUDE_METADATA = "include_metadata"
-<<<<<<< HEAD
-=======
     TXT_EXTENTION = ".txt"
     TABLE = "table"
-    EXTRACT = "extract"
     PLATFORM_POSTAMBLE = "platform_postamble"
     SUMMARIZE_AS_SOURCE = "summarize_as_source"
     VARIABLE_MAP = "variable_map"
->>>>>>> 88659df1
 
 
 class FileViewTypes:
