--- conflicted
+++ resolved
@@ -424,6 +424,7 @@
                 org_id=UserSessionUtils.get_organization_id(request),
                 user_id=custom_tool.created_by.user_id,
                 tool_id=str(custom_tool.tool_id),
+                allowed_content_types=allowed_content_types,
             )
         except FileNotFoundError:
             raise FileNotFound()
@@ -455,7 +456,6 @@
             logger.info(
                 f"Uploading file: {file_name}" if file_name else "Uploading file"
             )
-<<<<<<< HEAD
 
             PromptStudioFileHelper.upload_for_ide(
                 org_id=UserSessionUtils.get_organization_id(request),
@@ -463,30 +463,6 @@
                 tool_id=str(custom_tool.tool_id),
                 uploaded_file=file_data,
             )
-=======
-            if not check_feature_flag_status(flag_key=FeatureFlag.REMOTE_FILE_STORAGE):
-                file_path = FileManagerHelper.handle_sub_directory_for_tenants(
-                    UserSessionUtils.get_organization_id(request),
-                    is_create=True,
-                    user_id=custom_tool.created_by.user_id,
-                    tool_id=str(custom_tool.tool_id),
-                )
-                file_system = LocalStorageFS(settings={"path": file_path})
-                FileManagerHelper.upload_file(
-                    file_system,
-                    file_path,
-                    file_data,
-                    file_name,
-                )
-            else:
-                PromptStudioFileHelper.upload_for_ide(
-                    org_id=UserSessionUtils.get_organization_id(request),
-                    user_id=custom_tool.created_by.user_id,
-                    tool_id=str(custom_tool.tool_id),
-                    file_name=file_name,
-                    file_data=file_data,
-                )
->>>>>>> cad3bd5b
 
             # Create a record in the db for the file
             document = PromptStudioDocumentHelper.create(
