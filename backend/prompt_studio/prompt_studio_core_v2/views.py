import json
import logging
import uuid
from datetime import datetime
from typing import Any

from account_v2.custom_exceptions import DuplicateData
from django.db import IntegrityError
from django.db.models import QuerySet
from django.http import HttpRequest, HttpResponse
from file_management.constants import FileInformationKey as FileKey
from file_management.exceptions import FileNotFound
from permissions.permission import IsOwner, IsOwnerOrSharedUser
from prompt_studio.processor_loader import get_plugin_class_by_name
from prompt_studio.processor_loader import load_plugins as load_processor_plugins
from prompt_studio.prompt_profile_manager_v2.constants import (
    ProfileManagerErrors,
    ProfileManagerKeys,
)
from prompt_studio.prompt_profile_manager_v2.models import ProfileManager
from prompt_studio.prompt_profile_manager_v2.serializers import ProfileManagerSerializer
from prompt_studio.prompt_studio_core_v2.constants import (
    FileViewTypes,
    ToolStudioErrors,
    ToolStudioPromptKeys,
)
from prompt_studio.prompt_studio_core_v2.document_indexing_service import (
    DocumentIndexingService,
)
from prompt_studio.prompt_studio_core_v2.exceptions import (
    IndexingAPIError,
    MaxProfilesReachedError,
    ToolDeleteError,
)
from prompt_studio.prompt_studio_core_v2.migration_utils import SummarizeMigrationUtils
from prompt_studio.prompt_studio_core_v2.prompt_studio_helper import PromptStudioHelper
from prompt_studio.prompt_studio_core_v2.retrieval_strategies import (
    get_retrieval_strategy_metadata,
)
from prompt_studio.prompt_studio_document_manager_v2.models import DocumentManager
from prompt_studio.prompt_studio_document_manager_v2.prompt_studio_document_helper import (  # noqa: E501
    PromptStudioDocumentHelper,
)
from prompt_studio.prompt_studio_index_manager_v2.models import IndexManager
from prompt_studio.prompt_studio_registry_v2.prompt_studio_registry_helper import (
    PromptStudioRegistryHelper,
)
from prompt_studio.prompt_studio_registry_v2.serializers import (
    ExportToolRequestSerializer,
    PromptStudioRegistryInfoSerializer,
)
from prompt_studio.prompt_studio_v2.constants import ToolStudioPromptErrors
from prompt_studio.prompt_studio_v2.models import ToolStudioPrompt
from prompt_studio.prompt_studio_v2.serializers import ToolStudioPromptSerializer
from rest_framework import status, viewsets
from rest_framework.decorators import action
from rest_framework.request import Request
from rest_framework.response import Response
from rest_framework.versioning import URLPathVersioning
from tool_instance_v2.models import ToolInstance
from utils.file_storage.helpers.prompt_studio_file_helper import PromptStudioFileHelper
from utils.user_context import UserContext
from utils.user_session import UserSessionUtils

from unstract.flags.feature_flag import check_feature_flag_status

if check_feature_flag_status("sdk1"):
    from unstract.sdk1.utils.common import Utils as CommonUtils
else:
    from unstract.sdk.utils.common_utils import CommonUtils

from .models import CustomTool
from .serializers import (
    CustomToolSerializer,
    FileInfoIdeSerializer,
    FileUploadIdeSerializer,
    PromptStudioIndexSerializer,
    SharedUserListSerializer,
)

logger = logging.getLogger(__name__)


class PromptStudioCoreView(viewsets.ModelViewSet):
    """Viewset to handle all Custom tool related operations."""

    versioning_class = URLPathVersioning

    serializer_class = CustomToolSerializer

    processor_plugins = load_processor_plugins()

    def get_permissions(self) -> list[Any]:
        if self.action == "destroy":
            return [IsOwner()]

        return [IsOwnerOrSharedUser()]

    def get_queryset(self) -> QuerySet | None:
        return CustomTool.objects.for_user(self.request.user)

    def get_object(self):
        """Override get_object to trigger lazy migration when accessing tools."""
        instance = super().get_object()

        # Trigger lazy migration if needed (safe, with locking)
        SummarizeMigrationUtils.migrate_tool_to_adapter_based(instance)

        return instance

    def create(self, request: HttpRequest) -> Response:
        serializer = self.get_serializer(data=request.data)
        serializer.is_valid(raise_exception=True)
        try:
            self.perform_create(serializer)
        except IntegrityError:
            raise DuplicateData(
                f"{ToolStudioErrors.TOOL_NAME_EXISTS}, \
                    {ToolStudioErrors.DUPLICATE_API}"
            )
        PromptStudioHelper.create_default_profile_manager(
            request.user, serializer.data["tool_id"]
        )
        return Response(serializer.data, status=status.HTTP_201_CREATED)

    def perform_destroy(self, instance: CustomTool) -> None:
        organization_id = UserSessionUtils.get_organization_id(self.request)
        instance.delete(organization_id)

    def destroy(
        self, request: Request, *args: tuple[Any], **kwargs: dict[str, Any]
    ) -> Response:
        instance: CustomTool = self.get_object()
        # Checks if tool is exported
        if hasattr(instance, "prompt_studio_registry"):
            exported_tool_instances_in_use = ToolInstance.objects.filter(
                tool_id__exact=instance.prompt_studio_registry.pk
            )
            dependent_wfs = set()
            for tool_instance in exported_tool_instances_in_use:
                dependent_wfs.add(tool_instance.workflow_id)
            if len(dependent_wfs) > 0:
                logger.info(
                    f"Cannot destroy custom tool {instance.tool_id},"
                    f" depended by workflows {dependent_wfs}"
                )
                raise ToolDeleteError(
                    "Failed to delete tool, its used in other workflows. "
                    "Delete its usages first"
                )
        return super().destroy(request, *args, **kwargs)

    def partial_update(
        self, request: Request, *args: tuple[Any], **kwargs: dict[str, Any]
    ) -> Response:
        return super().partial_update(request, *args, **kwargs)

    @action(detail=True, methods=["get"])
    def get_select_choices(self, request: HttpRequest) -> Response:
        """Method to return all static dropdown field values.

        The field values are retrieved from `./static/select_choices.json`.

        Returns:
            Response: Reponse of dropdown dict
        """
        try:
            select_choices: dict[str, Any] = PromptStudioHelper.get_select_fields()
            return Response(select_choices, status=status.HTTP_200_OK)
        except Exception as e:
            logger.error(f"Error occured while fetching select fields {e}")
            return Response(select_choices, status=status.HTTP_204_NO_CONTENT)

    @action(detail=True, methods=["get"])
    def get_retrieval_strategies(self, request: HttpRequest, pk: Any = None) -> Response:
        """Method to return all retrieval strategy metadata.

        Returns detailed information about each retrieval strategy including
        descriptions, use cases, performance impacts, and technical details.

        Args:
            request (HttpRequest): The HTTP request
            pk (Any): Primary key of the tool (not used in this method)

        Returns:
            Response: Response containing retrieval strategy metadata
        """
        try:
            strategies = get_retrieval_strategy_metadata()
            return Response(strategies, status=status.HTTP_200_OK)
        except Exception as e:
            logger.error(f"Error occurred while fetching retrieval strategies: {e}")
            return Response(
                {"error": "Failed to fetch retrieval strategies"},
                status=status.HTTP_500_INTERNAL_SERVER_ERROR,
            )

    @action(detail=True, methods=["get"])
    def list_profiles(self, request: HttpRequest, pk: Any = None) -> Response:
        prompt_tool = (
            self.get_object()
        )  # Assuming you have a get_object method in your viewset

        profile_manager_instances = ProfileManager.objects.filter(
            prompt_studio_tool=prompt_tool
        )

        serialized_instances = ProfileManagerSerializer(
            profile_manager_instances, many=True
        ).data

        return Response(serialized_instances)

    @action(detail=True, methods=["patch"])
    def make_profile_default(self, request: HttpRequest, pk: Any = None) -> Response:
        prompt_tool = (
            self.get_object()
        )  # Assuming you have a get_object method in your viewset

        ProfileManager.objects.filter(prompt_studio_tool=prompt_tool).update(
            is_default=False
        )

        profile_manager = ProfileManager.objects.get(pk=request.data["default_profile"])
        profile_manager.is_default = True
        profile_manager.save()

        return Response(
            status=status.HTTP_200_OK,
            data={"default_profile": profile_manager.profile_id},
        )

    @action(detail=True, methods=["post"])
    def index_document(self, request: HttpRequest, pk: Any = None) -> Response:
        """API Entry point method to index input file.

        Args:
            request (HttpRequest)

        Raises:
            IndexingError
            ValidationError

        Returns:
            Response
        """
        tool = self.get_object()
        serializer = PromptStudioIndexSerializer(data=request.data)
        serializer.is_valid(raise_exception=True)
        document_id: str = serializer.validated_data.get(ToolStudioPromptKeys.DOCUMENT_ID)
        document: DocumentManager = DocumentManager.objects.get(pk=document_id)
        file_name: str = document.document_name
        # Generate a run_id
<<<<<<< HEAD
        if check_feature_flag_status('sdk1'):
            run_id = CommonUtils.generate_uuid()
        else:
            run_id = CommonUtils.generate_uuid()
        is_summary = tool.summarize_context
=======
        run_id = CommonUtils.generate_uuid()
>>>>>>> 5f3b3389

        unique_id = PromptStudioHelper.index_document(
            tool_id=str(tool.tool_id),
            file_name=file_name,
            org_id=UserSessionUtils.get_organization_id(request),
            user_id=tool.created_by.user_id,
            document_id=document_id,
            run_id=run_id,
        )
        if unique_id:
            return Response(
                {"message": "Document indexed successfully."},
                status=status.HTTP_200_OK,
            )
        else:
            logger.error("Error occured while indexing. Unique ID is not valid.")
            raise IndexingAPIError()

    @action(detail=True, methods=["post"])
    def fetch_response(self, request: HttpRequest, pk: Any = None) -> Response:
        """API Entry point method to fetch response to prompt.

        Args:
            request (HttpRequest): _description_

        Raises:
            FilenameMissingError: _description_

        Returns:
            Response
        """
        custom_tool = self.get_object()
        tool_id: str = str(custom_tool.tool_id)
        document_id: str = request.data.get(ToolStudioPromptKeys.DOCUMENT_ID)
        id: str = request.data.get(ToolStudioPromptKeys.ID)
        run_id: str = request.data.get(ToolStudioPromptKeys.RUN_ID)
        profile_manager: str = request.data.get(ToolStudioPromptKeys.PROFILE_MANAGER_ID)
        if not run_id:
            # Generate a run_id
            if FeatureFlagHelper.check_flag_status('sdk1'):
                run_id = Utils.generate_uuid()
            else:
                run_id = CommonUtils.generate_uuid()
        response: dict[str, Any] = PromptStudioHelper.prompt_responder(
            id=id,
            tool_id=tool_id,
            org_id=UserSessionUtils.get_organization_id(request),
            user_id=custom_tool.created_by.user_id,
            document_id=document_id,
            run_id=run_id,
            profile_manager_id=profile_manager,
        )
        return Response(response, status=status.HTTP_200_OK)

    @action(detail=True, methods=["post"])
    def single_pass_extraction(self, request: HttpRequest, pk: uuid) -> Response:
        """API Entry point method to fetch response to prompt.

        Args:
            request (HttpRequest): _description_
            pk (Any): Primary key of the CustomTool

        Returns:
            Response
        """
        # TODO: Handle fetch_response and single_pass_
        # extraction using common function
        custom_tool = self.get_object()
        tool_id: str = str(custom_tool.tool_id)
        document_id: str = request.data.get(ToolStudioPromptKeys.DOCUMENT_ID)
        run_id: str = request.data.get(ToolStudioPromptKeys.RUN_ID)
        if not run_id:
            # Generate a run_id
            if check_feature_flag_status('sdk1'):
                run_id = CommonUtils.generate_uuid()
            else:
                run_id = CommonUtils.generate_uuid()
        response: dict[str, Any] = PromptStudioHelper.prompt_responder(
            tool_id=tool_id,
            org_id=UserSessionUtils.get_organization_id(request),
            user_id=custom_tool.created_by.user_id,
            document_id=document_id,
            run_id=run_id,
        )
        return Response(response, status=status.HTTP_200_OK)

    @action(detail=True, methods=["get"])
    def list_of_shared_users(self, request: HttpRequest, pk: Any = None) -> Response:
        custom_tool = (
            self.get_object()
        )  # Assuming you have a get_object method in your viewset

        serialized_instances = SharedUserListSerializer(custom_tool).data

        return Response(serialized_instances)

    @action(detail=True, methods=["post"])
    def create_prompt(self, request: HttpRequest, pk: Any = None) -> Response:
        context = super().get_serializer_context()
        serializer = ToolStudioPromptSerializer(data=request.data, context=context)
        serializer.is_valid(raise_exception=True)
        try:
            # serializer.save()
            self.perform_create(serializer)
        except IntegrityError:
            raise DuplicateData(
                f"{ToolStudioPromptErrors.PROMPT_NAME_EXISTS}, \
                    {ToolStudioPromptErrors.DUPLICATE_API}"
            )
        return Response(serializer.data, status=status.HTTP_201_CREATED)

    # TODO: Move to prompt_profile_manager app and move validation to serializer
    @action(detail=True, methods=["post"])
    def create_profile_manager(self, request: HttpRequest, pk: Any = None) -> Response:
        context = super().get_serializer_context()
        serializer = ProfileManagerSerializer(data=request.data, context=context)

        serializer.is_valid(raise_exception=True)
        # Check for the maximum number of profiles constraint
        prompt_studio_tool = serializer.validated_data[
            ProfileManagerKeys.PROMPT_STUDIO_TOOL
        ]
        profile_count = ProfileManager.objects.filter(
            prompt_studio_tool=prompt_studio_tool
        ).count()

        if profile_count >= ProfileManagerKeys.MAX_PROFILE_COUNT:
            raise MaxProfilesReachedError()
        try:
            self.perform_create(serializer)
            # Check if this is the first profile and make it default for all prompts
            if profile_count == 0:
                profile_manager = serializer.instance  # Newly created profile manager
                ToolStudioPrompt.objects.filter(tool_id=prompt_studio_tool).update(
                    profile_manager=profile_manager
                )

        except IntegrityError:
            raise DuplicateData(
                f"{ProfileManagerErrors.PROFILE_NAME_EXISTS}, \
                    {ProfileManagerErrors.DUPLICATE_API}"
            )
        return Response(serializer.data, status=status.HTTP_201_CREATED)

    @action(detail=True, methods=["get"])
    def fetch_contents_ide(self, request: HttpRequest, pk: Any = None) -> Response:
        custom_tool = self.get_object()
        serializer = FileInfoIdeSerializer(data=request.GET)
        serializer.is_valid(raise_exception=True)
        document_id: str = serializer.validated_data.get("document_id")
        document: DocumentManager = DocumentManager.objects.get(pk=document_id)
        file_name: str = document.document_name
        view_type: str = serializer.validated_data.get("view_type")
        file_converter = get_plugin_class_by_name(
            name="file_converter",
            plugins=self.processor_plugins,
        )

        allowed_content_types = FileKey.FILE_UPLOAD_ALLOWED_MIME
        if file_converter:
            allowed_content_types = file_converter.get_extented_file_information_key()
        filename_without_extension = file_name.rsplit(".", 1)[0]
        if view_type == FileViewTypes.EXTRACT:
            file_name = (
                f"{FileViewTypes.EXTRACT.lower()}/{filename_without_extension}.txt"
            )
        if view_type == FileViewTypes.SUMMARIZE:
            file_name = (
                f"{FileViewTypes.SUMMARIZE.lower()}/{filename_without_extension}.txt"
            )
        try:
            contents = PromptStudioFileHelper.fetch_file_contents(
                file_name=file_name,
                org_id=UserSessionUtils.get_organization_id(request),
                user_id=custom_tool.created_by.user_id,
                tool_id=str(custom_tool.tool_id),
                allowed_content_types=allowed_content_types,
            )
        except FileNotFoundError:
            raise FileNotFound()
        return Response({"data": contents}, status=status.HTTP_200_OK)

    @action(detail=True, methods=["post"])
    def upload_for_ide(self, request: HttpRequest, pk: Any = None) -> Response:
        custom_tool = self.get_object()
        serializer = FileUploadIdeSerializer(data=request.data)
        serializer.is_valid(raise_exception=True)
        uploaded_files: Any = serializer.validated_data.get("file")
        file_converter = get_plugin_class_by_name(
            name="file_converter",
            plugins=self.processor_plugins,
        )

        documents = []
        for uploaded_file in uploaded_files:
            # Store file
            file_name = uploaded_file.name
            file_data = uploaded_file
            file_type = uploaded_file.content_type
            # Convert non-PDF files
            if file_converter and file_type != "application/pdf":
                file_data, file_name = file_converter.process_file(
                    uploaded_file, file_name
                )

            logger.info(f"Uploading file: {file_name}" if file_name else "Uploading file")

            PromptStudioFileHelper.upload_for_ide(
                org_id=UserSessionUtils.get_organization_id(request),
                user_id=custom_tool.created_by.user_id,
                tool_id=str(custom_tool.tool_id),
                file_name=file_name,
                file_data=file_data,
            )

            # Create a record in the db for the file
            document = PromptStudioDocumentHelper.create(
                tool_id=str(custom_tool.tool_id), document_name=file_name
            )
            # Create a dictionary to store document data
            doc = {
                "document_id": document.document_id,
                "document_name": document.document_name,
                "tool": document.tool.tool_id,
            }
            documents.append(doc)
        return Response({"data": documents})

    @action(detail=True, methods=["delete"])
    def delete_for_ide(self, request: HttpRequest, pk: uuid) -> Response:
        custom_tool = self.get_object()
        serializer = FileInfoIdeSerializer(data=request.data)
        serializer.is_valid(raise_exception=True)
        document_id: str = serializer.validated_data.get(ToolStudioPromptKeys.DOCUMENT_ID)
        org_id = UserSessionUtils.get_organization_id(request)
        user_id = custom_tool.created_by.user_id
        document: DocumentManager = DocumentManager.objects.get(pk=document_id)

        try:
            # Delete indexed flags in redis
            index_managers = IndexManager.objects.filter(document_manager=document_id)
            for index_manager in index_managers:
                raw_index_id = index_manager.raw_index_id
                DocumentIndexingService.remove_document_indexing(
                    org_id=org_id, user_id=user_id, doc_id_key=raw_index_id
                )
            # Delete the document record
            document.delete()
            # Delete the files
            file_name: str = document.document_name
            PromptStudioFileHelper.delete_for_ide(
                org_id=org_id,
                user_id=user_id,
                tool_id=str(custom_tool.tool_id),
                file_name=file_name,
            )
            return Response(
                {"data": "File deleted succesfully."},
                status=status.HTTP_200_OK,
            )
        except Exception as exc:
            logger.error(f"Exception thrown from file deletion, error {exc}")
            return Response(
                {"data": "File deletion failed."},
                status=status.HTTP_400_BAD_REQUEST,
            )

    @action(detail=True, methods=["post"])
    def export_tool(self, request: Request, pk: Any = None) -> Response:
        """API Endpoint for exporting required jsons for the custom tool."""
        custom_tool = self.get_object()
        serializer = ExportToolRequestSerializer(data=request.data)
        serializer.is_valid(raise_exception=True)
        is_shared_with_org: bool = serializer.validated_data.get("is_shared_with_org")
        user_ids = set(serializer.validated_data.get("user_id"))
        force_export = serializer.validated_data.get("force_export")

        PromptStudioRegistryHelper.update_or_create_psr_tool(
            custom_tool=custom_tool,
            shared_with_org=is_shared_with_org,
            user_ids=user_ids,
            force_export=force_export,
        )

        return Response(
            {"message": "Custom tool exported sucessfully."},
            status=status.HTTP_200_OK,
        )

    @action(detail=True, methods=["get"])
    def export_tool_info(self, request: Request, pk: Any = None) -> Response:
        custom_tool = self.get_object()
        serialized_instances = None
        if hasattr(custom_tool, "prompt_studio_registry"):
            serialized_instances = PromptStudioRegistryInfoSerializer(
                custom_tool.prompt_studio_registry
            ).data

            return Response(serialized_instances)
        else:
            return Response(status=status.HTTP_204_NO_CONTENT)

    @action(detail=True, methods=["get"])
    def export_project(self, request: Request, pk: Any = None) -> HttpResponse:
        """API Endpoint for exporting project settings as downloadable JSON."""
        custom_tool = self.get_object()

        try:
            # Get the export data using our helper method
            export_data = PromptStudioHelper.export_project_settings(custom_tool)

            # Create filename with timestamp
            timestamp = datetime.now().strftime("%Y%m%d_%H%M%S")
            filename = f"{custom_tool.tool_name}_{timestamp}.json"

            # Create HTTP response with JSON file
            response = HttpResponse(
                json.dumps(export_data, indent=2), content_type="application/json"
            )
            response["Content-Disposition"] = f'attachment; filename="{filename}"'

            return response

        except Exception as exc:
            logger.error(f"Error exporting project: {exc}")
            return Response(
                {"error": "Failed to export project"},
                status=status.HTTP_500_INTERNAL_SERVER_ERROR,
            )

    @action(detail=False, methods=["post"])
    def import_project(self, request: Request) -> Response:
        """API Endpoint for importing project settings from JSON file."""
        try:
            import_data, selected_adapters = PromptStudioHelper.validate_import_file(
                request
            )

            organization = UserContext.get_organization()
            if not organization:
                return Response(
                    {"error": "Unable to determine organization context"},
                    status=status.HTTP_400_BAD_REQUEST,
                )

            tool_name = PromptStudioHelper.generate_unique_tool_name(
                import_data["tool_metadata"]["tool_name"], organization
            )

            new_tool = PromptStudioHelper.create_tool_from_import_data(
                import_data, tool_name, organization, request.user
            )

            try:
                PromptStudioHelper.create_profile_manager(
                    import_data, selected_adapters, new_tool, request.user
                )
            except ValueError as e:
                return Response(
                    {"error": str(e)},
                    status=status.HTTP_400_BAD_REQUEST,
                )
            except Exception as e:
                logger.error(f"Error creating profile manager: {e}")
                return Response(
                    {"error": "Failed to create profile manager"},
                    status=status.HTTP_500_INTERNAL_SERVER_ERROR,
                )

            PromptStudioHelper.import_prompts(
                import_data["prompts"], new_tool, request.user
            )

            needs_adapter_config, warning_message = (
                PromptStudioHelper.validate_adapter_configuration(
                    selected_adapters, new_tool
                )
            )

            response_data = {
                "message": f"Project imported successfully as '{tool_name}'",
                "tool_id": str(new_tool.tool_id),
                "needs_adapter_config": needs_adapter_config,
            }

            if warning_message:
                response_data["warning"] = warning_message

            return Response(response_data, status=status.HTTP_201_CREATED)

        except Exception as exc:
            logger.error(f"Error importing project: {exc}")
            return Response(
                {"error": "Failed to import project"},
                status=status.HTTP_500_INTERNAL_SERVER_ERROR,
            )<|MERGE_RESOLUTION|>--- conflicted
+++ resolved
@@ -251,15 +251,7 @@
         document: DocumentManager = DocumentManager.objects.get(pk=document_id)
         file_name: str = document.document_name
         # Generate a run_id
-<<<<<<< HEAD
-        if check_feature_flag_status('sdk1'):
-            run_id = CommonUtils.generate_uuid()
-        else:
-            run_id = CommonUtils.generate_uuid()
-        is_summary = tool.summarize_context
-=======
         run_id = CommonUtils.generate_uuid()
->>>>>>> 5f3b3389
 
         unique_id = PromptStudioHelper.index_document(
             tool_id=str(tool.tool_id),
