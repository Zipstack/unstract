import logging
import uuid
from typing import Any, Optional

from account_v2.custom_exceptions import DuplicateData
from django.db import IntegrityError
from django.db.models import QuerySet
from django.http import HttpRequest
from file_management.exceptions import FileNotFound
from file_management.file_management_helper import FileManagerHelper
from permissions.permission import IsOwner, IsOwnerOrSharedUser
from prompt_studio.processor_loader import get_plugin_class_by_name, load_plugins
from prompt_studio.prompt_profile_manager_v2.constants import (
    ProfileManagerErrors,
    ProfileManagerKeys,
)
from prompt_studio.prompt_profile_manager_v2.models import ProfileManager
from prompt_studio.prompt_profile_manager_v2.serializers import ProfileManagerSerializer
from prompt_studio.prompt_studio_core_v2.constants import (
    FileViewTypes,
    ToolStudioErrors,
    ToolStudioKeys,
    ToolStudioPromptKeys,
)
from prompt_studio.prompt_studio_core_v2.document_indexing_service import (
    DocumentIndexingService,
)
from prompt_studio.prompt_studio_core_v2.exceptions import (
    IndexingAPIError,
    MaxProfilesReachedError,
    ToolDeleteError,
)
from prompt_studio.prompt_studio_core_v2.prompt_studio_helper import PromptStudioHelper
from prompt_studio.prompt_studio_document_manager_v2.models import DocumentManager
from prompt_studio.prompt_studio_document_manager_v2.prompt_studio_document_helper import (  # noqa: E501
    PromptStudioDocumentHelper,
)
from prompt_studio.prompt_studio_index_manager_v2.models import IndexManager
from prompt_studio.prompt_studio_registry_v2.prompt_studio_registry_helper import (
    PromptStudioRegistryHelper,
)
from prompt_studio.prompt_studio_registry_v2.serializers import (
    ExportToolRequestSerializer,
    PromptStudioRegistryInfoSerializer,
)
from prompt_studio.prompt_studio_v2.constants import ToolStudioPromptErrors
from prompt_studio.prompt_studio_v2.serializers import ToolStudioPromptSerializer
from rest_framework import status, viewsets
from rest_framework.decorators import action
from rest_framework.request import Request
from rest_framework.response import Response
from rest_framework.versioning import URLPathVersioning
from tool_instance_v2.models import ToolInstance
from unstract.sdk.utils.common_utils import CommonUtils
from utils.user_session import UserSessionUtils

from unstract.connectors.filesystems.local_storage.local_storage import LocalStorageFS

from .models import CustomTool
from .serializers import (
    CustomToolSerializer,
    FileInfoIdeSerializer,
    FileUploadIdeSerializer,
    PromptStudioIndexSerializer,
    SharedUserListSerializer,
)

logger = logging.getLogger(__name__)


class PromptStudioCoreView(viewsets.ModelViewSet):
    """Viewset to handle all Custom tool related operations."""

    versioning_class = URLPathVersioning

    serializer_class = CustomToolSerializer

    processor_plugins = load_plugins()

    def get_permissions(self) -> list[Any]:
        if self.action == "destroy":
            return [IsOwner()]

        return [IsOwnerOrSharedUser()]

    def get_queryset(self) -> Optional[QuerySet]:
        return CustomTool.objects.for_user(self.request.user)

    def create(self, request: HttpRequest) -> Response:
        serializer = self.get_serializer(data=request.data)
        serializer.is_valid(raise_exception=True)
        try:
            self.perform_create(serializer)
        except IntegrityError:
            raise DuplicateData(
                f"{ToolStudioErrors.TOOL_NAME_EXISTS}, \
                    {ToolStudioErrors.DUPLICATE_API}"
            )
        PromptStudioHelper.create_default_profile_manager(
            request.user, serializer.data["tool_id"]
        )
        return Response(serializer.data, status=status.HTTP_201_CREATED)

    def perform_destroy(self, instance: CustomTool) -> None:
        organization_id = UserSessionUtils.get_organization_id(self.request)
        instance.delete(organization_id)

    def destroy(
        self, request: Request, *args: tuple[Any], **kwargs: dict[str, Any]
    ) -> Response:
        instance: CustomTool = self.get_object()
        # Checks if tool is exported
        if hasattr(instance, "prompt_studio_registry"):
            exported_tool_instances_in_use = ToolInstance.objects.filter(
                tool_id__exact=instance.prompt_studio_registry.pk
            )
            dependent_wfs = set()
            for tool_instance in exported_tool_instances_in_use:
                dependent_wfs.add(tool_instance.workflow_id)
            if len(dependent_wfs) > 0:
                logger.info(
                    f"Cannot destroy custom tool {instance.tool_id},"
                    f" depended by workflows {dependent_wfs}"
                )
                raise ToolDeleteError(
                    "Failed to delete tool, its used in other workflows. "
                    "Delete its usages first"
                )
        return super().destroy(request, *args, **kwargs)

    def partial_update(
        self, request: Request, *args: tuple[Any], **kwargs: dict[str, Any]
    ) -> Response:
        summarize_llm_profile_id = request.data.get(
            ToolStudioKeys.SUMMARIZE_LLM_PROFILE, None
        )
        if summarize_llm_profile_id:
            prompt_tool = self.get_object()

            ProfileManager.objects.filter(prompt_studio_tool=prompt_tool).update(
                is_summarize_llm=False
            )
            profile_manager = ProfileManager.objects.get(pk=summarize_llm_profile_id)
            profile_manager.is_summarize_llm = True
            profile_manager.save()

        return super().partial_update(request, *args, **kwargs)

    @action(detail=True, methods=["get"])
    def get_select_choices(self, request: HttpRequest) -> Response:
        """Method to return all static dropdown field values.

        The field values are retrieved from `./static/select_choices.json`.

        Returns:
            Response: Reponse of dropdown dict
        """
        try:
            select_choices: dict[str, Any] = PromptStudioHelper.get_select_fields()
            return Response(select_choices, status=status.HTTP_200_OK)
        except Exception as e:
            logger.error(f"Error occured while fetching select fields {e}")
            return Response(select_choices, status=status.HTTP_204_NO_CONTENT)

    @action(detail=True, methods=["get"])
    def list_profiles(self, request: HttpRequest, pk: Any = None) -> Response:
        prompt_tool = (
            self.get_object()
        )  # Assuming you have a get_object method in your viewset

        profile_manager_instances = ProfileManager.objects.filter(
            prompt_studio_tool=prompt_tool
        )

        serialized_instances = ProfileManagerSerializer(
            profile_manager_instances, many=True
        ).data

        return Response(serialized_instances)

    @action(detail=True, methods=["patch"])
    def make_profile_default(self, request: HttpRequest, pk: Any = None) -> Response:
        prompt_tool = (
            self.get_object()
        )  # Assuming you have a get_object method in your viewset

        ProfileManager.objects.filter(prompt_studio_tool=prompt_tool).update(
            is_default=False
        )

        profile_manager = ProfileManager.objects.get(pk=request.data["default_profile"])
        profile_manager.is_default = True
        profile_manager.save()

        return Response(
            status=status.HTTP_200_OK,
            data={"default_profile": profile_manager.profile_id},
        )

    @action(detail=True, methods=["post"])
    def index_document(self, request: HttpRequest, pk: Any = None) -> Response:
        """API Entry point method to index input file.

        Args:
            request (HttpRequest)

        Raises:
            IndexingError
            ValidationError

        Returns:
            Response
        """
        tool = self.get_object()
        serializer = PromptStudioIndexSerializer(data=request.data)
        serializer.is_valid(raise_exception=True)
        document_id: str = serializer.validated_data.get(
            ToolStudioPromptKeys.DOCUMENT_ID
        )
        document: DocumentManager = DocumentManager.objects.get(pk=document_id)
        file_name: str = document.document_name
        text_processor = get_plugin_class_by_name(
            name="text_processor",
            plugins=self.processor_plugins,
        )
        # Generate a run_id
        run_id = CommonUtils.generate_uuid()
        unique_id = PromptStudioHelper.index_document(
            tool_id=str(tool.tool_id),
            file_name=file_name,
            org_id=UserSessionUtils.get_organization_id(request),
            user_id=tool.created_by.user_id,
            document_id=document_id,
            run_id=run_id,
            text_processor=text_processor,
        )

        usage_kwargs: dict[Any, Any] = dict()
        usage_kwargs[ToolStudioPromptKeys.RUN_ID] = run_id
<<<<<<< HEAD
        cls = get_plugin_class_by_name(
            name="summarizer",
            plugins=self.processor_plugins,
        )
        if cls:
            cls.process(
                tool_id=str(tool.tool_id),
                file_name=file_name,
                org_id=UserSessionUtils.get_organization_id(request),
                user_id=tool.created_by.user_id,
                document_id=document_id,
                usage_kwargs=usage_kwargs.copy(),
            )
=======
        for processor_plugin in self.processor_plugins:
            cls = processor_plugin[ProcessorConfig.METADATA][
                ProcessorConfig.METADATA_SERVICE_CLASS
            ]
            if cls:
                cls.process(
                    tool_id=str(tool.tool_id),
                    file_name=file_name,
                    org_id=UserSessionUtils.get_organization_id(request),
                    user_id=tool.created_by.user_id,
                    document_id=document_id,
                    usage_kwargs=usage_kwargs.copy(),
                )
>>>>>>> a5de7c07

        if unique_id:
            return Response(
                {"message": "Document indexed successfully."},
                status=status.HTTP_200_OK,
            )
        else:
            logger.error("Error occured while indexing. Unique ID is not valid.")
            raise IndexingAPIError()

    @action(detail=True, methods=["post"])
    def fetch_response(self, request: HttpRequest, pk: Any = None) -> Response:
        """API Entry point method to fetch response to prompt.

        Args:
            request (HttpRequest): _description_

        Raises:
            FilenameMissingError: _description_

        Returns:
            Response
        """
        custom_tool = self.get_object()
        tool_id: str = str(custom_tool.tool_id)
        document_id: str = request.data.get(ToolStudioPromptKeys.DOCUMENT_ID)
        id: str = request.data.get(ToolStudioPromptKeys.ID)
        run_id: str = request.data.get(ToolStudioPromptKeys.RUN_ID)
        profile_manager: str = request.data.get(ToolStudioPromptKeys.PROFILE_MANAGER_ID)
        if not run_id:
            # Generate a run_id
            run_id = CommonUtils.generate_uuid()
        text_processor = get_plugin_class_by_name(
            name="text_processor",
            plugins=self.processor_plugins,
        )
        response: dict[str, Any] = PromptStudioHelper.prompt_responder(
            id=id,
            tool_id=tool_id,
            org_id=UserSessionUtils.get_organization_id(request),
            user_id=custom_tool.created_by.user_id,
            document_id=document_id,
            run_id=run_id,
            profile_manager_id=profile_manager,
            text_processor=text_processor,
        )
        return Response(response, status=status.HTTP_200_OK)

    @action(detail=True, methods=["post"])
    def single_pass_extraction(self, request: HttpRequest, pk: uuid) -> Response:
        """API Entry point method to fetch response to prompt.

        Args:
            request (HttpRequest): _description_
            pk (Any): Primary key of the CustomTool

        Returns:
            Response
        """
        # TODO: Handle fetch_response and single_pass_
        # extraction using common function
        custom_tool = self.get_object()
        tool_id: str = str(custom_tool.tool_id)
        document_id: str = request.data.get(ToolStudioPromptKeys.DOCUMENT_ID)
        run_id: str = request.data.get(ToolStudioPromptKeys.RUN_ID)
        if not run_id:
            # Generate a run_id
            run_id = CommonUtils.generate_uuid()
        text_processor = get_plugin_class_by_name(
            name="text_processor",
            plugins=self.processor_plugins,
        )
        response: dict[str, Any] = PromptStudioHelper.prompt_responder(
            tool_id=tool_id,
            org_id=UserSessionUtils.get_organization_id(request),
            user_id=custom_tool.created_by.user_id,
            document_id=document_id,
            run_id=run_id,
            text_processor=text_processor,
        )
        return Response(response, status=status.HTTP_200_OK)

    @action(detail=True, methods=["get"])
    def list_of_shared_users(self, request: HttpRequest, pk: Any = None) -> Response:

        custom_tool = (
            self.get_object()
        )  # Assuming you have a get_object method in your viewset

        serialized_instances = SharedUserListSerializer(custom_tool).data

        return Response(serialized_instances)

    @action(detail=True, methods=["post"])
    def create_prompt(self, request: HttpRequest, pk: Any = None) -> Response:
        context = super().get_serializer_context()
        serializer = ToolStudioPromptSerializer(data=request.data, context=context)
        serializer.is_valid(raise_exception=True)
        try:
            # serializer.save()
            self.perform_create(serializer)
        except IntegrityError:
            raise DuplicateData(
                f"{ToolStudioPromptErrors.PROMPT_NAME_EXISTS}, \
                    {ToolStudioPromptErrors.DUPLICATE_API}"
            )
        return Response(serializer.data, status=status.HTTP_201_CREATED)

    @action(detail=True, methods=["post"])
    def create_profile_manager(self, request: HttpRequest, pk: Any = None) -> Response:
        context = super().get_serializer_context()
        serializer = ProfileManagerSerializer(data=request.data, context=context)

        serializer.is_valid(raise_exception=True)
        # Check for the maximum number of profiles constraint
        prompt_studio_tool = serializer.validated_data[
            ProfileManagerKeys.PROMPT_STUDIO_TOOL
        ]
        profile_count = ProfileManager.objects.filter(
            prompt_studio_tool=prompt_studio_tool
        ).count()

        if profile_count >= ProfileManagerKeys.MAX_PROFILE_COUNT:
            raise MaxProfilesReachedError()
        try:
            self.perform_create(serializer)
        except IntegrityError:
            raise DuplicateData(
                f"{ProfileManagerErrors.PROFILE_NAME_EXISTS}, \
                    {ProfileManagerErrors.DUPLICATE_API}"
            )
        return Response(serializer.data, status=status.HTTP_201_CREATED)

    @action(detail=True, methods=["get"])
    def fetch_contents_ide(self, request: HttpRequest, pk: Any = None) -> Response:
        custom_tool = self.get_object()
        serializer = FileInfoIdeSerializer(data=request.GET)
        serializer.is_valid(raise_exception=True)
        document_id: str = serializer.validated_data.get("document_id")
        document: DocumentManager = DocumentManager.objects.get(pk=document_id)
        file_name: str = document.document_name
        view_type: str = serializer.validated_data.get("view_type")

        filename_without_extension = file_name.rsplit(".", 1)[0]
        if view_type == FileViewTypes.EXTRACT:
            file_name = (
                f"{FileViewTypes.EXTRACT.lower()}/" f"{filename_without_extension}.txt"
            )
        if view_type == FileViewTypes.SUMMARIZE:
            file_name = (
                f"{FileViewTypes.SUMMARIZE.lower()}/"
                f"{filename_without_extension}.txt"
            )

        file_path = file_path = FileManagerHelper.handle_sub_directory_for_tenants(
            UserSessionUtils.get_organization_id(request),
            is_create=True,
            user_id=custom_tool.created_by.user_id,
            tool_id=str(custom_tool.tool_id),
        )
        file_system = LocalStorageFS(settings={"path": file_path})
        if not file_path.endswith("/"):
            file_path += "/"
        file_path += file_name
        # Temporary Hack for frictionless onboarding as the user id will be empty
        try:
            contents = FileManagerHelper.fetch_file_contents(file_system, file_path)
        except FileNotFound:
            file_path = file_path = FileManagerHelper.handle_sub_directory_for_tenants(
                UserSessionUtils.get_organization_id(request),
                is_create=True,
                user_id="",
                tool_id=str(custom_tool.tool_id),
            )
            if not file_path.endswith("/"):
                file_path += "/"
                file_path += file_name
            contents = FileManagerHelper.fetch_file_contents(file_system, file_path)

        return Response({"data": contents}, status=status.HTTP_200_OK)

    @action(detail=True, methods=["post"])
    def upload_for_ide(self, request: HttpRequest, pk: Any = None) -> Response:
        custom_tool = self.get_object()
        serializer = FileUploadIdeSerializer(data=request.data)
        serializer.is_valid(raise_exception=True)
        uploaded_files: Any = serializer.validated_data.get("file")

        file_path = FileManagerHelper.handle_sub_directory_for_tenants(
            UserSessionUtils.get_organization_id(request),
            is_create=True,
            user_id=custom_tool.created_by.user_id,
            tool_id=str(custom_tool.tool_id),
        )
        file_system = LocalStorageFS(settings={"path": file_path})

        documents = []
        for uploaded_file in uploaded_files:
            file_name = uploaded_file.name

            # Create a record in the db for the file
            document = PromptStudioDocumentHelper.create(
                tool_id=str(custom_tool.tool_id), document_name=file_name
            )
            # Create a dictionary to store document data
            doc = {
                "document_id": document.document_id,
                "document_name": document.document_name,
                "tool": document.tool.tool_id,
            }
            # Store file
            logger.info(
                f"Uploading file: {file_name}" if file_name else "Uploading file"
            )
            FileManagerHelper.upload_file(
                file_system,
                file_path,
                uploaded_file,
                file_name,
            )
            documents.append(doc)
        return Response({"data": documents})

    @action(detail=True, methods=["delete"])
    def delete_for_ide(self, request: HttpRequest, pk: uuid) -> Response:
        custom_tool = self.get_object()
        serializer = FileInfoIdeSerializer(data=request.data)
        serializer.is_valid(raise_exception=True)
        document_id: str = serializer.validated_data.get(
            ToolStudioPromptKeys.DOCUMENT_ID
        )
        org_id = UserSessionUtils.get_organization_id(request)
        user_id = custom_tool.created_by.user_id
        document: DocumentManager = DocumentManager.objects.get(pk=document_id)
        file_name: str = document.document_name
        file_path = FileManagerHelper.handle_sub_directory_for_tenants(
            org_id=org_id,
            is_create=False,
            user_id=user_id,
            tool_id=str(custom_tool.tool_id),
        )
        path = file_path
        file_system = LocalStorageFS(settings={"path": path})
        try:
            # Delete indexed flags in redis
            index_managers = IndexManager.objects.filter(document_manager=document_id)
            for index_manager in index_managers:
                raw_index_id = index_manager.raw_index_id
                DocumentIndexingService.remove_document_indexing(
                    org_id=org_id, user_id=user_id, doc_id_key=raw_index_id
                )
            # Delete the document record
            document.delete()
            # Delete the files
            FileManagerHelper.delete_file(file_system, path, file_name)
            # Directories to delete the text files
            directories = ["extract/", "extract/metadata/", "summarize/"]
            FileManagerHelper.delete_related_files(
                file_system, path, file_name, directories
            )
            return Response(
                {"data": "File deleted succesfully."},
                status=status.HTTP_200_OK,
            )
        except Exception as exc:
            logger.error(f"Exception thrown from file deletion, error {exc}")
            return Response(
                {"data": "File deletion failed."},
                status=status.HTTP_400_BAD_REQUEST,
            )

    @action(detail=True, methods=["post"])
    def export_tool(self, request: Request, pk: Any = None) -> Response:
        """API Endpoint for exporting required jsons for the custom tool."""
        custom_tool = self.get_object()
        serializer = ExportToolRequestSerializer(data=request.data)
        serializer.is_valid(raise_exception=True)
        is_shared_with_org: bool = serializer.validated_data.get("is_shared_with_org")
        user_ids = set(serializer.validated_data.get("user_id"))

        PromptStudioRegistryHelper.update_or_create_psr_tool(
            custom_tool=custom_tool,
            shared_with_org=is_shared_with_org,
            user_ids=user_ids,
        )
        return Response(
            {"message": "Custom tool exported sucessfully."},
            status=status.HTTP_200_OK,
        )

    @action(detail=True, methods=["get"])
    def export_tool_info(self, request: Request, pk: Any = None) -> Response:
        custom_tool = self.get_object()
        serialized_instances = None
        if hasattr(custom_tool, "prompt_studio_registry"):
            serialized_instances = PromptStudioRegistryInfoSerializer(
                custom_tool.prompt_studio_registry
            ).data

            return Response(serialized_instances)
        else:
            return Response(status=status.HTTP_204_NO_CONTENT)<|MERGE_RESOLUTION|>--- conflicted
+++ resolved
@@ -237,7 +237,6 @@
 
         usage_kwargs: dict[Any, Any] = dict()
         usage_kwargs[ToolStudioPromptKeys.RUN_ID] = run_id
-<<<<<<< HEAD
         cls = get_plugin_class_by_name(
             name="summarizer",
             plugins=self.processor_plugins,
@@ -251,21 +250,6 @@
                 document_id=document_id,
                 usage_kwargs=usage_kwargs.copy(),
             )
-=======
-        for processor_plugin in self.processor_plugins:
-            cls = processor_plugin[ProcessorConfig.METADATA][
-                ProcessorConfig.METADATA_SERVICE_CLASS
-            ]
-            if cls:
-                cls.process(
-                    tool_id=str(tool.tool_id),
-                    file_name=file_name,
-                    org_id=UserSessionUtils.get_organization_id(request),
-                    user_id=tool.created_by.user_id,
-                    document_id=document_id,
-                    usage_kwargs=usage_kwargs.copy(),
-                )
->>>>>>> a5de7c07
 
         if unique_id:
             return Response(
