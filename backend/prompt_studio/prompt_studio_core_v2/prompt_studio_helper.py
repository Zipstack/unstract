--- conflicted
+++ resolved
@@ -544,13 +544,9 @@
         prompts = [
             prompt
             for prompt in prompts
-<<<<<<< HEAD
             if prompt.prompt_type != TSPKeys.NOTES
             and prompt.active
             and prompt.enforce_type != TSPKeys.TABLE
-=======
-            if prompt.prompt_type != TSPKeys.NOTES and prompt.active
->>>>>>> a5de7c07
         ]
         if not prompts:
             logger.error(f"[{tool_id or 'NA'}] No prompts found for id: {id}")
@@ -900,10 +896,6 @@
         vector_db = str(profile_manager.vector_store.id)
         x2text_adapter = str(profile_manager.x2text.id)
         extract_file_path: Optional[str] = None
-<<<<<<< HEAD
-
-=======
->>>>>>> a5de7c07
         directory, filename = os.path.split(file_path)
         if not is_summary:
             extract_file_path = os.path.join(
@@ -915,10 +907,7 @@
         try:
 
             usage_kwargs = {"run_id": run_id}
-<<<<<<< HEAD
             # Orginal file name with which file got uploaded in prompt studio
-=======
->>>>>>> a5de7c07
             usage_kwargs["file_name"] = filename
             util = PromptIdeBaseTool(log_level=LogLevel.INFO, org_id=org_id)
             tool_index = Index(tool=util)
