--- conflicted
+++ resolved
@@ -368,41 +368,6 @@
         process_text = None
         if text_processor:
             process_text = text_processor.process
-<<<<<<< HEAD
-        if not check_feature_flag_status(FeatureFlag.REMOTE_FILE_STORAGE):
-            doc_id = PromptStudioHelper.dynamic_indexer(
-                profile_manager=default_profile,
-                tool_id=tool_id,
-                file_path=file_path,
-                org_id=org_id,
-                document_id=document_id,
-                is_summary=is_summary,
-                reindex=True,
-                run_id=run_id,
-                user_id=user_id,
-                process_text=process_text,
-                enable_highlight=tool.enable_highlight,
-            )
-        else:
-            fs_instance = EnvHelper.get_storage(
-                storage_type=StorageType.PERMANENT,
-                env_name=FileStorageKeys.PERMANENT_REMOTE_STORAGE,
-            )
-            doc_id = PromptStudioHelper.dynamic_indexer(
-                profile_manager=default_profile,
-                tool_id=tool_id,
-                file_path=file_path,
-                org_id=org_id,
-                document_id=document_id,
-                is_summary=is_summary,
-                reindex=True,
-                run_id=run_id,
-                user_id=user_id,
-                process_text=process_text,
-                fs=fs_instance,
-                enable_highlight=tool.enable_highlight,
-            )
-=======
 
         fs_instance = EnvHelper.get_storage(
             storage_type=StorageType.PERMANENT,
@@ -420,8 +385,8 @@
             user_id=user_id,
             process_text=process_text,
             fs=fs_instance,
-        )
->>>>>>> 13bb3630
+            enable_highlight=tool.enable_highlight,
+        )
 
         elapsed_time = time.time() - start_time
         logger.info(
@@ -782,39 +747,6 @@
         x2text = str(profile_manager.x2text.id)
         if not profile_manager:
             raise DefaultProfileError()
-<<<<<<< HEAD
-        if not check_feature_flag_status(FeatureFlag.REMOTE_FILE_STORAGE):
-            index_result = PromptStudioHelper.dynamic_indexer(
-                profile_manager=profile_manager,
-                file_path=doc_path,
-                tool_id=str(tool.tool_id),
-                org_id=org_id,
-                document_id=document_id,
-                is_summary=tool.summarize_as_source,
-                run_id=run_id,
-                user_id=user_id,
-                process_text=process_text,
-                enable_highlight=tool.enable_highlight,
-            )
-        else:
-            fs_instance = EnvHelper.get_storage(
-                storage_type=StorageType.PERMANENT,
-                env_name=FileStorageKeys.PERMANENT_REMOTE_STORAGE,
-            )
-            index_result = PromptStudioHelper.dynamic_indexer(
-                profile_manager=profile_manager,
-                file_path=doc_path,
-                tool_id=str(tool.tool_id),
-                org_id=org_id,
-                document_id=document_id,
-                is_summary=tool.summarize_as_source,
-                run_id=run_id,
-                user_id=user_id,
-                process_text=process_text,
-                fs=fs_instance,
-                enable_highlight=tool.enable_highlight,
-            )
-=======
         fs_instance = EnvHelper.get_storage(
             storage_type=StorageType.PERMANENT,
             env_name=FileStorageKeys.PERMANENT_REMOTE_STORAGE,
@@ -830,8 +762,8 @@
             user_id=user_id,
             process_text=process_text,
             fs=fs_instance,
-        )
->>>>>>> 13bb3630
+            enable_highlight=tool.enable_highlight,
+        )
         if index_result.get("status") == IndexingStatus.PENDING_STATUS.value:
             return {
                 "status": IndexingStatus.PENDING_STATUS.value,
@@ -1056,40 +988,6 @@
             DocumentIndexingService.set_document_indexing(
                 org_id=org_id, user_id=user_id, doc_id_key=doc_id_key
             )
-<<<<<<< HEAD
-            if not check_feature_flag_status(FeatureFlag.REMOTE_FILE_STORAGE):
-
-                doc_id: str = tool_index.index(
-                    tool_id=tool_id,
-                    embedding_instance_id=embedding_model,
-                    vector_db_instance_id=vector_db,
-                    x2text_instance_id=x2text_adapter,
-                    file_path=file_path,
-                    chunk_size=profile_manager.chunk_size,
-                    chunk_overlap=profile_manager.chunk_overlap,
-                    reindex=reindex,
-                    output_file_path=extract_file_path,
-                    usage_kwargs=usage_kwargs.copy(),
-                    process_text=process_text,
-                    enable_highlight=enable_highlight,
-                )
-            else:
-                doc_id: str = tool_index.index(
-                    tool_id=tool_id,
-                    embedding_instance_id=embedding_model,
-                    vector_db_instance_id=vector_db,
-                    x2text_instance_id=x2text_adapter,
-                    file_path=file_path,
-                    chunk_size=profile_manager.chunk_size,
-                    chunk_overlap=profile_manager.chunk_overlap,
-                    reindex=reindex,
-                    output_file_path=extract_file_path,
-                    usage_kwargs=usage_kwargs.copy(),
-                    process_text=process_text,
-                    fs=fs,
-                    enable_highlight=enable_highlight,
-                )
-=======
             doc_id: str = tool_index.index(
                 tool_id=tool_id,
                 embedding_instance_id=embedding_model,
@@ -1103,8 +1001,8 @@
                 usage_kwargs=usage_kwargs.copy(),
                 process_text=process_text,
                 fs=fs,
-            )
->>>>>>> 13bb3630
+                enable_highlight=enable_highlight,
+            )
 
             PromptStudioIndexHelper.handle_index_manager(
                 document_id=document_id,
@@ -1166,39 +1064,6 @@
         if not default_profile:
             raise DefaultProfileError()
 
-<<<<<<< HEAD
-        if not check_feature_flag_status(FeatureFlag.REMOTE_FILE_STORAGE):
-            index_result = PromptStudioHelper.dynamic_indexer(
-                profile_manager=default_profile,
-                file_path=file_path,
-                tool_id=tool_id,
-                org_id=org_id,
-                is_summary=tool.summarize_as_source,
-                document_id=document_id,
-                run_id=run_id,
-                user_id=user_id,
-                process_text=process_text,
-                enable_highlight=tool.enable_highlight,
-            )
-        else:
-            fs_instance = EnvHelper.get_storage(
-                storage_type=StorageType.PERMANENT,
-                env_name=FileStorageKeys.PERMANENT_REMOTE_STORAGE,
-            )
-            index_result = PromptStudioHelper.dynamic_indexer(
-                profile_manager=default_profile,
-                file_path=file_path,
-                tool_id=tool_id,
-                org_id=org_id,
-                is_summary=tool.summarize_as_source,
-                document_id=document_id,
-                run_id=run_id,
-                user_id=user_id,
-                process_text=process_text,
-                fs=fs_instance,
-                enable_highlight=tool.enable_highlight,
-            )
-=======
         fs_instance = EnvHelper.get_storage(
             storage_type=StorageType.PERMANENT,
             env_name=FileStorageKeys.PERMANENT_REMOTE_STORAGE,
@@ -1214,8 +1079,8 @@
             user_id=user_id,
             process_text=process_text,
             fs=fs_instance,
-        )
->>>>>>> 13bb3630
+            enable_highlight=tool.enable_highlight,
+        )
         if index_result.get("status") == IndexingStatus.PENDING_STATUS.value:
             return {
                 "status": IndexingStatus.PENDING_STATUS.value,
