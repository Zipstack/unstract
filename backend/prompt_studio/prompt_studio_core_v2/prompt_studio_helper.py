--- conflicted
+++ resolved
@@ -544,13 +544,9 @@
         prompts = [
             prompt
             for prompt in prompts
-<<<<<<< HEAD
-            if prompt.prompt_type != TSPKeys.NOTES and prompt.active
-=======
             if prompt.prompt_type != TSPKeys.NOTES
             and prompt.active
             and prompt.enforce_type != TSPKeys.TABLE
->>>>>>> 88659df1
         ]
         if not prompts:
             logger.error(f"[{tool_id or 'NA'}] No prompts found for id: {id}")
@@ -911,10 +907,7 @@
         try:
 
             usage_kwargs = {"run_id": run_id}
-<<<<<<< HEAD
-=======
             # Orginal file name with which file got uploaded in prompt studio
->>>>>>> 88659df1
             usage_kwargs["file_name"] = filename
             util = PromptIdeBaseTool(log_level=LogLevel.INFO, org_id=org_id)
             tool_index = Index(tool=util)
