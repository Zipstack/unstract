--- conflicted
+++ resolved
@@ -396,14 +396,9 @@
                 process_text=process_text,
             )
         else:
-<<<<<<< HEAD
-            fs_instance = FileStorageHelper.initialize_file_storage(
-                type=FileStorageType.PERMANENT
-=======
             fs_instance = EnvHelper.get_storage(
                 storage_type=StorageType.PERMANENT,
                 env_name=FileStorageKeys.PERMANENT_REMOTE_STORAGE,
->>>>>>> b69ec162
             )
             doc_id = PromptStudioHelper.dynamic_indexer(
                 profile_manager=default_profile,
@@ -1162,14 +1157,9 @@
                 process_text=process_text,
             )
         else:
-<<<<<<< HEAD
-            fs_instance = FileStorageHelper.initialize_file_storage(
-                type=FileStorageType.PERMANENT
-=======
             fs_instance = EnvHelper.get_storage(
                 storage_type=StorageType.PERMANENT,
                 env_name=FileStorageKeys.PERMANENT_REMOTE_STORAGE,
->>>>>>> b69ec162
             )
             index_result = PromptStudioHelper.dynamic_indexer(
                 profile_manager=default_profile,
