import json
import logging
import os
from pathlib import Path
from typing import Any, Optional

from account.constants import Common
from adapter_processor.models import AdapterInstance
from django.conf import settings
from file_management.file_management_helper import FileManagerHelper
from prompt_studio.prompt_profile_manager.models import ProfileManager
from prompt_studio.prompt_studio.models import ToolStudioPrompt
from prompt_studio.prompt_studio_core.constants import LogLevels
from prompt_studio.prompt_studio_core.constants import (
    ToolStudioPromptKeys as TSPKeys,
)
from prompt_studio.prompt_studio_core.exceptions import (
    AnswerFetchError,
    DefaultProfileError,
<<<<<<< HEAD
    IndexingAPIError,
=======
    EmptyPromptError,
    IndexingError,
>>>>>>> 7b0e5f2f
    NoPromptsFound,
    PermissionError,
    PromptNotValid,
    ToolNotValid,
)
from prompt_studio.prompt_studio_core.models import CustomTool
from prompt_studio.prompt_studio_core.prompt_ide_base_tool import (
    PromptIdeBaseTool,
)
from prompt_studio.prompt_studio_index_manager.prompt_studio_index_helper import (  # noqa: E501
    PromptStudioIndexHelper,
)
from prompt_studio.prompt_studio_output_manager.output_manager_helper import (
    OutputManagerHelper,
)
from rest_framework.exceptions import APIException
from unstract.sdk.constants import LogLevel
from unstract.sdk.exceptions import IndexingError
from unstract.sdk.index import ToolIndex
from unstract.sdk.prompt import PromptTool
from unstract.sdk.utils.tool_utils import ToolUtils
from utils.local_context import StateStore

from unstract.core.pubsub_helper import LogPublisher

CHOICES_JSON = "/static/select_choices.json"
ERROR_MSG = "User %s doesn't have access to adapter %s"

logger = logging.getLogger(__name__)


class PromptStudioHelper:
    """Helper class for Custom tool operations."""

    @staticmethod
    def validate_profile_manager_owner_access(
        profile_manager: ProfileManager,
    ) -> None:
        """Helper method to validate the owner's access to the profile manager.

        Args:
            profile_manager (ProfileManager): The profile manager instance to
              validate.

        Raises:
            PermissionError: If the owner does not have permission to perform
              the action.
        """
        profile_manager_owner = profile_manager.created_by

        is_llm_owned = (
            profile_manager.llm.created_by == profile_manager_owner
            or profile_manager.llm.shared_users.filter(
                pk=profile_manager_owner.pk
            ).exists()
        )
        is_vector_store_owned = (
            profile_manager.vector_store.created_by == profile_manager_owner
            or profile_manager.vector_store.shared_users.filter(
                pk=profile_manager_owner.pk
            ).exists()
        )
        is_embedding_model_owned = (
            profile_manager.embedding_model.created_by == profile_manager_owner
            or profile_manager.embedding_model.shared_users.filter(
                pk=profile_manager_owner.pk
            ).exists()
        )
        is_x2text_owned = (
            profile_manager.x2text.created_by == profile_manager_owner
            or profile_manager.x2text.shared_users.filter(
                pk=profile_manager_owner.pk
            ).exists()
        )

        if not (
            is_llm_owned
            and is_vector_store_owned
            and is_embedding_model_owned
            and is_x2text_owned
        ):
            adapter_names = set()
            if not is_llm_owned:
                logger.error(
                    ERROR_MSG,
                    profile_manager_owner.user_id,
                    profile_manager.llm.id,
                )
                adapter_names.add(profile_manager.llm.adapter_name)
            if not is_vector_store_owned:
                logger.error(
                    ERROR_MSG,
                    profile_manager_owner.user_id,
                    profile_manager.vector_store.id,
                )
                adapter_names.add(profile_manager.vector_store.adapter_name)
            if not is_embedding_model_owned:
                logger.error(
                    ERROR_MSG,
                    profile_manager_owner.user_id,
                    profile_manager.embedding_model.id,
                )
                adapter_names.add(profile_manager.embedding_model.adapter_name)
            if not is_x2text_owned:
                logger.error(
                    ERROR_MSG,
                    profile_manager_owner.user_id,
                    profile_manager.x2text.id,
                )
                adapter_names.add(profile_manager.x2text.adapter_name)
            if len(adapter_names) > 1:
                error_msg = (
                    f"Multiple permission errors were encountered with {', '.join(adapter_names)}",  # noqa: E501
                )
            else:
                error_msg = (
                    f"Permission Error: You do not have access to {adapter_names.pop()}",  # noqa: E501
                )

            raise PermissionError(error_msg)

    @staticmethod
    def _publish_log(
        component: dict[str, str], level: str, state: str, message: str
    ) -> None:
        LogPublisher.publish(
            StateStore.get(Common.LOG_EVENTS_ID),
            LogPublisher.log_prompt(component, level, state, message),
        )

    @staticmethod
    def get_select_fields() -> dict[str, Any]:
        """Method to fetch dropdown field values for frontend.

        Returns:
            dict[str, Any]: Dict for dropdown data
        """
        f = open(f"{os.path.dirname(__file__)}{CHOICES_JSON}")
        choices = f.read()
        f.close()
        response: dict[str, Any] = json.loads(choices)
        return response

    @staticmethod
    def _fetch_prompt_from_id(id: str) -> ToolStudioPrompt:
        """Internal function used to fetch prompt from ID.

        Args:
            id (_type_): UUID of the prompt

        Returns:
            ToolStudioPrompt: Instance of the model
        """
        prompt_instance: ToolStudioPrompt = ToolStudioPrompt.objects.get(pk=id)
        return prompt_instance

    @staticmethod
    def fetch_prompt_from_tool(tool_id: str) -> list[ToolStudioPrompt]:
        """Internal function used to fetch mapped prompts from ToolID.

        Args:
            tool_id (_type_): UUID of the tool

        Returns:
            List[ToolStudioPrompt]: List of instance of the model
        """
        prompt_instances: list[
            ToolStudioPrompt
        ] = ToolStudioPrompt.objects.filter(tool_id=tool_id)
        return prompt_instances

    @staticmethod
    def index_document(
        tool_id: str,
        file_name: str,
        org_id: str,
        user_id: str,
        document_id: str,
        is_summary: bool = False,
    ) -> Any:
        """Method to index a document.

        Args:
            tool_id (str): Id of the tool
            file_name (str): File to parse
            org_id (str): The ID of the organization to which the user belongs.
            user_id (str): The ID of the user who uploaded the document.
            is_summary (bool, optional): Whether the document is a summary
                or not. Defaults to False.

        Raises:
            ToolNotValid
            IndexingError
        """
        tool: CustomTool = CustomTool.objects.get(pk=tool_id)
        if is_summary:
            profile_manager = ProfileManager.objects.get(
                prompt_studio_tool=tool, is_summarize_llm=True
            )
            default_profile = profile_manager
            file_path = file_name
        else:
            default_profile = ProfileManager.get_default_llm_profile(tool)
            file_path = FileManagerHelper.handle_sub_directory_for_tenants(
                org_id, is_create=False, user_id=user_id, tool_id=tool_id
            )
            file_path = str(Path(file_path) / file_name)

        if not tool:
            logger.error(f"No tool instance found for the ID {tool_id}")
            raise ToolNotValid()

        logger.info(f"[{tool_id}] Indexing started for doc: {file_name}")
        PromptStudioHelper._publish_log(
            {"tool_id": tool_id, "doc_name": file_name},
            LogLevels.INFO,
            LogLevels.RUN,
            "Indexing started",
        )
        # Need to check the user who created profile manager
        # has access to adapters configured in profile manager
        PromptStudioHelper.validate_profile_manager_owner_access(
            default_profile
        )

        doc_id = PromptStudioHelper.dynamic_indexer(
            profile_manager=default_profile,
            tool_id=tool_id,
            file_path=file_path,
            org_id=org_id,
            document_id=document_id,
            is_summary=is_summary,
        )

        logger.info(f"[{tool_id}] Indexing successful for doc: {file_name}")
        PromptStudioHelper._publish_log(
            {"tool_id": tool_id, "doc_name": file_name},
            LogLevels.INFO,
            LogLevels.RUN,
            "Indexing successful",
        )

        return doc_id

    @staticmethod
    def prompt_responder(
        tool_id: str,
        file_name: str,
        org_id: str,
        user_id: str,
        document_id: str,
        id: Optional[str] = None,
    ) -> Any:
        """Execute chain/single run of the prompts. Makes a call to prompt
        service and returns the dict of response.

        Args:
            id (Optional[str]): ID of the prompt
            tool_id (str): ID of tool created in prompt studio
            file_name (str): Name of the file uploaded
            org_id (str): Organization ID
            user_id (str): User's ID

        Raises:
            PromptNotValid: If a prompt could not be queried from the DB
            AnswerFetchError: Error from prompt-service

        Returns:
            Any: Dictionary containing the response from prompt-service
        """
        file_path = FileManagerHelper.handle_sub_directory_for_tenants(
            org_id=org_id,
            user_id=user_id,
            tool_id=tool_id,
            is_create=False,
        )
        file_path = str(Path(file_path) / file_name)

        if id:
            prompt_instance = PromptStudioHelper._fetch_prompt_from_id(id)
            if not prompt_instance:
                logger.error(f"[{tool_id or 'NA'}] Invalid prompt id: {id}")
                raise PromptNotValid()

            logger.info(f"[{tool_id}] Executing single prompt {id}")
            PromptStudioHelper._publish_log(
                {"tool_id": tool_id, "prompt_id": id},
                LogLevels.INFO,
                LogLevels.RUN,
                "Executing single prompt",
            )

            prompts: list[ToolStudioPrompt] = []
            prompts.append(prompt_instance)
            tool: CustomTool = prompt_instance.tool_id

            if tool.summarize_as_source:
                directory, filename = os.path.split(file_path)
                file_path = os.path.join(
                    directory,
                    TSPKeys.SUMMARIZE,
                    os.path.splitext(filename)[0] + ".txt",
                )

            logger.info(
                f"[{tool.tool_id}] Invoking prompt service for prompt {id}"
            )
            PromptStudioHelper._publish_log(
                {"tool_id": tool_id, "prompt_id": id},
                LogLevels.DEBUG,
                LogLevels.RUN,
                "Invoking prompt service",
            )

            try:
                response = PromptStudioHelper._fetch_response(
                    path=file_path,
                    tool=tool,
                    prompts=prompts,
                    org_id=org_id,
                    document_id=document_id,
                )

                OutputManagerHelper.handle_prompt_output_update(
                    prompts=prompts,
                    outputs=response,
                    document_id=document_id,
                    is_single_pass_extract=False,
                )
            except PermissionError as e:
                raise e
            except Exception as exc:
                logger.error(
                    f"[{tool.tool_id}] Error while fetching response for prompt {id}: {exc}"  # noqa: E501
                )
                PromptStudioHelper._publish_log(
                    {"tool_id": tool_id, "prompt_id": id},
                    LogLevels.ERROR,
                    LogLevels.RUN,
                    "Failed to fetch prompt response",
                )
                # TODO: Catch specific exceptions and remove this
                if isinstance(exc, APIException):
                    raise exc
                raise AnswerFetchError()

            logger.info(
                f"[{tool.tool_id}] Response fetched successfully for prompt {id}"  # noqa: E501
            )
            PromptStudioHelper._publish_log(
                {"tool_id": tool_id, "prompt_id": id},
                LogLevels.INFO,
                LogLevels.RUN,
                "Single prompt execution completed",
            )

            return response
        else:
            prompts = PromptStudioHelper.fetch_prompt_from_tool(tool_id)
            prompts = [
                prompt
                for prompt in prompts
                if prompt.prompt_type != TSPKeys.NOTES
            ]
            if not prompts:
                logger.error(
                    f"[{tool_id or 'NA'}] No prompts found for id: {id}"
                )
                raise NoPromptsFound()

            logger.info(f"[{tool_id}] Executing prompts in single pass")
            PromptStudioHelper._publish_log(
                {"tool_id": tool_id, "prompt_id": str(id)},
                LogLevels.INFO,
                LogLevels.RUN,
                "Executing prompts in single pass",
            )

            try:
                tool = prompts[0].tool_id
                response = PromptStudioHelper._fetch_single_pass_response(
                    file_path=file_path,
                    tool=tool,
                    prompts=prompts,
                    org_id=org_id,
                    document_id=document_id,
                )

                OutputManagerHelper.handle_prompt_output_update(
                    prompts=prompts,
                    outputs=response[TSPKeys.SINGLE_PASS_EXTRACTION],
                    document_id=document_id,
                    is_single_pass_extract=True,
                )
            except PermissionError as e:
                raise e
            except Exception as e:
                logger.error(
                    f"[{tool.tool_id}] Error while fetching single pass response: {e}"  # noqa: E501
                )
                PromptStudioHelper._publish_log(
                    {"tool_id": tool_id, "prompt_id": str(id)},
                    LogLevels.ERROR,
                    LogLevels.RUN,
                    "Failed to fetch single pass response",
                )
                raise AnswerFetchError()

            logger.info(
                f"[{tool.tool_id}] Single pass response fetched successfully"
            )
            PromptStudioHelper._publish_log(
                {"tool_id": tool_id, "prompt_id": str(id)},
                LogLevels.INFO,
                LogLevels.RUN,
                "Single pass execution completed",
            )

            return response

    @staticmethod
    def _fetch_response(
        tool: CustomTool,
        path: str,
        prompts: list[ToolStudioPrompt],
        org_id: str,
        document_id: str,
    ) -> Any:
        """Utility function to invoke prompt service. Used internally.

        Args:
            tool (CustomTool)
            path (str)
            prompt (dict)

        Raises:
            AnswerFetchError
        """
        monitor_llm_instance: Optional[AdapterInstance] = tool.monitor_llm
        monitor_llm: Optional[str] = None
        challenge_llm_instance: Optional[AdapterInstance] = tool.challenge_llm
        challenge_llm: Optional[str] = None
        prompt_grammer = tool.prompt_grammer
        outputs: list[dict[str, Any]] = []
        grammer_dict = {}
        grammar_list = []

        if monitor_llm_instance:
            monitor_llm = str(monitor_llm_instance.id)
        else:
            # Using default profile manager llm if monitor_llm is None
            default_profile = ProfileManager.get_default_llm_profile(tool)
            monitor_llm = str(default_profile.llm.id)

        # Using default profile manager llm if challenge_llm is None
        if challenge_llm_instance:
            challenge_llm = str(challenge_llm_instance.id)
        else:
            default_profile = ProfileManager.get_default_llm_profile(tool)
            challenge_llm = str(default_profile.llm.id)

        # Adding validations
        if prompt_grammer:
            for word, synonyms in prompt_grammer.items():
                synonyms = prompt_grammer[word]
                grammer_dict[TSPKeys.WORD] = word
                grammer_dict[TSPKeys.SYNONYMS] = synonyms
                grammar_list.append(grammer_dict)
                grammer_dict = {}
        for prompt in prompts:
            # Need to check the user who created profile manager
            # has access to adapters
            PromptStudioHelper.validate_profile_manager_owner_access(
                prompt.profile_manager
            )
            # Not checking reindex here as there might be
            # change in Profile Manager
            vector_db = str(prompt.profile_manager.vector_store.id)
            embedding_model = str(prompt.profile_manager.embedding_model.id)
            llm = str(prompt.profile_manager.llm.id)
            x2text = str(prompt.profile_manager.x2text.id)
            prompt_profile_manager: ProfileManager = prompt.profile_manager
            if not prompt_profile_manager:
                raise DefaultProfileError()
            PromptStudioHelper.dynamic_indexer(
                profile_manager=prompt_profile_manager,
                file_path=path,
                tool_id=str(tool.tool_id),
                org_id=org_id,
                document_id=document_id,
                is_summary=tool.summarize_as_source,
            )

            output: dict[str, Any] = {}
            output[
                TSPKeys.ASSERTION_FAILURE_PROMPT
            ] = prompt.assertion_failure_prompt
            output[TSPKeys.ASSERT_PROMPT] = prompt.assert_prompt
            output[TSPKeys.IS_ASSERT] = prompt.is_assert
            output[TSPKeys.PROMPT] = prompt.prompt
            output[TSPKeys.ACTIVE] = prompt.active
            output[TSPKeys.CHUNK_SIZE] = prompt.profile_manager.chunk_size
            output[TSPKeys.VECTOR_DB] = vector_db
            output[TSPKeys.EMBEDDING] = embedding_model
            output[TSPKeys.CHUNK_OVERLAP] = prompt.profile_manager.chunk_overlap
            output[TSPKeys.LLM] = llm
            output[TSPKeys.PREAMBLE] = tool.preamble
            output[TSPKeys.POSTAMBLE] = tool.postamble
            output[TSPKeys.GRAMMAR] = grammar_list
            output[TSPKeys.TYPE] = prompt.enforce_type
            output[TSPKeys.NAME] = prompt.prompt_key
            output[
                TSPKeys.RETRIEVAL_STRATEGY
            ] = prompt.profile_manager.retrieval_strategy
            output[
                TSPKeys.SIMILARITY_TOP_K
            ] = prompt.profile_manager.similarity_top_k
            output[TSPKeys.SECTION] = prompt.profile_manager.section
            output[TSPKeys.X2TEXT_ADAPTER] = x2text
            # Eval settings for the prompt
            output[TSPKeys.EVAL_SETTINGS] = {}
            output[TSPKeys.EVAL_SETTINGS][
                TSPKeys.EVAL_SETTINGS_EVALUATE
            ] = prompt.evaluate
            output[TSPKeys.EVAL_SETTINGS][TSPKeys.EVAL_SETTINGS_MONITOR_LLM] = [
                monitor_llm
            ]
            output[TSPKeys.EVAL_SETTINGS][
                TSPKeys.EVAL_SETTINGS_EXCLUDE_FAILED
            ] = tool.exclude_failed
            output[TSPKeys.ENABLE_CHALLENGE] = tool.enable_challenge
            output[TSPKeys.CHALLENGE_LLM] = challenge_llm
            output[TSPKeys.SINGLE_PASS_EXTRACTION_MODE] = (
                tool.single_pass_extraction_mode
            )
            for attr in dir(prompt):
                if attr.startswith(TSPKeys.EVAL_METRIC_PREFIX):
                    attr_val = getattr(prompt, attr)
                    output[TSPKeys.EVAL_SETTINGS][attr] = attr_val

            outputs.append(output)

        tool_id = str(tool.tool_id)

        file_hash = ToolUtils.get_hash_from_file(file_path=path)

        payload = {
            TSPKeys.OUTPUTS: outputs,
            TSPKeys.TOOL_ID: tool_id,
            TSPKeys.FILE_NAME: path,
            TSPKeys.FILE_HASH: file_hash,
            Common.LOG_EVENTS_ID: StateStore.get(Common.LOG_EVENTS_ID),
        }

        util = PromptIdeBaseTool(log_level=LogLevel.INFO, org_id=org_id)

        responder = PromptTool(
            tool=util,
            prompt_host=settings.PROMPT_HOST,
            prompt_port=settings.PROMPT_PORT,
        )

        answer = responder.answer_prompt(payload)
        # TODO: Make use of dataclasses
        if answer["status"] == "ERROR":
            raise AnswerFetchError()
        output_response = json.loads(answer["structure_output"])
        return output_response

    @staticmethod
    def dynamic_indexer(
        profile_manager: ProfileManager,
        tool_id: str,
        file_path: str,
        org_id: str,
        document_id: str,
        is_summary: bool = False,
    ) -> str:
        """Used to index a file based on the passed arguments.

        This is useful when a file needs to be indexed dynamically as the
        parameters meant for indexing changes. The file

        Args:
            profile_manager (ProfileManager): Profile manager instance that hold
                values such as chunk size, chunk overlap and adapter IDs
            tool_id (str): UUID of the prompt studio tool
            file_path (str): Path to the file that needs to be indexed
            org_id (str): ID of the organization
            is_summary (bool, optional): Flag to ensure if extracted contents
                need to be persisted.  Defaults to False.

        Returns:
            str: Index key for the combination of arguments
        """
        try:
            util = PromptIdeBaseTool(log_level=LogLevel.INFO, org_id=org_id)
            tool_index = ToolIndex(tool=util)
        except Exception as e:
            logger.error(f"Error while instatiating SDKs {e}")
            raise IndexingAPIError()
        embedding_model = str(profile_manager.embedding_model.id)
        vector_db = str(profile_manager.vector_store.id)
        x2text_adapter = str(profile_manager.x2text.id)
        file_hash = ToolUtils.get_hash_from_file(file_path=file_path)
        extract_file_path: Optional[str] = None
        if not is_summary:
            directory, filename = os.path.split(file_path)
            extract_file_path = os.path.join(
                directory, "extract", os.path.splitext(filename)[0] + ".txt"
            )
        else:
            profile_manager.chunk_size = 0
        try:
            doc_id: str = tool_index.index_file(
                tool_id=tool_id,
                embedding_type=embedding_model,
                vector_db=vector_db,
                x2text_adapter=x2text_adapter,
                file_path=file_path,
                file_hash=file_hash,
                chunk_size=profile_manager.chunk_size,
                chunk_overlap=profile_manager.chunk_overlap,
                reindex=profile_manager.reindex,
                output_file_path=extract_file_path,
            )

            PromptStudioIndexHelper.handle_index_manager(
                document_id=document_id,
                is_summary=is_summary,
                profile_manager=profile_manager,
                doc_id=doc_id,
            )
            return doc_id
        except IndexingError as e:
            raise IndexingAPIError(str(e)) from e

    @staticmethod
    def _fetch_single_pass_response(
        tool: CustomTool,
        file_path: str,
        prompts: list[ToolStudioPrompt],
        org_id: str,
        document_id: str,
    ) -> Any:
        tool_id: str = str(tool.tool_id)
        outputs: list[dict[str, Any]] = []
        grammar: list[dict[str, Any]] = []
        prompt_grammar = tool.prompt_grammer
        default_profile = ProfileManager.get_default_llm_profile(tool)
        challenge_llm_instance: Optional[AdapterInstance] = tool.challenge_llm
        challenge_llm: Optional[str] = None
        # Using default profile manager llm if challenge_llm is None
        if challenge_llm_instance:
            challenge_llm = str(challenge_llm_instance.id)
        else:
            challenge_llm = str(default_profile.llm.id)
        # Need to check the user who created profile manager
        # has access to adapters configured in profile manager
        PromptStudioHelper.validate_profile_manager_owner_access(
            default_profile
        )
        default_profile.chunk_size = 0  # To retrive full context

        if prompt_grammar:
            for word, synonyms in prompt_grammar.items():
                grammar.append({TSPKeys.WORD: word, TSPKeys.SYNONYMS: synonyms})

        if not default_profile:
            raise DefaultProfileError()

        PromptStudioHelper.dynamic_indexer(
            profile_manager=default_profile,
            file_path=file_path,
            tool_id=tool_id,
            org_id=org_id,
            is_summary=tool.summarize_as_source,
            document_id=document_id,
        )

        vector_db = str(default_profile.vector_store.id)
        embedding_model = str(default_profile.embedding_model.id)
        llm = str(default_profile.llm.id)
        x2text = str(default_profile.x2text.id)
<<<<<<< HEAD
        llm_profile_manager = {}
        llm_profile_manager[TSPKeys.PREAMBLE] = tool.preamble
        llm_profile_manager[TSPKeys.POSTAMBLE] = tool.postamble
        llm_profile_manager[TSPKeys.GRAMMAR] = grammar
        llm_profile_manager[TSPKeys.LLM] = llm
        llm_profile_manager[TSPKeys.X2TEXT_ADAPTER] = x2text
        llm_profile_manager[TSPKeys.VECTOR_DB] = vector_db
        llm_profile_manager[TSPKeys.EMBEDDING] = embedding_model
        llm_profile_manager[TSPKeys.CHUNK_SIZE] = default_profile.chunk_size
        llm_profile_manager[
            TSPKeys.CHUNK_OVERLAP
        ] = default_profile.chunk_overlap
=======
        tool_settings = {}
        tool_settings[TSPKeys.PREAMBLE] = tool.preamble
        tool_settings[TSPKeys.POSTAMBLE] = tool.postamble
        tool_settings[TSPKeys.GRAMMAR] = grammar
        tool_settings[TSPKeys.LLM] = llm
        tool_settings[TSPKeys.X2TEXT_ADAPTER] = x2text
        tool_settings[TSPKeys.VECTOR_DB] = vector_db
        tool_settings[TSPKeys.EMBEDDING] = embedding_model
        tool_settings[TSPKeys.CHUNK_SIZE] = default_profile.chunk_size
        tool_settings[TSPKeys.CHUNK_OVERLAP] = default_profile.chunk_overlap
        tool_settings[TSPKeys.ENABLE_CHALLENGE] = tool.enable_challenge
        tool_settings[TSPKeys.CHALLENGE_LLM] = challenge_llm
>>>>>>> 7b0e5f2f

        for prompt in prompts:
            if not prompt.prompt:
                raise EmptyPromptError()
            output: dict[str, Any] = {}
            output[TSPKeys.PROMPT] = prompt.prompt
            output[TSPKeys.ACTIVE] = prompt.active
            output[TSPKeys.TYPE] = prompt.enforce_type
            output[TSPKeys.NAME] = prompt.prompt_key
            outputs.append(output)

        if tool.summarize_as_source:
            path = Path(file_path)
            file_path = str(
                path.parent / TSPKeys.SUMMARIZE / (path.stem + ".txt")
            )
        file_hash = ToolUtils.get_hash_from_file(file_path=file_path)

        payload = {
            TSPKeys.TOOL_SETTINGS: tool_settings,
            TSPKeys.OUTPUTS: outputs,
            TSPKeys.TOOL_ID: tool_id,
            TSPKeys.FILE_HASH: file_hash,
        }

        util = PromptIdeBaseTool(log_level=LogLevel.INFO, org_id=org_id)

        responder = PromptTool(
            tool=util,
            prompt_host=settings.PROMPT_HOST,
            prompt_port=settings.PROMPT_PORT,
        )

        answer = responder.single_pass_extraction(payload)
        # TODO: Make use of dataclasses
        if answer["status"] == "ERROR":
            raise AnswerFetchError()
        output_response = json.loads(answer["structure_output"])
        return output_response<|MERGE_RESOLUTION|>--- conflicted
+++ resolved
@@ -17,12 +17,8 @@
 from prompt_studio.prompt_studio_core.exceptions import (
     AnswerFetchError,
     DefaultProfileError,
-<<<<<<< HEAD
+    EmptyPromptError,
     IndexingAPIError,
-=======
-    EmptyPromptError,
-    IndexingError,
->>>>>>> 7b0e5f2f
     NoPromptsFound,
     PermissionError,
     PromptNotValid,
@@ -189,9 +185,9 @@
         Returns:
             List[ToolStudioPrompt]: List of instance of the model
         """
-        prompt_instances: list[
-            ToolStudioPrompt
-        ] = ToolStudioPrompt.objects.filter(tool_id=tool_id)
+        prompt_instances: list[ToolStudioPrompt] = (
+            ToolStudioPrompt.objects.filter(tool_id=tool_id)
+        )
         return prompt_instances
 
     @staticmethod
@@ -517,9 +513,9 @@
             )
 
             output: dict[str, Any] = {}
-            output[
-                TSPKeys.ASSERTION_FAILURE_PROMPT
-            ] = prompt.assertion_failure_prompt
+            output[TSPKeys.ASSERTION_FAILURE_PROMPT] = (
+                prompt.assertion_failure_prompt
+            )
             output[TSPKeys.ASSERT_PROMPT] = prompt.assert_prompt
             output[TSPKeys.IS_ASSERT] = prompt.is_assert
             output[TSPKeys.PROMPT] = prompt.prompt
@@ -534,12 +530,12 @@
             output[TSPKeys.GRAMMAR] = grammar_list
             output[TSPKeys.TYPE] = prompt.enforce_type
             output[TSPKeys.NAME] = prompt.prompt_key
-            output[
-                TSPKeys.RETRIEVAL_STRATEGY
-            ] = prompt.profile_manager.retrieval_strategy
-            output[
-                TSPKeys.SIMILARITY_TOP_K
-            ] = prompt.profile_manager.similarity_top_k
+            output[TSPKeys.RETRIEVAL_STRATEGY] = (
+                prompt.profile_manager.retrieval_strategy
+            )
+            output[TSPKeys.SIMILARITY_TOP_K] = (
+                prompt.profile_manager.similarity_top_k
+            )
             output[TSPKeys.SECTION] = prompt.profile_manager.section
             output[TSPKeys.X2TEXT_ADAPTER] = x2text
             # Eval settings for the prompt
@@ -707,20 +703,6 @@
         embedding_model = str(default_profile.embedding_model.id)
         llm = str(default_profile.llm.id)
         x2text = str(default_profile.x2text.id)
-<<<<<<< HEAD
-        llm_profile_manager = {}
-        llm_profile_manager[TSPKeys.PREAMBLE] = tool.preamble
-        llm_profile_manager[TSPKeys.POSTAMBLE] = tool.postamble
-        llm_profile_manager[TSPKeys.GRAMMAR] = grammar
-        llm_profile_manager[TSPKeys.LLM] = llm
-        llm_profile_manager[TSPKeys.X2TEXT_ADAPTER] = x2text
-        llm_profile_manager[TSPKeys.VECTOR_DB] = vector_db
-        llm_profile_manager[TSPKeys.EMBEDDING] = embedding_model
-        llm_profile_manager[TSPKeys.CHUNK_SIZE] = default_profile.chunk_size
-        llm_profile_manager[
-            TSPKeys.CHUNK_OVERLAP
-        ] = default_profile.chunk_overlap
-=======
         tool_settings = {}
         tool_settings[TSPKeys.PREAMBLE] = tool.preamble
         tool_settings[TSPKeys.POSTAMBLE] = tool.postamble
@@ -733,7 +715,6 @@
         tool_settings[TSPKeys.CHUNK_OVERLAP] = default_profile.chunk_overlap
         tool_settings[TSPKeys.ENABLE_CHALLENGE] = tool.enable_challenge
         tool_settings[TSPKeys.CHALLENGE_LLM] = challenge_llm
->>>>>>> 7b0e5f2f
 
         for prompt in prompts:
             if not prompt.prompt:
