import json
import logging
import os
from pathlib import Path
from typing import Any, Optional

from account.constants import Common
from adapter_processor.models import AdapterInstance
from django.conf import settings
from file_management.file_management_helper import FileManagerHelper
from prompt_studio.prompt_profile_manager.models import ProfileManager
from prompt_studio.prompt_studio.models import ToolStudioPrompt
from prompt_studio.prompt_studio_core.constants import LogLevels
from prompt_studio.prompt_studio_core.constants import (
    ToolStudioPromptKeys as TSPKeys,
)
from prompt_studio.prompt_studio_core.exceptions import (
    AnswerFetchError,
    DefaultProfileError,
    IndexingError,
    NoPromptsFound,
    PermissionError,
    PromptNotValid,
    ToolNotValid,
)
from prompt_studio.prompt_studio_core.models import CustomTool
from prompt_studio.prompt_studio_core.prompt_ide_base_tool import (
    PromptIdeBaseTool,
)
from prompt_studio.prompt_studio_index_manager.prompt_studio_index_helper import (  # noqa: E501
    PromptStudioIndexHelper,
)
from prompt_studio.prompt_studio_output_manager.output_manager_helper import (
    OutputManagerHelper,
)
from unstract.sdk.constants import LogLevel
from unstract.sdk.exceptions import SdkError
from unstract.sdk.index import ToolIndex
from unstract.sdk.prompt import PromptTool
from unstract.sdk.utils.tool_utils import ToolUtils
from utils.local_context import StateStore

from unstract.core.pubsub_helper import LogPublisher

CHOICES_JSON = "/static/select_choices.json"
ERROR_MSG = "User %s doesn't have access to adapter %s"

logger = logging.getLogger(__name__)


class PromptStudioHelper:
    """Helper class for Custom tool operations."""

    @staticmethod
    def validate_profile_manager_owner_access(
        profile_manager: ProfileManager,
    ) -> None:
        """Helper method to validate the owner's access to the profile manager.

        Args:
            profile_manager (ProfileManager): The profile manager instance to
              validate.

        Raises:
            PermissionError: If the owner does not have permission to perform
              the action.
        """
        profile_manager_owner = profile_manager.created_by

        is_llm_owned = (
            profile_manager.llm.created_by == profile_manager_owner
            or profile_manager.llm.shared_users.filter(
                pk=profile_manager_owner.pk
            ).exists()
        )
        is_vector_store_owned = (
            profile_manager.vector_store.created_by == profile_manager_owner
            or profile_manager.vector_store.shared_users.filter(
                pk=profile_manager_owner.pk
            ).exists()
        )
        is_embedding_model_owned = (
            profile_manager.embedding_model.created_by == profile_manager_owner
            or profile_manager.embedding_model.shared_users.filter(
                pk=profile_manager_owner.pk
            ).exists()
        )
        is_x2text_owned = (
            profile_manager.x2text.created_by == profile_manager_owner
            or profile_manager.x2text.shared_users.filter(
                pk=profile_manager_owner.pk
            ).exists()
        )

        if not (
            is_llm_owned
            and is_vector_store_owned
            and is_embedding_model_owned
            and is_x2text_owned
        ):
            adapter_names = set()
            if not is_llm_owned:
                logger.error(
                    ERROR_MSG,
                    profile_manager_owner.user_id,
                    profile_manager.llm.id,
                )
                adapter_names.add(profile_manager.llm.adapter_name)
            if not is_vector_store_owned:
                logger.error(
                    ERROR_MSG,
                    profile_manager_owner.user_id,
                    profile_manager.vector_store.id,
                )
                adapter_names.add(profile_manager.vector_store.adapter_name)
            if not is_embedding_model_owned:
                logger.error(
                    ERROR_MSG,
                    profile_manager_owner.user_id,
                    profile_manager.embedding_model.id,
                )
                adapter_names.add(profile_manager.embedding_model.adapter_name)
            if not is_x2text_owned:
                logger.error(
                    ERROR_MSG,
                    profile_manager_owner.user_id,
                    profile_manager.x2text.id,
                )
                adapter_names.add(profile_manager.x2text.adapter_name)
            if len(adapter_names) > 1:
                error_msg = (
                    f"Multiple permission errors were encountered with {', '.join(adapter_names)}",  # noqa: E501
                )
            else:
                error_msg = (
                    f"Permission Error: You do not have access to {adapter_names.pop()}",  # noqa: E501
                )

            raise PermissionError(error_msg)

    @staticmethod
    def _publish_log(
        component: dict[str, str], level: str, state: str, message: str
    ) -> None:
        LogPublisher.publish(
            StateStore.get(Common.LOG_EVENTS_ID),
            LogPublisher.log_prompt(component, level, state, message),
        )

    @staticmethod
    def get_select_fields() -> dict[str, Any]:
        """Method to fetch dropdown field values for frontend.

        Returns:
            dict[str, Any]: Dict for dropdown data
        """
        f = open(f"{os.path.dirname(__file__)}{CHOICES_JSON}")
        choices = f.read()
        f.close()
        response: dict[str, Any] = json.loads(choices)
        return response

    @staticmethod
    def _fetch_prompt_from_id(id: str) -> ToolStudioPrompt:
        """Internal function used to fetch prompt from ID.

        Args:
            id (_type_): UUID of the prompt

        Returns:
            ToolStudioPrompt: Instance of the model
        """
        prompt_instance: ToolStudioPrompt = ToolStudioPrompt.objects.get(pk=id)
        return prompt_instance

    @staticmethod
    def fetch_prompt_from_tool(tool_id: str) -> list[ToolStudioPrompt]:
        """Internal function used to fetch mapped prompts from ToolID.

        Args:
            tool_id (_type_): UUID of the tool

        Returns:
            List[ToolStudioPrompt]: List of instance of the model
        """
        prompt_instances: list[
            ToolStudioPrompt
        ] = ToolStudioPrompt.objects.filter(tool_id=tool_id)
        return prompt_instances

    @staticmethod
    def index_document(
        tool_id: str,
        file_name: str,
        org_id: str,
        user_id: str,
        document_id: str,
        is_summary: bool = False,
    ) -> Any:
        """Method to index a document.

        Args:
            tool_id (str): Id of the tool
            file_name (str): File to parse
            org_id (str): The ID of the organization to which the user belongs.
            user_id (str): The ID of the user who uploaded the document.
            is_summary (bool, optional): Whether the document is a summary
                or not. Defaults to False.

        Raises:
            ToolNotValid
            IndexingError
        """
        tool: CustomTool = CustomTool.objects.get(pk=tool_id)
        if is_summary:
            profile_manager = ProfileManager.objects.get(
                prompt_studio_tool=tool, is_summarize_llm=True
            )
            default_profile = profile_manager
            file_path = file_name
        else:
            default_profile = ProfileManager.get_default_llm_profile(tool)
            file_path = FileManagerHelper.handle_sub_directory_for_tenants(
                org_id, is_create=False, user_id=user_id, tool_id=tool_id
            )
            file_path = str(Path(file_path) / file_name)

        if not tool:
            logger.error(f"No tool instance found for the ID {tool_id}")
            raise ToolNotValid()

        logger.info(f"[{tool_id}] Indexing started for doc: {file_name}")
        PromptStudioHelper._publish_log(
            {"tool_id": tool_id, "doc_name": file_name},
            LogLevels.INFO,
            LogLevels.RUN,
            "Indexing started",
        )
        # Need to check the user who created profile manager
        # has access to adapters configured in profile manager
        PromptStudioHelper.validate_profile_manager_owner_access(
            default_profile
        )

        doc_id = PromptStudioHelper.dynamic_indexer(
            profile_manager=default_profile,
            tool_id=tool_id,
            file_path=file_path,
            org_id=org_id,
            document_id=document_id,
            is_summary=is_summary,
        )

        logger.info(f"[{tool_id}] Indexing successful for doc: {file_name}")
        PromptStudioHelper._publish_log(
            {"tool_id": tool_id, "doc_name": file_name},
            LogLevels.INFO,
            LogLevels.RUN,
            "Indexing successful",
        )

        return doc_id

    @staticmethod
    def prompt_responder(
        tool_id: str,
        file_name: str,
        org_id: str,
        user_id: str,
        document_id: str,
        id: Optional[str] = None,
    ) -> Any:
        """Execute chain/single run of the prompts. Makes a call to prompt
        service and returns the dict of response.

        Args:
            id (Optional[str]): ID of the prompt
            tool_id (str): ID of tool created in prompt studio
            file_name (str): Name of the file uploaded
            org_id (str): Organization ID
            user_id (str): User's ID

        Raises:
            PromptNotValid: If a prompt could not be queried from the DB
            AnswerFetchError: Error from prompt-service

        Returns:
            Any: Dictionary containing the response from prompt-service
        """
        file_path = FileManagerHelper.handle_sub_directory_for_tenants(
            org_id=org_id,
            user_id=user_id,
            tool_id=tool_id,
            is_create=False,
        )
        file_path = str(Path(file_path) / file_name)

        if id:
            prompt_instance = PromptStudioHelper._fetch_prompt_from_id(id)
            if not prompt_instance:
                logger.error(f"[{tool_id or 'NA'}] Invalid prompt id: {id}")
                raise PromptNotValid()

            logger.info(f"[{tool_id}] Executing single prompt {id}")
            PromptStudioHelper._publish_log(
                {"tool_id": tool_id, "prompt_id": id},
                LogLevels.INFO,
                LogLevels.RUN,
                "Executing single prompt",
            )

            prompts: list[ToolStudioPrompt] = []
            prompts.append(prompt_instance)
            tool: CustomTool = prompt_instance.tool_id

            if tool.summarize_as_source:
                directory, filename = os.path.split(file_path)
                file_path = os.path.join(
                    directory,
                    TSPKeys.SUMMARIZE,
                    os.path.splitext(filename)[0] + ".txt",
                )

            logger.info(
                f"[{tool.tool_id}] Invoking prompt service for prompt {id}"
            )
            PromptStudioHelper._publish_log(
                {"tool_id": tool_id, "prompt_id": id},
                LogLevels.DEBUG,
                LogLevels.RUN,
                "Invoking prompt service",
            )

            try:
                response = PromptStudioHelper._fetch_response(
                    path=file_path,
                    tool=tool,
                    prompts=prompts,
                    org_id=org_id,
                    document_id=document_id,
                )

                OutputManagerHelper.handle_prompt_output_update(
                    prompts=prompts,
                    outputs=response,
                    document_id=document_id,
                    is_single_pass_extract=False,
                )
            except PermissionError as e:
                raise e
            except Exception as exc:
                logger.error(
                    f"[{tool.tool_id}] Error while fetching response for prompt {id}: {exc}"  # noqa: E501
                )
                PromptStudioHelper._publish_log(
                    {"tool_id": tool_id, "prompt_id": id},
                    LogLevels.ERROR,
                    LogLevels.RUN,
                    "Failed to fetch prompt response",
                )
                raise AnswerFetchError()

            logger.info(
                f"[{tool.tool_id}] Response fetched successfully for prompt {id}"  # noqa: E501
            )
            PromptStudioHelper._publish_log(
                {"tool_id": tool_id, "prompt_id": id},
                LogLevels.INFO,
                LogLevels.RUN,
                "Single prompt execution completed",
            )

            return response
        else:
            prompts = PromptStudioHelper.fetch_prompt_from_tool(tool_id)
            if not prompts:
                logger.error(f"[{tool_id or 'NA'}] No prompts found id: {id}")
                raise NoPromptsFound()

            logger.info(f"[{tool_id}] Executing prompts in single pass")
            PromptStudioHelper._publish_log(
                {"tool_id": tool_id, "prompt_id": str(id)},
                LogLevels.INFO,
                LogLevels.RUN,
                "Executing prompts in single pass",
            )

            try:
                tool = prompts[0].tool_id
                response = PromptStudioHelper._fetch_single_pass_response(
                    file_path=file_path,
                    tool=tool,
                    prompts=prompts,
                    org_id=org_id,
                    document_id=document_id,
                )

                OutputManagerHelper.handle_prompt_output_update(
                    prompts=prompts,
<<<<<<< HEAD
                    outputs=response[TSPKeys.SINGLE_PASS_EXTRACTION],
=======
                    outputs=response["single_pass_extraction"],
>>>>>>> 08611638
                    document_id=document_id,
                    is_single_pass_extract=True,
                )
            except PermissionError as e:
                raise e
            except Exception as e:
                logger.error(
                    f"[{tool.tool_id}] Error while fetching single pass response: {e}"  # noqa: E501
                )
                PromptStudioHelper._publish_log(
                    {"tool_id": tool_id, "prompt_id": str(id)},
                    LogLevels.ERROR,
                    LogLevels.RUN,
                    "Failed to fetch single pass response",
                )
                raise AnswerFetchError()

            logger.info(
                f"[{tool.tool_id}] Single pass response fetched successfully"
            )
            PromptStudioHelper._publish_log(
                {"tool_id": tool_id, "prompt_id": str(id)},
                LogLevels.INFO,
                LogLevels.RUN,
                "Single pass execution completed",
            )

            return response

    @staticmethod
    def _fetch_response(
        tool: CustomTool,
        path: str,
        prompts: list[ToolStudioPrompt],
        org_id: str,
        document_id: str,
    ) -> Any:
        """Utility function to invoke prompt service. Used internally.

        Args:
            tool (CustomTool)
            path (str)
            prompt (dict)

        Raises:
            AnswerFetchError
        """
        monitor_llm_instance: Optional[AdapterInstance] = tool.monitor_llm
        monitor_llm: Optional[str] = None
<<<<<<< HEAD
        challenge_llm_instance: Optional[AdapterInstance] = tool.challenge_llm
        challenge_llm: Optional[str] = None
=======
>>>>>>> 08611638
        prompt_grammer = tool.prompt_grammer
        outputs: list[dict[str, Any]] = []
        grammer_dict = {}
        grammar_list = []

        if monitor_llm_instance:
            monitor_llm = str(monitor_llm_instance.id)
        else:
            # Using default profile manager llm if monitor_llm is None
            default_profile = ProfileManager.get_default_llm_profile(tool)
            monitor_llm = str(default_profile.llm.id)

        # Using default profile manager llm if challenge_llm is None
        if challenge_llm_instance:
            challenge_llm = str(challenge_llm_instance.id)
        else:
            default_profile = ProfileManager.get_default_llm_profile(tool)
            challenge_llm = str(default_profile.llm.id)

        # Adding validations
        if prompt_grammer:
            for word, synonyms in prompt_grammer.items():
                synonyms = prompt_grammer[word]
                grammer_dict[TSPKeys.WORD] = word
                grammer_dict[TSPKeys.SYNONYMS] = synonyms
                grammar_list.append(grammer_dict)
                grammer_dict = {}
        for prompt in prompts:
            # Need to check the user who created profile manager
            # has access to adapters
            PromptStudioHelper.validate_profile_manager_owner_access(
                prompt.profile_manager
            )
            # Not checking reindex here as there might be
            # change in Profile Manager
            vector_db = str(prompt.profile_manager.vector_store.id)
            embedding_model = str(prompt.profile_manager.embedding_model.id)
            llm = str(prompt.profile_manager.llm.id)
            x2text = str(prompt.profile_manager.x2text.id)
            prompt_profile_manager: ProfileManager = prompt.profile_manager
            if not prompt_profile_manager:
                raise DefaultProfileError()
            PromptStudioHelper.dynamic_indexer(
                profile_manager=prompt_profile_manager,
                file_path=path,
                tool_id=str(tool.tool_id),
                org_id=org_id,
                document_id=document_id,
                is_summary=tool.summarize_as_source,
            )

            output: dict[str, Any] = {}
            output[
                TSPKeys.ASSERTION_FAILURE_PROMPT
            ] = prompt.assertion_failure_prompt
            output[TSPKeys.ASSERT_PROMPT] = prompt.assert_prompt
            output[TSPKeys.IS_ASSERT] = prompt.is_assert
            output[TSPKeys.PROMPT] = prompt.prompt
            output[TSPKeys.ACTIVE] = prompt.active
            output[TSPKeys.CHUNK_SIZE] = prompt.profile_manager.chunk_size
            output[TSPKeys.VECTOR_DB] = vector_db
            output[TSPKeys.EMBEDDING] = embedding_model
            output[TSPKeys.CHUNK_OVERLAP] = prompt.profile_manager.chunk_overlap
            output[TSPKeys.LLM] = llm
            output[TSPKeys.PREAMBLE] = tool.preamble
            output[TSPKeys.POSTAMBLE] = tool.postamble
            output[TSPKeys.GRAMMAR] = grammar_list
            output[TSPKeys.TYPE] = prompt.enforce_type
            output[TSPKeys.NAME] = prompt.prompt_key
            output[
                TSPKeys.RETRIEVAL_STRATEGY
            ] = prompt.profile_manager.retrieval_strategy
            output[
                TSPKeys.SIMILARITY_TOP_K
            ] = prompt.profile_manager.similarity_top_k
            output[TSPKeys.SECTION] = prompt.profile_manager.section
            output[TSPKeys.X2TEXT_ADAPTER] = x2text
            # Eval settings for the prompt
            output[TSPKeys.EVAL_SETTINGS] = {}
            output[TSPKeys.EVAL_SETTINGS][
                TSPKeys.EVAL_SETTINGS_EVALUATE
            ] = prompt.evaluate
            output[TSPKeys.EVAL_SETTINGS][TSPKeys.EVAL_SETTINGS_MONITOR_LLM] = [
                monitor_llm
            ]
            output[TSPKeys.EVAL_SETTINGS][
                TSPKeys.EVAL_SETTINGS_EXCLUDE_FAILED
            ] = tool.exclude_failed
<<<<<<< HEAD
            output[TSPKeys.ENABLE_CHALLENGE] = tool.enable_challenge
            output[TSPKeys.CHALLENGE_LLM] = challenge_llm
=======
>>>>>>> 08611638
            output[
                TSPKeys.SINGLE_PASS_EXTRACTION_MODE
            ] = tool.single_pass_extraction_mode
            for attr in dir(prompt):
                if attr.startswith(TSPKeys.EVAL_METRIC_PREFIX):
                    attr_val = getattr(prompt, attr)
                    output[TSPKeys.EVAL_SETTINGS][attr] = attr_val

            outputs.append(output)

        tool_id = str(tool.tool_id)

        file_hash = ToolUtils.get_hash_from_file(file_path=path)

        payload = {
            TSPKeys.OUTPUTS: outputs,
            TSPKeys.TOOL_ID: tool_id,
            TSPKeys.FILE_NAME: path,
            TSPKeys.FILE_HASH: file_hash,
            Common.LOG_EVENTS_ID: StateStore.get(Common.LOG_EVENTS_ID),
        }

        util = PromptIdeBaseTool(log_level=LogLevel.INFO, org_id=org_id)

        responder = PromptTool(
            tool=util,
            prompt_host=settings.PROMPT_HOST,
            prompt_port=settings.PROMPT_PORT,
        )

        answer = responder.answer_prompt(payload)
        # TODO: Make use of dataclasses
        if answer["status"] == "ERROR":
            raise AnswerFetchError()
        output_response = json.loads(answer["structure_output"])
        return output_response

    @staticmethod
    def dynamic_indexer(
        profile_manager: ProfileManager,
        tool_id: str,
        file_path: str,
        org_id: str,
        document_id: str,
        is_summary: bool = False,
    ) -> str:
        """Used to index a file based on the passed arguments.

        This is useful when a file needs to be indexed dynamically as the
        parameters meant for indexing changes. The file

        Args:
            profile_manager (ProfileManager): Profile manager instance that hold
                values such as chunk size, chunk overlap and adapter IDs
            tool_id (str): UUID of the prompt studio tool
            file_path (str): Path to the file that needs to be indexed
            org_id (str): ID of the organization
            is_summary (bool, optional): Flag to ensure if extracted contents
                need to be persisted.  Defaults to False.

        Returns:
            str: Index key for the combination of arguments
        """
        try:
            util = PromptIdeBaseTool(log_level=LogLevel.INFO, org_id=org_id)
            tool_index = ToolIndex(tool=util)
        except Exception as e:
            logger.error(f"Error while instatiating SDKs {e}")
            raise IndexingError()
        embedding_model = str(profile_manager.embedding_model.id)
        vector_db = str(profile_manager.vector_store.id)
        x2text_adapter = str(profile_manager.x2text.id)
        file_hash = ToolUtils.get_hash_from_file(file_path=file_path)
        extract_file_path: Optional[str] = None
        if not is_summary:
            directory, filename = os.path.split(file_path)
            extract_file_path = os.path.join(
                directory, "extract", os.path.splitext(filename)[0] + ".txt"
            )
        else:
            profile_manager.chunk_size = 0
        try:
            doc_id: str = tool_index.index_file(
                tool_id=tool_id,
                embedding_type=embedding_model,
                vector_db=vector_db,
                x2text_adapter=x2text_adapter,
                file_path=file_path,
                file_hash=file_hash,
                chunk_size=profile_manager.chunk_size,
                chunk_overlap=profile_manager.chunk_overlap,
                reindex=profile_manager.reindex,
                output_file_path=extract_file_path,
            )

            PromptStudioIndexHelper.handle_index_manager(
                document_id=document_id,
                is_summary=is_summary,
                profile_manager=profile_manager,
                doc_id=doc_id,
            )
            return doc_id
        except SdkError as e:
            raise IndexingError(str(e))

    @staticmethod
    def _fetch_single_pass_response(
        tool: CustomTool,
        file_path: str,
        prompts: list[ToolStudioPrompt],
        org_id: str,
        document_id: str,
    ) -> Any:
        tool_id: str = str(tool.tool_id)
        outputs: list[dict[str, Any]] = []
        grammar: list[dict[str, Any]] = []
        prompt_grammar = tool.prompt_grammer
        default_profile = ProfileManager.get_default_llm_profile(tool)
        challenge_llm_instance: Optional[AdapterInstance] = tool.challenge_llm
        challenge_llm: Optional[str] = None
        # Using default profile manager llm if challenge_llm is None
        if challenge_llm_instance:
            challenge_llm = str(challenge_llm_instance.id)
        else:
            challenge_llm = str(default_profile.llm.id)
        # Need to check the user who created profile manager
        # has access to adapters configured in profile manager
        PromptStudioHelper.validate_profile_manager_owner_access(
            default_profile
        )
        default_profile.chunk_size = 0  # To retrive full context

        if prompt_grammar:
            for word, synonyms in prompt_grammar.items():
                grammar.append({TSPKeys.WORD: word, TSPKeys.SYNONYMS: synonyms})

        if not default_profile:
            raise DefaultProfileError()

        PromptStudioHelper.dynamic_indexer(
            profile_manager=default_profile,
            file_path=file_path,
            tool_id=tool_id,
            org_id=org_id,
            is_summary=tool.summarize_as_source,
            document_id=document_id,
        )

        vector_db = str(default_profile.vector_store.id)
        embedding_model = str(default_profile.embedding_model.id)
        llm = str(default_profile.llm.id)
        x2text = str(default_profile.x2text.id)
<<<<<<< HEAD
        tool_settings = {}
        tool_settings[TSPKeys.PREAMBLE] = tool.preamble
        tool_settings[TSPKeys.POSTAMBLE] = tool.postamble
        tool_settings[TSPKeys.GRAMMAR] = grammar
        tool_settings[TSPKeys.LLM] = llm
        tool_settings[TSPKeys.X2TEXT_ADAPTER] = x2text
        tool_settings[TSPKeys.VECTOR_DB] = vector_db
        tool_settings[TSPKeys.EMBEDDING] = embedding_model
        tool_settings[TSPKeys.CHUNK_SIZE] = default_profile.chunk_size
        tool_settings[TSPKeys.CHUNK_OVERLAP] = default_profile.chunk_overlap
        tool_settings[TSPKeys.ENABLE_CHALLENGE] = tool.enable_challenge
        tool_settings[TSPKeys.CHALLENGE_LLM] = challenge_llm
=======
        llm_profile_manager = {}
        llm_profile_manager[TSPKeys.PREAMBLE] = tool.preamble
        llm_profile_manager[TSPKeys.POSTAMBLE] = tool.postamble
        llm_profile_manager[TSPKeys.GRAMMAR] = grammar
        llm_profile_manager[TSPKeys.LLM] = llm
        llm_profile_manager[TSPKeys.X2TEXT_ADAPTER] = x2text
        llm_profile_manager[TSPKeys.VECTOR_DB] = vector_db
        llm_profile_manager[TSPKeys.EMBEDDING] = embedding_model
        llm_profile_manager[TSPKeys.CHUNK_SIZE] = default_profile.chunk_size
        llm_profile_manager[
            TSPKeys.CHUNK_OVERLAP
        ] = default_profile.chunk_overlap
>>>>>>> 08611638

        for prompt in prompts:
            output: dict[str, Any] = {}
            output[TSPKeys.PROMPT] = prompt.prompt
            output[TSPKeys.ACTIVE] = prompt.active
            output[TSPKeys.TYPE] = prompt.enforce_type
            output[TSPKeys.NAME] = prompt.prompt_key
            outputs.append(output)

        if tool.summarize_as_source:
            path = Path(file_path)
            file_path = str(
                path.parent / TSPKeys.SUMMARIZE / (path.stem + ".txt")
            )
        file_hash = ToolUtils.get_hash_from_file(file_path=file_path)

        payload = {
            TSPKeys.TOOL_SETTINGS: tool_settings,
            TSPKeys.OUTPUTS: outputs,
            TSPKeys.TOOL_ID: tool_id,
            TSPKeys.FILE_HASH: file_hash,
        }

        util = PromptIdeBaseTool(log_level=LogLevel.INFO, org_id=org_id)

        responder = PromptTool(
            tool=util,
            prompt_host=settings.PROMPT_HOST,
            prompt_port=settings.PROMPT_PORT,
        )

        answer = responder.single_pass_extraction(payload)
        # TODO: Make use of dataclasses
        if answer["status"] == "ERROR":
            raise AnswerFetchError()
        output_response = json.loads(answer["structure_output"])
        return output_response<|MERGE_RESOLUTION|>--- conflicted
+++ resolved
@@ -397,11 +397,7 @@
 
                 OutputManagerHelper.handle_prompt_output_update(
                     prompts=prompts,
-<<<<<<< HEAD
                     outputs=response[TSPKeys.SINGLE_PASS_EXTRACTION],
-=======
-                    outputs=response["single_pass_extraction"],
->>>>>>> 08611638
                     document_id=document_id,
                     is_single_pass_extract=True,
                 )
@@ -451,11 +447,8 @@
         """
         monitor_llm_instance: Optional[AdapterInstance] = tool.monitor_llm
         monitor_llm: Optional[str] = None
-<<<<<<< HEAD
         challenge_llm_instance: Optional[AdapterInstance] = tool.challenge_llm
         challenge_llm: Optional[str] = None
-=======
->>>>>>> 08611638
         prompt_grammer = tool.prompt_grammer
         outputs: list[dict[str, Any]] = []
         grammer_dict = {}
@@ -544,11 +537,8 @@
             output[TSPKeys.EVAL_SETTINGS][
                 TSPKeys.EVAL_SETTINGS_EXCLUDE_FAILED
             ] = tool.exclude_failed
-<<<<<<< HEAD
             output[TSPKeys.ENABLE_CHALLENGE] = tool.enable_challenge
             output[TSPKeys.CHALLENGE_LLM] = challenge_llm
-=======
->>>>>>> 08611638
             output[
                 TSPKeys.SINGLE_PASS_EXTRACTION_MODE
             ] = tool.single_pass_extraction_mode
@@ -701,7 +691,6 @@
         embedding_model = str(default_profile.embedding_model.id)
         llm = str(default_profile.llm.id)
         x2text = str(default_profile.x2text.id)
-<<<<<<< HEAD
         tool_settings = {}
         tool_settings[TSPKeys.PREAMBLE] = tool.preamble
         tool_settings[TSPKeys.POSTAMBLE] = tool.postamble
@@ -714,20 +703,6 @@
         tool_settings[TSPKeys.CHUNK_OVERLAP] = default_profile.chunk_overlap
         tool_settings[TSPKeys.ENABLE_CHALLENGE] = tool.enable_challenge
         tool_settings[TSPKeys.CHALLENGE_LLM] = challenge_llm
-=======
-        llm_profile_manager = {}
-        llm_profile_manager[TSPKeys.PREAMBLE] = tool.preamble
-        llm_profile_manager[TSPKeys.POSTAMBLE] = tool.postamble
-        llm_profile_manager[TSPKeys.GRAMMAR] = grammar
-        llm_profile_manager[TSPKeys.LLM] = llm
-        llm_profile_manager[TSPKeys.X2TEXT_ADAPTER] = x2text
-        llm_profile_manager[TSPKeys.VECTOR_DB] = vector_db
-        llm_profile_manager[TSPKeys.EMBEDDING] = embedding_model
-        llm_profile_manager[TSPKeys.CHUNK_SIZE] = default_profile.chunk_size
-        llm_profile_manager[
-            TSPKeys.CHUNK_OVERLAP
-        ] = default_profile.chunk_overlap
->>>>>>> 08611638
 
         for prompt in prompts:
             output: dict[str, Any] = {}
