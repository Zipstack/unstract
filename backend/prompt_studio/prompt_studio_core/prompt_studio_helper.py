--- conflicted
+++ resolved
@@ -340,20 +340,11 @@
                     document_id=document_id,
                 )
 
-<<<<<<< HEAD
-                prompts: list[ToolStudioPrompt] = []
-                prompts.append(prompt_instance)
-=======
->>>>>>> 39e0919c
                 OutputManagerHelper.handle_prompt_output_update(
                     prompts=prompts,
                     outputs=response,
                     document_id=document_id,
-<<<<<<< HEAD
-                    is_single_pass_extract_mode_active=False,
-=======
                     is_single_pass_extract=False
->>>>>>> 39e0919c
                 )
             except PermissionError as e:
                 raise e
@@ -408,11 +399,7 @@
                     prompts=prompts,
                     outputs=response,
                     document_id=document_id,
-<<<<<<< HEAD
-                    is_single_pass_extract_mode_active=True,
-=======
                     is_single_pass_extract=True
->>>>>>> 39e0919c
                 )
             except PermissionError as e:
                 raise e
@@ -668,8 +655,7 @@
 
         if prompt_grammar:
             for word, synonyms in prompt_grammar.items():
-                grammar.append(
-                    {TSPKeys.WORD: word, TSPKeys.SYNONYMS: synonyms})
+                grammar.append({TSPKeys.WORD: word, TSPKeys.SYNONYMS: synonyms})
 
         if not default_profile:
             raise DefaultProfileError()
