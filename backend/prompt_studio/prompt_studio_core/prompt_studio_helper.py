import json
import logging
import os
from pathlib import Path
from typing import Any, Optional

from account.constants import Common
from adapter_processor.models import AdapterInstance
from django.conf import settings
from file_management.file_management_helper import FileManagerHelper
from prompt_studio.prompt_profile_manager.models import ProfileManager
from prompt_studio.prompt_studio.models import ToolStudioPrompt
from prompt_studio.prompt_studio_core.constants import LogLevels
from prompt_studio.prompt_studio_core.constants import (
    ToolStudioPromptKeys as TSPKeys,
)
from prompt_studio.prompt_studio_core.exceptions import (
    AnswerFetchError,
    DefaultProfileError,
    IndexingError,
    NoPromptsFound,
    PermissionError,
    PromptNotValid,
    ToolNotValid,
)
from prompt_studio.prompt_studio_core.models import CustomTool
from prompt_studio.prompt_studio_core.prompt_ide_base_tool import (
    PromptIdeBaseTool,
)
from prompt_studio.prompt_studio_index_manager.prompt_studio_index_helper import (  # noqa: E501
    PromptStudioIndexHelper,
)
from prompt_studio.prompt_studio_output_manager.output_manager_helper import (
    OutputManagerHelper,
)
from unstract.sdk.constants import LogLevel
from unstract.sdk.exceptions import SdkError
from unstract.sdk.index import ToolIndex
from unstract.sdk.prompt import PromptTool
from unstract.sdk.utils.tool_utils import ToolUtils
from utils.local_context import StateStore

from unstract.core.pubsub_helper import LogPublisher

CHOICES_JSON = "/static/select_choices.json"
ERROR_MSG = "User %s doesn't have access to adapter %s"

logger = logging.getLogger(__name__)


class PromptStudioHelper:
    """Helper class for Custom tool operations."""

    @staticmethod
    def validate_profile_manager_owner_access(
        profile_manager: ProfileManager,
    ) -> None:
        """Helper method to validate the owner's access to the profile manager.

        Args:
            profile_manager (ProfileManager): The profile manager instance to
              validate.

        Raises:
            PermissionError: If the owner does not have permission to perform
              the action.
        """
        profile_manager_owner = profile_manager.created_by

        is_llm_owned = (
            profile_manager.llm.created_by == profile_manager_owner
            or profile_manager.llm.shared_users.filter(
                pk=profile_manager_owner.pk
            ).exists()
        )
        is_vector_store_owned = (
            profile_manager.vector_store.created_by == profile_manager_owner
            or profile_manager.vector_store.shared_users.filter(
                pk=profile_manager_owner.pk
            ).exists()
        )
        is_embedding_model_owned = (
            profile_manager.embedding_model.created_by == profile_manager_owner
            or profile_manager.embedding_model.shared_users.filter(
                pk=profile_manager_owner.pk
            ).exists()
        )
        is_x2text_owned = (
            profile_manager.x2text.created_by == profile_manager_owner
            or profile_manager.x2text.shared_users.filter(
                pk=profile_manager_owner.pk
            ).exists()
        )

        if not (
            is_llm_owned
            and is_vector_store_owned
            and is_embedding_model_owned
            and is_x2text_owned
        ):
            adapter_names = set()
            if not is_llm_owned:
                logger.error(
                    ERROR_MSG,
                    profile_manager_owner.user_id,
                    profile_manager.llm.id,
                )
                adapter_names.add(profile_manager.llm.adapter_name)
            if not is_vector_store_owned:
                logger.error(
                    ERROR_MSG,
                    profile_manager_owner.user_id,
                    profile_manager.vector_store.id,
                )
                adapter_names.add(profile_manager.vector_store.adapter_name)
            if not is_embedding_model_owned:
                logger.error(
                    ERROR_MSG,
                    profile_manager_owner.user_id,
                    profile_manager.embedding_model.id,
                )
                adapter_names.add(profile_manager.embedding_model.adapter_name)
            if not is_x2text_owned:
                logger.error(
                    ERROR_MSG,
                    profile_manager_owner.user_id,
                    profile_manager.x2text.id,
                )
                adapter_names.add(profile_manager.x2text.adapter_name)
            if len(adapter_names) > 1:
                error_msg = (
                    f"Multiple permission errors were encountered with {', '.join(adapter_names)}",  # noqa: E501
                )
            else:
                error_msg = (
                    f"Permission Error: You do not have access to {adapter_names.pop()}",  # noqa: E501
                )

            raise PermissionError(error_msg)

    def _publish_log(
        component: dict[str, str], level: str, state: str, message: str
    ) -> None:
        LogPublisher.publish(
            StateStore.get(Common.LOG_EVENTS_ID),
            LogPublisher.log_prompt(component, level, state, message),
        )

    @staticmethod
    def get_select_fields() -> dict[str, Any]:
        """Method to fetch dropdown field values for frontend.

        Returns:
            dict[str, Any]: Dict for dropdown data
        """
        f = open(f"{os.path.dirname(__file__)}{CHOICES_JSON}")
        choices = f.read()
        f.close()
        response: dict[str, Any] = json.loads(choices)
        return response

    @staticmethod
    def _fetch_prompt_from_id(id: str) -> ToolStudioPrompt:
        """Internal function used to fetch prompt from ID.

        Args:
            id (_type_): UUID of the prompt

        Returns:
            ToolStudioPrompt: Instance of the model
        """
        prompt_instance: ToolStudioPrompt = ToolStudioPrompt.objects.get(pk=id)
        return prompt_instance

    @staticmethod
    def fetch_prompt_from_tool(tool_id: str) -> list[ToolStudioPrompt]:
        """Internal function used to fetch mapped prompts from ToolID.

        Args:
            tool_id (_type_): UUID of the tool

        Returns:
            List[ToolStudioPrompt]: List of instance of the model
        """
        prompt_instances: list[
            ToolStudioPrompt
        ] = ToolStudioPrompt.objects.filter(tool_id=tool_id)
        return prompt_instances

    @staticmethod
    def index_document(
        tool_id: str,
        file_name: str,
        org_id: str,
        user_id: str,
        document_id: str,
        is_summary: bool = False,
    ) -> Any:
        """Method to index a document.

        Args:
            tool_id (str): Id of the tool
            file_name (str): File to parse
            org_id (str): The ID of the organization to which the user belongs.
            user_id (str): The ID of the user who uploaded the document.
            is_summary (bool, optional): Whether the document is a summary
                or not. Defaults to False.

        Raises:
            ToolNotValid
            IndexingError
        """
        tool: CustomTool = CustomTool.objects.get(pk=tool_id)
        if is_summary:
            profile_manager = ProfileManager.objects.get(
                prompt_studio_tool=tool, is_summarize_llm=True
            )
            default_profile = profile_manager
            file_path = file_name
        else:
            profile_manager = ProfileManager.objects.get(
                prompt_studio_tool=tool, is_default=True
            )
            default_profile = profile_manager
            file_path = FileManagerHelper.handle_sub_directory_for_tenants(
                org_id, is_create=False, user_id=user_id, tool_id=tool_id
            )
            file_path = str(Path(file_path) / file_name)

        if not default_profile:
            raise DefaultProfileError()
        if not tool:
            logger.error(f"No tool instance found for the ID {tool_id}")
            raise ToolNotValid()

        logger.info(f"[{tool_id}] Indexing started for doc: {file_name}")
        PromptStudioHelper._publish_log(
            {"tool_id": tool_id, "doc_name": file_name},
            LogLevels.INFO,
            LogLevels.RUN,
            "Indexing started",
        )
        # Need to check the user who created profile manager
        # has access to adapters configured in profile manager
        PromptStudioHelper.validate_profile_manager_owner_access(
            default_profile
        )

        doc_id = PromptStudioHelper.dynamic_indexer(
            profile_manager=default_profile,
            tool_id=tool_id,
            file_path=file_path,
            org_id=org_id,
            document_id=document_id,
            is_summary=is_summary,
        )

        logger.info(f"[{tool_id}] Indexing successful for doc: {file_name}")
        PromptStudioHelper._publish_log(
            {"tool_id": tool_id, "doc_name": file_name},
            LogLevels.INFO,
            LogLevels.RUN,
            "Indexing successful",
        )

        return doc_id

    @staticmethod
    def prompt_responder(
        tool_id: str,
        file_name: str,
        org_id: str,
        user_id: str,
        document_id: str,
        id: Optional[str] = None,
    ) -> Any:
        """Execute chain/single run of the prompts. Makes a call to prompt
        service and returns the dict of response.

        Args:
            id (Optional[str]): ID of the prompt
            tool_id (str): ID of tool created in prompt studio
            file_name (str): Name of the file uploaded
            org_id (str): Organization ID
            user_id (str): User's ID

        Raises:
            PromptNotValid: If a prompt could not be queried from the DB
            AnswerFetchError: Error from prompt-service

        Returns:
            Any: Dictionary containing the response from prompt-service
        """
        file_path = FileManagerHelper.handle_sub_directory_for_tenants(
            org_id=org_id,
            user_id=user_id,
            tool_id=tool_id,
            is_create=False,
        )
        file_path = str(Path(file_path) / file_name)

        if id:
            prompt_instance = PromptStudioHelper._fetch_prompt_from_id(id)
            if not prompt_instance:
                logger.error(f"[{tool_id or 'NA'}] Invalid prompt id: {id}")
                raise PromptNotValid()

            logger.info(f"[{tool_id}] Executing single prompt {id}")
            PromptStudioHelper._publish_log(
                {"tool_id": tool_id, "prompt_id": id},
                LogLevels.INFO,
                LogLevels.RUN,
                "Executing single prompt",
            )

            prompts: list[ToolStudioPrompt] = []
            prompts.append(prompt_instance)
            tool: CustomTool = prompt_instance.tool_id

            if tool.summarize_as_source:
                directory, filename = os.path.split(file_path)
                file_path = os.path.join(
                    directory,
                    TSPKeys.SUMMARIZE,
                    os.path.splitext(filename)[0] + ".txt",
                )

            logger.info(
                f"[{tool.tool_id}] Invoking prompt service for prompt {id}"
            )
            PromptStudioHelper._publish_log(
                {"tool_id": tool_id, "prompt_id": id},
                LogLevels.DEBUG,
                LogLevels.RUN,
                "Invoking prompt service",
            )

            try:
                response = PromptStudioHelper._fetch_response(
                    path=file_path,
                    tool=tool,
                    prompts=prompts,
                    org_id=org_id,
                    document_id=document_id,
                )
<<<<<<< HEAD

                prompts: list[ToolStudioPrompt] = []
                prompts.append(prompt_instance)
                OutputManagerHelper.handle_prompt_output_update(
                    prompts=prompts,
                    outputs=response,
                    document_id=document_id,
                    is_single_pass_extract_mode_active=False
                )
            except PermissionDenied as e:
=======
            except PermissionError as e:
>>>>>>> 9299d375
                raise e
            except Exception as exc:
                logger.error(
                    f"[{tool.tool_id}] Error while fetching response for prompt {id}: {exc}"  # noqa: E501
                )
                PromptStudioHelper._publish_log(
                    {"tool_id": tool_id, "prompt_id": id},
                    LogLevels.ERROR,
                    LogLevels.RUN,
                    "Failed to fetch prompt response",
                )
                raise AnswerFetchError()

            logger.info(
                f"[{tool.tool_id}] Response fetched successfully for prompt {id}"  # noqa: E501
            )
            PromptStudioHelper._publish_log(
                {"tool_id": tool_id, "prompt_id": id},
                LogLevels.INFO,
                LogLevels.RUN,
                "Single prompt execution completed",
            )

            return response
        else:
            prompts = PromptStudioHelper.fetch_prompt_from_tool(tool_id)
            if not prompts:
                logger.error(f"[{tool_id or 'NA'}] No prompts found id: {id}")
                raise NoPromptsFound()

            logger.info(f"[{tool_id}] Executing prompts in single pass")
            PromptStudioHelper._publish_log(
                {"tool_id": tool_id, "prompt_id": str(id)},
                LogLevels.INFO,
                LogLevels.RUN,
                "Executing prompts in single pass",
            )

            try:
                tool = prompts[0].tool_id
                response = PromptStudioHelper._fetch_single_pass_response(
                    file_path=file_path,
                    tool=tool,
                    prompts=prompts,
                    org_id=org_id,
                    document_id=document_id,
                )
<<<<<<< HEAD

                OutputManagerHelper.handle_prompt_output_update(
                    prompts=prompts,
                    outputs=response,
                    document_id=document_id,
                    is_single_pass_extract_mode_active=True
                )
            except PermissionDenied as e:
=======
            except PermissionError as e:
>>>>>>> 9299d375
                raise e
            except Exception as e:
                logger.error(
                    f"[{tool.tool_id}] Error while fetching single pass response: {e}"  # noqa: E501
                )
                PromptStudioHelper._publish_log(
                    {"tool_id": tool_id, "prompt_id": str(id)},
                    LogLevels.ERROR,
                    LogLevels.RUN,
                    "Failed to fetch single pass response",
                )
                raise AnswerFetchError()

            logger.info(
                f"[{tool.tool_id}] Single pass response fetched successfully"
            )
            PromptStudioHelper._publish_log(
                {"tool_id": tool_id, "prompt_id": str(id)},
                LogLevels.INFO,
                LogLevels.RUN,
                "Single pass execution completed",
            )

            return response

    @staticmethod
    def _fetch_response(
        tool: CustomTool,
        path: str,
        prompts: list[ToolStudioPrompt],
        org_id: str,
        document_id: str,
    ) -> Any:
        """Utility function to invoke prompt service. Used internally.

        Args:
            tool (CustomTool)
            path (str)
            prompt (dict)

        Raises:
            AnswerFetchError
        """
        monitor_llm_instance: Optional[AdapterInstance] = tool.monitor_llm
        monitor_llm: Optional[str] = None
        if monitor_llm_instance:
            monitor_llm = str(monitor_llm_instance.id)
        prompt_grammer = tool.prompt_grammer
        outputs: list[dict[str, Any]] = []
        grammer_dict = {}
        grammar_list = []

        # Using default profile manager llm if monitor_llm is None
        if monitor_llm:
            monitor_llm = str(monitor_llm_instance.id)
        else:
            # TODO: Use CustomTool model to get profile_manager
            profile_manager = ProfileManager.objects.get(
                prompt_studio_tool=tool, is_default=True
            )
            monitor_llm = str(profile_manager.llm.id)

        # Adding validations
        if prompt_grammer:
            for word, synonyms in prompt_grammer.items():
                synonyms = prompt_grammer[word]
                grammer_dict[TSPKeys.WORD] = word
                grammer_dict[TSPKeys.SYNONYMS] = synonyms
                grammar_list.append(grammer_dict)
                grammer_dict = {}
        for prompt in prompts:
            # Need to check the user who created profile manager
            # has access to adapters
            PromptStudioHelper.validate_profile_manager_owner_access(
                prompt.profile_manager
            )
            # Not checking reindex here as there might be
            # change in Profile Manager
            vector_db = str(prompt.profile_manager.vector_store.id)
            embedding_model = str(prompt.profile_manager.embedding_model.id)
            llm = str(prompt.profile_manager.llm.id)
            x2text = str(prompt.profile_manager.x2text.id)
            prompt_profile_manager: ProfileManager = prompt.profile_manager
            if not prompt_profile_manager:
                raise DefaultProfileError()
            PromptStudioHelper.dynamic_indexer(
                profile_manager=prompt_profile_manager,
                file_path=path,
                tool_id=str(tool.tool_id),
                org_id=org_id,
                document_id=document_id,
                is_summary=tool.summarize_as_source,
            )

            output: dict[str, Any] = {}
            output[
                TSPKeys.ASSERTION_FAILURE_PROMPT
            ] = prompt.assertion_failure_prompt
            output[TSPKeys.ASSERT_PROMPT] = prompt.assert_prompt
            output[TSPKeys.IS_ASSERT] = prompt.is_assert
            output[TSPKeys.PROMPT] = prompt.prompt
            output[TSPKeys.ACTIVE] = prompt.active
            output[TSPKeys.CHUNK_SIZE] = prompt.profile_manager.chunk_size
            output[TSPKeys.VECTOR_DB] = vector_db
            output[TSPKeys.EMBEDDING] = embedding_model
            output[TSPKeys.CHUNK_OVERLAP] = prompt.profile_manager.chunk_overlap
            output[TSPKeys.LLM] = llm
            output[TSPKeys.PREAMBLE] = tool.preamble
            output[TSPKeys.POSTAMBLE] = tool.postamble
            output[TSPKeys.GRAMMAR] = grammar_list
            output[TSPKeys.TYPE] = prompt.enforce_type
            output[TSPKeys.NAME] = prompt.prompt_key
            output[
                TSPKeys.RETRIEVAL_STRATEGY
            ] = prompt.profile_manager.retrieval_strategy
            output[
                TSPKeys.SIMILARITY_TOP_K
            ] = prompt.profile_manager.similarity_top_k
            output[TSPKeys.SECTION] = prompt.profile_manager.section
            output[TSPKeys.X2TEXT_ADAPTER] = x2text

            # Eval settings for the prompt
            output[TSPKeys.EVAL_SETTINGS] = {}
            output[TSPKeys.EVAL_SETTINGS][
                TSPKeys.EVAL_SETTINGS_EVALUATE
            ] = prompt.evaluate
            output[TSPKeys.EVAL_SETTINGS][TSPKeys.EVAL_SETTINGS_MONITOR_LLM] = [
                monitor_llm
            ]
            output[TSPKeys.EVAL_SETTINGS][
                TSPKeys.EVAL_SETTINGS_EXCLUDE_FAILED
            ] = tool.exclude_failed
            for attr in dir(prompt):
                if attr.startswith(TSPKeys.EVAL_METRIC_PREFIX):
                    attr_val = getattr(prompt, attr)
                    output[TSPKeys.EVAL_SETTINGS][attr] = attr_val

            outputs.append(output)

        tool_id = str(tool.tool_id)

        file_hash = ToolUtils.get_hash_from_file(file_path=path)

        payload = {
            TSPKeys.OUTPUTS: outputs,
            TSPKeys.TOOL_ID: tool_id,
            TSPKeys.FILE_NAME: path,
            TSPKeys.FILE_HASH: file_hash,
            Common.LOG_EVENTS_ID: StateStore.get(Common.LOG_EVENTS_ID),
        }

        util = PromptIdeBaseTool(log_level=LogLevel.INFO, org_id=org_id)

        responder = PromptTool(
            tool=util,
            prompt_host=settings.PROMPT_HOST,
            prompt_port=settings.PROMPT_PORT,
        )

        answer = responder.answer_prompt(payload)
        # TODO: Make use of dataclasses
        if answer["status"] == "ERROR":
            raise AnswerFetchError()
        output_response = json.loads(answer["structure_output"])
        return output_response

    @staticmethod
    def dynamic_indexer(
        profile_manager: ProfileManager,
        tool_id: str,
        file_path: str,
        org_id: str,
        document_id: str,
        is_summary: bool = False,
    ) -> str:
        """Used to index a file based on the passed arguments.

        This is useful when a file needs to be indexed dynamically as the
        parameters meant for indexing changes. The file

        Args:
            profile_manager (ProfileManager): Profile manager instance that hold
                values such as chunk size, chunk overlap and adapter IDs
            tool_id (str): UUID of the prompt studio tool
            file_path (str): Path to the file that needs to be indexed
            org_id (str): ID of the organization
            is_summary (bool, optional): Flag to ensure if extracted contents
                need to be persisted.  Defaults to False.

        Returns:
            str: Index key for the combination of arguments
        """
        try:
            util = PromptIdeBaseTool(log_level=LogLevel.INFO, org_id=org_id)
            tool_index = ToolIndex(tool=util)
        except Exception as e:
            logger.error(f"Error while instatiating SDKs {e}")
            raise IndexingError()
        embedding_model = str(profile_manager.embedding_model.id)
        vector_db = str(profile_manager.vector_store.id)
        x2text_adapter = str(profile_manager.x2text.id)
        file_hash = ToolUtils.get_hash_from_file(file_path=file_path)
        extract_file_path: Optional[str] = None
        if not is_summary:
            directory, filename = os.path.split(file_path)
            extract_file_path = os.path.join(
                directory, "extract", os.path.splitext(filename)[0] + ".txt"
            )
        else:
            profile_manager.chunk_size = 0
        try:
            doc_id: str = tool_index.index_file(
                tool_id=tool_id,
                embedding_type=embedding_model,
                vector_db=vector_db,
                x2text_adapter=x2text_adapter,
                file_path=file_path,
                file_hash=file_hash,
                chunk_size=profile_manager.chunk_size,
                chunk_overlap=profile_manager.chunk_overlap,
                reindex=profile_manager.reindex,
                output_file_path=extract_file_path,
            )

            PromptStudioIndexHelper.handle_index_manager(
                document_id=document_id,
                is_summary=is_summary,
                profile_manager=profile_manager,
                doc_id=doc_id,
            )
            return doc_id
        except SdkError as e:
            raise IndexingError(str(e))

    @staticmethod
    def _fetch_single_pass_response(
        tool: CustomTool,
        file_path: str,
        prompts: list[ToolStudioPrompt],
        org_id: str,
        document_id: str,
    ) -> Any:
        tool_id: str = str(tool.tool_id)
        outputs: list[dict[str, Any]] = []
        grammar: list[dict[str, Any]] = []
        prompt_grammar = tool.prompt_grammer
        default_profile: ProfileManager = ProfileManager.objects.get(
            prompt_studio_tool=tool, is_default=True
        )
        # Need to check the user who created profile manager
        # has access to adapters configured in profile manager
        PromptStudioHelper.validate_profile_manager_owner_access(
            default_profile
        )
        default_profile.chunk_size = 0  # To retrive full context

        if prompt_grammar:
            for word, synonyms in prompt_grammar.items():
                grammar.append(
                    {TSPKeys.WORD: word, TSPKeys.SYNONYMS: synonyms})

        if not default_profile:
            raise DefaultProfileError()

        PromptStudioHelper.dynamic_indexer(
            profile_manager=default_profile,
            file_path=file_path,
            tool_id=tool_id,
            org_id=org_id,
            is_summary=tool.summarize_as_source,
            document_id=document_id,
        )

        vector_db = str(default_profile.vector_store.id)
        embedding_model = str(default_profile.embedding_model.id)
        llm = str(default_profile.llm.id)
        x2text = str(default_profile.x2text.id)
        llm_profile_manager = {}
        llm_profile_manager[TSPKeys.PREAMBLE] = tool.preamble
        llm_profile_manager[TSPKeys.POSTAMBLE] = tool.postamble
        llm_profile_manager[TSPKeys.GRAMMAR] = grammar
        llm_profile_manager[TSPKeys.LLM] = llm
        llm_profile_manager[TSPKeys.X2TEXT_ADAPTER] = x2text
        llm_profile_manager[TSPKeys.VECTOR_DB] = vector_db
        llm_profile_manager[TSPKeys.EMBEDDING] = embedding_model
        llm_profile_manager[TSPKeys.CHUNK_SIZE] = default_profile.chunk_size
        llm_profile_manager[
            TSPKeys.CHUNK_OVERLAP
        ] = default_profile.chunk_overlap

        for prompt in prompts:
            output: dict[str, Any] = {}
            output[TSPKeys.PROMPT] = prompt.prompt
            output[TSPKeys.ACTIVE] = prompt.active
            output[TSPKeys.TYPE] = prompt.enforce_type
            output[TSPKeys.NAME] = prompt.prompt_key
            outputs.append(output)

        if tool.summarize_as_source:
            path = Path(file_path)
            file_path = str(
                path.parent / TSPKeys.SUMMARIZE / (path.stem + ".txt")
            )
        file_hash = ToolUtils.get_hash_from_file(file_path=file_path)

        payload = {
            TSPKeys.LLM_PROFILE_MANAGER: llm_profile_manager,
            TSPKeys.OUTPUTS: outputs,
            TSPKeys.TOOL_ID: tool_id,
            TSPKeys.FILE_HASH: file_hash,
        }

        util = PromptIdeBaseTool(log_level=LogLevel.INFO, org_id=org_id)

        responder = PromptTool(
            tool=util,
            prompt_host=settings.PROMPT_HOST,
            prompt_port=settings.PROMPT_PORT,
        )

        answer = responder.single_pass_extraction(payload)
        # TODO: Make use of dataclasses
        if answer["status"] == "ERROR":
            raise AnswerFetchError()
        output_response = json.loads(answer["structure_output"])
        return output_response<|MERGE_RESOLUTION|>--- conflicted
+++ resolved
@@ -343,7 +343,6 @@
                     org_id=org_id,
                     document_id=document_id,
                 )
-<<<<<<< HEAD
 
                 prompts: list[ToolStudioPrompt] = []
                 prompts.append(prompt_instance)
@@ -353,10 +352,7 @@
                     document_id=document_id,
                     is_single_pass_extract_mode_active=False
                 )
-            except PermissionDenied as e:
-=======
             except PermissionError as e:
->>>>>>> 9299d375
                 raise e
             except Exception as exc:
                 logger.error(
@@ -404,7 +400,6 @@
                     org_id=org_id,
                     document_id=document_id,
                 )
-<<<<<<< HEAD
 
                 OutputManagerHelper.handle_prompt_output_update(
                     prompts=prompts,
@@ -412,10 +407,7 @@
                     document_id=document_id,
                     is_single_pass_extract_mode_active=True
                 )
-            except PermissionDenied as e:
-=======
             except PermissionError as e:
->>>>>>> 9299d375
                 raise e
             except Exception as e:
                 logger.error(
