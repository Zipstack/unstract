import json
import logging
import os
from pathlib import Path
from typing import Any, Optional

from account.constants import Common
from adapter_processor.models import AdapterInstance
from django.conf import settings
from file_management.file_management_helper import FileManagerHelper
from prompt_studio.prompt_profile_manager.models import ProfileManager
from prompt_studio.prompt_studio.models import ToolStudioPrompt
from prompt_studio.prompt_studio_core.constants import LogLevels
from prompt_studio.prompt_studio_core.constants import (
    ToolStudioPromptKeys as TSPKeys,
)
from prompt_studio.prompt_studio_core.exceptions import (
    AnswerFetchError,
    DefaultProfileError,
    IndexingError,
    NoPromptsFound,
    PermissionError,
    PromptNotValid,
    ToolNotValid,
)
from prompt_studio.prompt_studio_core.models import CustomTool
from prompt_studio.prompt_studio_core.prompt_ide_base_tool import (
    PromptIdeBaseTool,
)
from prompt_studio.prompt_studio_index_manager.prompt_studio_index_helper import (  # noqa: E501
    PromptStudioIndexHelper,
)
from prompt_studio.prompt_studio_output_manager.output_manager_helper import (
    OutputManagerHelper,
)
from unstract.sdk.constants import LogLevel
from unstract.sdk.exceptions import SdkError
from unstract.sdk.index import ToolIndex
from unstract.sdk.prompt import PromptTool
from unstract.sdk.utils.tool_utils import ToolUtils
from utils.local_context import StateStore

from unstract.core.pubsub_helper import LogPublisher

CHOICES_JSON = "/static/select_choices.json"
ERROR_MSG = "User %s doesn't have access to adapter %s"

logger = logging.getLogger(__name__)


class PromptStudioHelper:
    """Helper class for Custom tool operations."""

    @staticmethod
    def validate_profile_manager_owner_access(
        profile_manager: ProfileManager,
    ) -> None:
        """Helper method to validate the owner's access to the profile manager.

        Args:
            profile_manager (ProfileManager): The profile manager instance to
              validate.

        Raises:
            PermissionError: If the owner does not have permission to perform
              the action.
        """
        profile_manager_owner = profile_manager.created_by

        is_llm_owned = (
            profile_manager.llm.created_by == profile_manager_owner
            or profile_manager.llm.shared_users.filter(
                pk=profile_manager_owner.pk
            ).exists()
        )
        is_vector_store_owned = (
            profile_manager.vector_store.created_by == profile_manager_owner
            or profile_manager.vector_store.shared_users.filter(
                pk=profile_manager_owner.pk
            ).exists()
        )
        is_embedding_model_owned = (
            profile_manager.embedding_model.created_by == profile_manager_owner
            or profile_manager.embedding_model.shared_users.filter(
                pk=profile_manager_owner.pk
            ).exists()
        )
        is_x2text_owned = (
            profile_manager.x2text.created_by == profile_manager_owner
            or profile_manager.x2text.shared_users.filter(
                pk=profile_manager_owner.pk
            ).exists()
        )

        if not (
            is_llm_owned
            and is_vector_store_owned
            and is_embedding_model_owned
            and is_x2text_owned
        ):
            adapter_names = set()
            if not is_llm_owned:
                logger.error(
                    ERROR_MSG,
                    profile_manager_owner.user_id,
                    profile_manager.llm.id,
                )
                adapter_names.add(profile_manager.llm.adapter_name)
            if not is_vector_store_owned:
                logger.error(
                    ERROR_MSG,
                    profile_manager_owner.user_id,
                    profile_manager.vector_store.id,
                )
                adapter_names.add(profile_manager.vector_store.adapter_name)
            if not is_embedding_model_owned:
                logger.error(
                    ERROR_MSG,
                    profile_manager_owner.user_id,
                    profile_manager.embedding_model.id,
                )
                adapter_names.add(profile_manager.embedding_model.adapter_name)
            if not is_x2text_owned:
                logger.error(
                    ERROR_MSG,
                    profile_manager_owner.user_id,
                    profile_manager.x2text.id,
                )
                adapter_names.add(profile_manager.x2text.adapter_name)
            if len(adapter_names) > 1:
                error_msg = (
                    f"Multiple permission errors were encountered with {', '.join(adapter_names)}",  # noqa: E501
                )
            else:
                error_msg = (
                    f"Permission Error: You do not have access to {adapter_names.pop()}",  # noqa: E501
                )

            raise PermissionError(error_msg)

    @staticmethod
    def _publish_log(
        component: dict[str, str], level: str, state: str, message: str
    ) -> None:
        LogPublisher.publish(
            StateStore.get(Common.LOG_EVENTS_ID),
            LogPublisher.log_prompt(component, level, state, message),
        )

    @staticmethod
    def get_select_fields() -> dict[str, Any]:
        """Method to fetch dropdown field values for frontend.

        Returns:
            dict[str, Any]: Dict for dropdown data
        """
        f = open(f"{os.path.dirname(__file__)}{CHOICES_JSON}")
        choices = f.read()
        f.close()
        response: dict[str, Any] = json.loads(choices)
        return response

    @staticmethod
    def _fetch_prompt_from_id(id: str) -> ToolStudioPrompt:
        """Internal function used to fetch prompt from ID.

        Args:
            id (_type_): UUID of the prompt

        Returns:
            ToolStudioPrompt: Instance of the model
        """
        prompt_instance: ToolStudioPrompt = ToolStudioPrompt.objects.get(pk=id)
        return prompt_instance

    @staticmethod
    def fetch_prompt_from_tool(tool_id: str) -> list[ToolStudioPrompt]:
        """Internal function used to fetch mapped prompts from ToolID.

        Args:
            tool_id (_type_): UUID of the tool

        Returns:
            List[ToolStudioPrompt]: List of instance of the model
        """
        prompt_instances: list[ToolStudioPrompt] = (
            ToolStudioPrompt.objects.filter(tool_id=tool_id)
        )
        return prompt_instances

    @staticmethod
    def index_document(
        tool_id: str,
        file_name: str,
        org_id: str,
        user_id: str,
        document_id: str,
        is_summary: bool = False,
    ) -> Any:
        """Method to index a document.

        Args:
            tool_id (str): Id of the tool
            file_name (str): File to parse
            org_id (str): The ID of the organization to which the user belongs.
            user_id (str): The ID of the user who uploaded the document.
            is_summary (bool, optional): Whether the document is a summary
                or not. Defaults to False.

        Raises:
            ToolNotValid
            IndexingError
        """
        tool: CustomTool = CustomTool.objects.get(pk=tool_id)
        if is_summary:
            profile_manager = ProfileManager.objects.get(
                prompt_studio_tool=tool, is_summarize_llm=True
            )
            default_profile = profile_manager
            file_path = file_name
        else:
            default_profile = ProfileManager.get_default_llm_profile(tool)
            file_path = FileManagerHelper.handle_sub_directory_for_tenants(
                org_id, is_create=False, user_id=user_id, tool_id=tool_id
            )
            file_path = str(Path(file_path) / file_name)

        if not tool:
            logger.error(f"No tool instance found for the ID {tool_id}")
            raise ToolNotValid()

        logger.info(f"[{tool_id}] Indexing started for doc: {file_name}")
        PromptStudioHelper._publish_log(
            {"tool_id": tool_id, "doc_name": file_name},
            LogLevels.INFO,
            LogLevels.RUN,
            "Indexing started",
        )
        # Need to check the user who created profile manager
        # has access to adapters configured in profile manager
        PromptStudioHelper.validate_profile_manager_owner_access(
            default_profile
        )

        doc_id = PromptStudioHelper.dynamic_indexer(
            profile_manager=default_profile,
            tool_id=tool_id,
            file_path=file_path,
            org_id=org_id,
            document_id=document_id,
            is_summary=is_summary,
        )

        logger.info(f"[{tool_id}] Indexing successful for doc: {file_name}")
        PromptStudioHelper._publish_log(
            {"tool_id": tool_id, "doc_name": file_name},
            LogLevels.INFO,
            LogLevels.RUN,
            "Indexing successful",
        )

        return doc_id

    @staticmethod
    def prompt_responder(
        tool_id: str,
        file_name: str,
        org_id: str,
        user_id: str,
        document_id: str,
        id: Optional[str] = None,
    ) -> Any:
        """Execute chain/single run of the prompts. Makes a call to prompt
        service and returns the dict of response.

        Args:
            id (Optional[str]): ID of the prompt
            tool_id (str): ID of tool created in prompt studio
            file_name (str): Name of the file uploaded
            org_id (str): Organization ID
            user_id (str): User's ID

        Raises:
            PromptNotValid: If a prompt could not be queried from the DB
            AnswerFetchError: Error from prompt-service

        Returns:
            Any: Dictionary containing the response from prompt-service
        """
        file_path = FileManagerHelper.handle_sub_directory_for_tenants(
            org_id=org_id,
            user_id=user_id,
            tool_id=tool_id,
            is_create=False,
        )
        file_path = str(Path(file_path) / file_name)

        if id:
            prompt_instance = PromptStudioHelper._fetch_prompt_from_id(id)
            if not prompt_instance:
                logger.error(f"[{tool_id or 'NA'}] Invalid prompt id: {id}")
                raise PromptNotValid()

            logger.info(f"[{tool_id}] Executing single prompt {id}")
            PromptStudioHelper._publish_log(
                {"tool_id": tool_id, "prompt_id": id},
                LogLevels.INFO,
                LogLevels.RUN,
                "Executing single prompt",
            )

            prompts: list[ToolStudioPrompt] = []
            prompts.append(prompt_instance)
            tool: CustomTool = prompt_instance.tool_id

            if tool.summarize_as_source:
                directory, filename = os.path.split(file_path)
                file_path = os.path.join(
                    directory,
                    TSPKeys.SUMMARIZE,
                    os.path.splitext(filename)[0] + ".txt",
                )

            logger.info(
                f"[{tool.tool_id}] Invoking prompt service for prompt {id}"
            )
            PromptStudioHelper._publish_log(
                {"tool_id": tool_id, "prompt_id": id},
                LogLevels.DEBUG,
                LogLevels.RUN,
                "Invoking prompt service",
            )

            try:
                response = PromptStudioHelper._fetch_response(
                    path=file_path,
                    tool=tool,
                    prompts=prompts,
                    org_id=org_id,
                    document_id=document_id,
                )
<<<<<<< HEAD

                prompts: list[ToolStudioPrompt] = []
                prompts.append(prompt_instance)
                OutputManagerHelper.handle_prompt_output_update(
                    prompts=prompts,
                    outputs=response,
                    document_id=document_id,
                    is_single_pass_extract_mode_active=False
                )
            except PermissionDenied as e:
=======
            except PermissionError as e:
>>>>>>> c067256a
                raise e
            except Exception as exc:
                logger.error(
                    f"[{tool.tool_id}] Error while fetching response for prompt {id}: {exc}"  # noqa: E501
                )
                PromptStudioHelper._publish_log(
                    {"tool_id": tool_id, "prompt_id": id},
                    LogLevels.ERROR,
                    LogLevels.RUN,
                    "Failed to fetch prompt response",
                )
                raise AnswerFetchError()

            logger.info(
                f"[{tool.tool_id}] Response fetched successfully for prompt {id}"  # noqa: E501
            )
            PromptStudioHelper._publish_log(
                {"tool_id": tool_id, "prompt_id": id},
                LogLevels.INFO,
                LogLevels.RUN,
                "Single prompt execution completed",
            )

            return response
        else:
            prompts = PromptStudioHelper.fetch_prompt_from_tool(tool_id)
            if not prompts:
                logger.error(f"[{tool_id or 'NA'}] No prompts found id: {id}")
                raise NoPromptsFound()

            logger.info(f"[{tool_id}] Executing prompts in single pass")
            PromptStudioHelper._publish_log(
                {"tool_id": tool_id, "prompt_id": str(id)},
                LogLevels.INFO,
                LogLevels.RUN,
                "Executing prompts in single pass",
            )

            try:
                tool = prompts[0].tool_id
                response = PromptStudioHelper._fetch_single_pass_response(
                    file_path=file_path,
                    tool=tool,
                    prompts=prompts,
                    org_id=org_id,
                    document_id=document_id,
                )
<<<<<<< HEAD

                OutputManagerHelper.handle_prompt_output_update(
                    prompts=prompts,
                    outputs=response,
                    document_id=document_id,
                    is_single_pass_extract_mode_active=True
                )
            except PermissionDenied as e:
=======
            except PermissionError as e:
>>>>>>> c067256a
                raise e
            except Exception as e:
                logger.error(
                    f"[{tool.tool_id}] Error while fetching single pass response: {e}"  # noqa: E501
                )
                PromptStudioHelper._publish_log(
                    {"tool_id": tool_id, "prompt_id": str(id)},
                    LogLevels.ERROR,
                    LogLevels.RUN,
                    "Failed to fetch single pass response",
                )
                raise AnswerFetchError()

            logger.info(
                f"[{tool.tool_id}] Single pass response fetched successfully"
            )
            PromptStudioHelper._publish_log(
                {"tool_id": tool_id, "prompt_id": str(id)},
                LogLevels.INFO,
                LogLevels.RUN,
                "Single pass execution completed",
            )

            return response

    @staticmethod
    def _fetch_response(
        tool: CustomTool,
        path: str,
        prompts: list[ToolStudioPrompt],
        org_id: str,
        document_id: str,
    ) -> Any:
        """Utility function to invoke prompt service. Used internally.

        Args:
            tool (CustomTool)
            path (str)
            prompt (dict)

        Raises:
            AnswerFetchError
        """
        monitor_llm_instance: Optional[AdapterInstance] = tool.monitor_llm
        monitor_llm: Optional[str] = None
        if monitor_llm_instance:
            monitor_llm = str(monitor_llm_instance.id)
        prompt_grammer = tool.prompt_grammer
        outputs: list[dict[str, Any]] = []
        grammer_dict = {}
        grammar_list = []

        # Using default profile manager llm if monitor_llm is None
        if monitor_llm_instance:
            monitor_llm = str(monitor_llm_instance.id)
        else:
            default_profile = ProfileManager.get_default_llm_profile(tool)
            monitor_llm = str(default_profile.llm.id)

        # Adding validations
        if prompt_grammer:
            for word, synonyms in prompt_grammer.items():
                synonyms = prompt_grammer[word]
                grammer_dict[TSPKeys.WORD] = word
                grammer_dict[TSPKeys.SYNONYMS] = synonyms
                grammar_list.append(grammer_dict)
                grammer_dict = {}
        for prompt in prompts:
            # Need to check the user who created profile manager
            # has access to adapters
            PromptStudioHelper.validate_profile_manager_owner_access(
                prompt.profile_manager
            )
            # Not checking reindex here as there might be
            # change in Profile Manager
            vector_db = str(prompt.profile_manager.vector_store.id)
            embedding_model = str(prompt.profile_manager.embedding_model.id)
            llm = str(prompt.profile_manager.llm.id)
            x2text = str(prompt.profile_manager.x2text.id)
            prompt_profile_manager: ProfileManager = prompt.profile_manager
            if not prompt_profile_manager:
                raise DefaultProfileError()
            PromptStudioHelper.dynamic_indexer(
                profile_manager=prompt_profile_manager,
                file_path=path,
                tool_id=str(tool.tool_id),
                org_id=org_id,
                document_id=document_id,
                is_summary=tool.summarize_as_source,
            )

            output: dict[str, Any] = {}
            output[TSPKeys.ASSERTION_FAILURE_PROMPT] = (
                prompt.assertion_failure_prompt
            )
            output[TSPKeys.ASSERT_PROMPT] = prompt.assert_prompt
            output[TSPKeys.IS_ASSERT] = prompt.is_assert
            output[TSPKeys.PROMPT] = prompt.prompt
            output[TSPKeys.ACTIVE] = prompt.active
            output[TSPKeys.CHUNK_SIZE] = prompt.profile_manager.chunk_size
            output[TSPKeys.VECTOR_DB] = vector_db
            output[TSPKeys.EMBEDDING] = embedding_model
            output[TSPKeys.CHUNK_OVERLAP] = prompt.profile_manager.chunk_overlap
            output[TSPKeys.LLM] = llm
            output[TSPKeys.PREAMBLE] = tool.preamble
            output[TSPKeys.POSTAMBLE] = tool.postamble
            output[TSPKeys.GRAMMAR] = grammar_list
            output[TSPKeys.TYPE] = prompt.enforce_type
            output[TSPKeys.NAME] = prompt.prompt_key
            output[TSPKeys.RETRIEVAL_STRATEGY] = (
                prompt.profile_manager.retrieval_strategy
            )
            output[TSPKeys.SIMILARITY_TOP_K] = (
                prompt.profile_manager.similarity_top_k
            )
            output[TSPKeys.SECTION] = prompt.profile_manager.section
            output[TSPKeys.X2TEXT_ADAPTER] = x2text

            # Eval settings for the prompt
            output[TSPKeys.EVAL_SETTINGS] = {}
            output[TSPKeys.EVAL_SETTINGS][
                TSPKeys.EVAL_SETTINGS_EVALUATE
            ] = prompt.evaluate
            output[TSPKeys.EVAL_SETTINGS][TSPKeys.EVAL_SETTINGS_MONITOR_LLM] = [
                monitor_llm
            ]
            output[TSPKeys.EVAL_SETTINGS][
                TSPKeys.EVAL_SETTINGS_EXCLUDE_FAILED
            ] = tool.exclude_failed
            for attr in dir(prompt):
                if attr.startswith(TSPKeys.EVAL_METRIC_PREFIX):
                    attr_val = getattr(prompt, attr)
                    output[TSPKeys.EVAL_SETTINGS][attr] = attr_val

            outputs.append(output)

        tool_id = str(tool.tool_id)

        file_hash = ToolUtils.get_hash_from_file(file_path=path)

        payload = {
            TSPKeys.OUTPUTS: outputs,
            TSPKeys.TOOL_ID: tool_id,
            TSPKeys.FILE_NAME: path,
            TSPKeys.FILE_HASH: file_hash,
            Common.LOG_EVENTS_ID: StateStore.get(Common.LOG_EVENTS_ID),
        }

        util = PromptIdeBaseTool(log_level=LogLevel.INFO, org_id=org_id)

        responder = PromptTool(
            tool=util,
            prompt_host=settings.PROMPT_HOST,
            prompt_port=settings.PROMPT_PORT,
        )

        answer = responder.answer_prompt(payload)
        # TODO: Make use of dataclasses
        if answer["status"] == "ERROR":
            raise AnswerFetchError()
        output_response = json.loads(answer["structure_output"])
        return output_response

    @staticmethod
    def dynamic_indexer(
        profile_manager: ProfileManager,
        tool_id: str,
        file_path: str,
        org_id: str,
        document_id: str,
        is_summary: bool = False,
    ) -> str:
        """Used to index a file based on the passed arguments.

        This is useful when a file needs to be indexed dynamically as the
        parameters meant for indexing changes. The file

        Args:
            profile_manager (ProfileManager): Profile manager instance that hold
                values such as chunk size, chunk overlap and adapter IDs
            tool_id (str): UUID of the prompt studio tool
            file_path (str): Path to the file that needs to be indexed
            org_id (str): ID of the organization
            is_summary (bool, optional): Flag to ensure if extracted contents
                need to be persisted.  Defaults to False.

        Returns:
            str: Index key for the combination of arguments
        """
        try:
            util = PromptIdeBaseTool(log_level=LogLevel.INFO, org_id=org_id)
            tool_index = ToolIndex(tool=util)
        except Exception as e:
            logger.error(f"Error while instatiating SDKs {e}")
            raise IndexingError()
        embedding_model = str(profile_manager.embedding_model.id)
        vector_db = str(profile_manager.vector_store.id)
        x2text_adapter = str(profile_manager.x2text.id)
        file_hash = ToolUtils.get_hash_from_file(file_path=file_path)
        extract_file_path: Optional[str] = None
        if not is_summary:
            directory, filename = os.path.split(file_path)
            extract_file_path = os.path.join(
                directory, "extract", os.path.splitext(filename)[0] + ".txt"
            )
        else:
            profile_manager.chunk_size = 0
        try:
            doc_id: str = tool_index.index_file(
                tool_id=tool_id,
                embedding_type=embedding_model,
                vector_db=vector_db,
                x2text_adapter=x2text_adapter,
                file_path=file_path,
                file_hash=file_hash,
                chunk_size=profile_manager.chunk_size,
                chunk_overlap=profile_manager.chunk_overlap,
                reindex=profile_manager.reindex,
                output_file_path=extract_file_path,
            )

            PromptStudioIndexHelper.handle_index_manager(
                document_id=document_id,
                is_summary=is_summary,
                profile_manager=profile_manager,
                doc_id=doc_id,
            )
            return doc_id
        except SdkError as e:
            raise IndexingError(str(e))

    @staticmethod
    def _fetch_single_pass_response(
        tool: CustomTool,
        file_path: str,
        prompts: list[ToolStudioPrompt],
        org_id: str,
        document_id: str,
    ) -> Any:
        tool_id: str = str(tool.tool_id)
        outputs: list[dict[str, Any]] = []
        grammar: list[dict[str, Any]] = []
        prompt_grammar = tool.prompt_grammer
        default_profile = ProfileManager.get_default_llm_profile(tool)
        # Need to check the user who created profile manager
        # has access to adapters configured in profile manager
        PromptStudioHelper.validate_profile_manager_owner_access(
            default_profile
        )
        default_profile.chunk_size = 0  # To retrive full context

        if prompt_grammar:
            for word, synonyms in prompt_grammar.items():
                grammar.append(
                    {TSPKeys.WORD: word, TSPKeys.SYNONYMS: synonyms})

        if not default_profile:
            raise DefaultProfileError()

        PromptStudioHelper.dynamic_indexer(
            profile_manager=default_profile,
            file_path=file_path,
            tool_id=tool_id,
            org_id=org_id,
            is_summary=tool.summarize_as_source,
            document_id=document_id,
        )

        vector_db = str(default_profile.vector_store.id)
        embedding_model = str(default_profile.embedding_model.id)
        llm = str(default_profile.llm.id)
        x2text = str(default_profile.x2text.id)
        llm_profile_manager = {}
        llm_profile_manager[TSPKeys.PREAMBLE] = tool.preamble
        llm_profile_manager[TSPKeys.POSTAMBLE] = tool.postamble
        llm_profile_manager[TSPKeys.GRAMMAR] = grammar
        llm_profile_manager[TSPKeys.LLM] = llm
        llm_profile_manager[TSPKeys.X2TEXT_ADAPTER] = x2text
        llm_profile_manager[TSPKeys.VECTOR_DB] = vector_db
        llm_profile_manager[TSPKeys.EMBEDDING] = embedding_model
        llm_profile_manager[TSPKeys.CHUNK_SIZE] = default_profile.chunk_size
        llm_profile_manager[TSPKeys.CHUNK_OVERLAP] = (
            default_profile.chunk_overlap
        )

        for prompt in prompts:
            output: dict[str, Any] = {}
            output[TSPKeys.PROMPT] = prompt.prompt
            output[TSPKeys.ACTIVE] = prompt.active
            output[TSPKeys.TYPE] = prompt.enforce_type
            output[TSPKeys.NAME] = prompt.prompt_key
            outputs.append(output)

        if tool.summarize_as_source:
            path = Path(file_path)
            file_path = str(
                path.parent / TSPKeys.SUMMARIZE / (path.stem + ".txt")
            )
        file_hash = ToolUtils.get_hash_from_file(file_path=file_path)

        payload = {
            TSPKeys.LLM_PROFILE_MANAGER: llm_profile_manager,
            TSPKeys.OUTPUTS: outputs,
            TSPKeys.TOOL_ID: tool_id,
            TSPKeys.FILE_HASH: file_hash,
        }

        util = PromptIdeBaseTool(log_level=LogLevel.INFO, org_id=org_id)

        responder = PromptTool(
            tool=util,
            prompt_host=settings.PROMPT_HOST,
            prompt_port=settings.PROMPT_PORT,
        )

        answer = responder.single_pass_extraction(payload)
        # TODO: Make use of dataclasses
        if answer["status"] == "ERROR":
            raise AnswerFetchError()
        output_response = json.loads(answer["structure_output"])
        return output_response<|MERGE_RESOLUTION|>--- conflicted
+++ resolved
@@ -183,9 +183,9 @@
         Returns:
             List[ToolStudioPrompt]: List of instance of the model
         """
-        prompt_instances: list[ToolStudioPrompt] = (
-            ToolStudioPrompt.objects.filter(tool_id=tool_id)
-        )
+        prompt_instances: list[
+            ToolStudioPrompt
+        ] = ToolStudioPrompt.objects.filter(tool_id=tool_id)
         return prompt_instances
 
     @staticmethod
@@ -339,7 +339,6 @@
                     org_id=org_id,
                     document_id=document_id,
                 )
-<<<<<<< HEAD
 
                 prompts: list[ToolStudioPrompt] = []
                 prompts.append(prompt_instance)
@@ -347,12 +346,9 @@
                     prompts=prompts,
                     outputs=response,
                     document_id=document_id,
-                    is_single_pass_extract_mode_active=False
-                )
-            except PermissionDenied as e:
-=======
+                    is_single_pass_extract_mode_active=False,
+                )
             except PermissionError as e:
->>>>>>> c067256a
                 raise e
             except Exception as exc:
                 logger.error(
@@ -400,18 +396,14 @@
                     org_id=org_id,
                     document_id=document_id,
                 )
-<<<<<<< HEAD
 
                 OutputManagerHelper.handle_prompt_output_update(
                     prompts=prompts,
                     outputs=response,
                     document_id=document_id,
-                    is_single_pass_extract_mode_active=True
-                )
-            except PermissionDenied as e:
-=======
+                    is_single_pass_extract_mode_active=True,
+                )
             except PermissionError as e:
->>>>>>> c067256a
                 raise e
             except Exception as e:
                 logger.error(
@@ -504,9 +496,9 @@
             )
 
             output: dict[str, Any] = {}
-            output[TSPKeys.ASSERTION_FAILURE_PROMPT] = (
-                prompt.assertion_failure_prompt
-            )
+            output[
+                TSPKeys.ASSERTION_FAILURE_PROMPT
+            ] = prompt.assertion_failure_prompt
             output[TSPKeys.ASSERT_PROMPT] = prompt.assert_prompt
             output[TSPKeys.IS_ASSERT] = prompt.is_assert
             output[TSPKeys.PROMPT] = prompt.prompt
@@ -521,12 +513,12 @@
             output[TSPKeys.GRAMMAR] = grammar_list
             output[TSPKeys.TYPE] = prompt.enforce_type
             output[TSPKeys.NAME] = prompt.prompt_key
-            output[TSPKeys.RETRIEVAL_STRATEGY] = (
-                prompt.profile_manager.retrieval_strategy
-            )
-            output[TSPKeys.SIMILARITY_TOP_K] = (
-                prompt.profile_manager.similarity_top_k
-            )
+            output[
+                TSPKeys.RETRIEVAL_STRATEGY
+            ] = prompt.profile_manager.retrieval_strategy
+            output[
+                TSPKeys.SIMILARITY_TOP_K
+            ] = prompt.profile_manager.similarity_top_k
             output[TSPKeys.SECTION] = prompt.profile_manager.section
             output[TSPKeys.X2TEXT_ADAPTER] = x2text
 
@@ -665,8 +657,7 @@
 
         if prompt_grammar:
             for word, synonyms in prompt_grammar.items():
-                grammar.append(
-                    {TSPKeys.WORD: word, TSPKeys.SYNONYMS: synonyms})
+                grammar.append({TSPKeys.WORD: word, TSPKeys.SYNONYMS: synonyms})
 
         if not default_profile:
             raise DefaultProfileError()
@@ -693,9 +684,9 @@
         llm_profile_manager[TSPKeys.VECTOR_DB] = vector_db
         llm_profile_manager[TSPKeys.EMBEDDING] = embedding_model
         llm_profile_manager[TSPKeys.CHUNK_SIZE] = default_profile.chunk_size
-        llm_profile_manager[TSPKeys.CHUNK_OVERLAP] = (
-            default_profile.chunk_overlap
-        )
+        llm_profile_manager[
+            TSPKeys.CHUNK_OVERLAP
+        ] = default_profile.chunk_overlap
 
         for prompt in prompts:
             output: dict[str, Any] = {}
