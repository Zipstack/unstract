--- conflicted
+++ resolved
@@ -4,12 +4,11 @@
 from account.models import User
 from adapter_processor.models import AdapterInstance
 from django.db import models
-<<<<<<< HEAD
 from django.db.models import QuerySet
 from prompt_studio.prompt_studio_core.exceptions import DefaultProfileError
-=======
+
 from prompt_studio.prompt_studio_core.constants import DefaultPrompts
->>>>>>> e8668a07
+
 from utils.models.base_model import BaseModel
 
 
@@ -100,24 +99,7 @@
         blank=True,
         editable=False,
     )
-<<<<<<< HEAD
-    exclude_failed = models.BooleanField(default=True)
 
-    # Introduced field to establish M2M relation between users and custom_tool.
-    # This will introduce intermediary table which relates both the models.
-    shared_users = models.ManyToManyField(
-        User, related_name="shared_custom_tool"
-    )
-
-    objects = CustomToolModelManager()
-
-    # TODO: Add ProfileManager to return type
-    def get_default_llm_profile(self):  # type: ignore
-        try:
-            return self.profilemanager_set.filter(is_default=True).first()
-        except ObjectDoesNotExist:
-            raise DefaultProfileError
-=======
     exclude_failed = models.BooleanField(
         db_comment="Flag to make the answer null if it is incorrect",
         default=True,
@@ -137,4 +119,11 @@
     enable_challenge = models.BooleanField(
         db_comment="Flag to enable or disable challenge", default=False
     )
->>>>>>> e8668a07
+    
+     # Introduced field to establish M2M relation between users and custom_tool.
+    # This will introduce intermediary table which relates both the models.
+    shared_users = models.ManyToManyField(
+        User, related_name="shared_custom_tool"
+    )
+
+    objects = CustomToolModelManager()
