--- conflicted
+++ resolved
@@ -1,11 +1,8 @@
 import uuid
 
 from account.models import User
-<<<<<<< HEAD
 from adapter_processor.models import AdapterInstance
-=======
 from django.core.exceptions import ObjectDoesNotExist
->>>>>>> d6ec2c44
 from django.db import models
 from prompt_studio.prompt_studio_core.exceptions import DefaultProfileError
 from utils.models.base_model import BaseModel
@@ -81,14 +78,11 @@
         blank=True,
         editable=False,
     )
-<<<<<<< HEAD
     exclude_failed = models.BooleanField(default=True)
-=======
 
     # TODO: Add ProfileManager to return type
     def get_default_llm_profile(self):  # type: ignore
         try:
             return self.profilemanager_set.filter(is_default=True).first()
         except ObjectDoesNotExist:
-            raise DefaultProfileError
->>>>>>> d6ec2c44
+            raise DefaultProfileError