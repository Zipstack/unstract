--- conflicted
+++ resolved
@@ -54,7 +54,6 @@
             tool: Tool = ToolProcessor.get_tool_by_uid(tool_function)
         except ToolDoesNotExist:
             return rep
-<<<<<<< HEAD
 
         # Defensive handling of tool properties and icon
         try:
@@ -103,22 +102,19 @@
                 logger.warning(
                     f"Tool {tool_function} has no properties, using tool_function as name"
                 )
+
+            # Transform adapter IDs back to names for UI display
+            metadata = rep.get(TIKey.METADATA, {})
+            if metadata:
+                rep[TIKey.METADATA] = self._transform_adapter_ids_to_names_for_display(
+                    metadata, tool_function
+                )
+
         except Exception as e:
             logger.error(f"Error accessing tool properties for {tool_function}: {e}")
             # Use fallback values to prevent serialization errors
             rep[ToolKey.ICON] = ""
             rep[ToolKey.NAME] = tool_function
-=======
-        rep[ToolKey.ICON] = tool.icon
-        rep[ToolKey.NAME] = tool.properties.display_name
-
-        # Transform adapter IDs back to names for UI display
-        metadata = rep.get(TIKey.METADATA, {})
-        if metadata:
-            rep[TIKey.METADATA] = self._transform_adapter_ids_to_names_for_display(
-                metadata, tool_function
-            )
->>>>>>> 845b5310
 
         return rep
 
