import pytest
from django.core.management import call_command


<<<<<<< HEAD
@pytest.fixture(scope='session')
=======
@pytest.fixture(scope="session")
>>>>>>> 43dce88d
def django_db_setup(django_db_blocker):

    fixtures = ["./prompt/tests/fixtures/prompts_001.json"]
    with django_db_blocker.unblock():
        call_command("loaddata", *fixtures)<|MERGE_RESOLUTION|>--- conflicted
+++ resolved
@@ -2,13 +2,10 @@
 from django.core.management import call_command
 
 
-<<<<<<< HEAD
-@pytest.fixture(scope='session')
-=======
+
 @pytest.fixture(scope="session")
->>>>>>> 43dce88d
 def django_db_setup(django_db_blocker):
 
     fixtures = ["./prompt/tests/fixtures/prompts_001.json"]
     with django_db_blocker.unblock():
-        call_command("loaddata", *fixtures)+        call_command('loaddata', *fixtures)