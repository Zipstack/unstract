--- conflicted
+++ resolved
@@ -13,16 +13,9 @@
     }
 )
 
-<<<<<<< HEAD
-urlpatterns = format_suffix_patterns([
-    path('prompt/', prompt_list, name='prompt-list'),
-    path('prompt/<uuid:pk>/', prompt_detail, name='prompt-detail'),
-])
-=======
 urlpatterns = format_suffix_patterns(
     [
         path("prompt/", prompt_list, name="prompt-list"),
         path("prompt/<uuid:pk>/", prompt_detail, name="prompt-detail"),
     ]
-)
->>>>>>> 43dce88d
+)