--- conflicted
+++ resolved
@@ -178,12 +178,9 @@
             result.status_api = DeploymentHelper.construct_status_endpoint(
                 api_endpoint=api.api_endpoint, execution_id=execution_id
             )
-<<<<<<< HEAD
             if not include_metadata:
                 result.remove_result_metadata_keys()
             cls._send_notification(api=api, result=result)
-=======
->>>>>>> 3d4b4dc5
         except Exception as error:
             DestinationConnector.delete_api_storage_dir(
                 workflow_id=workflow_id, execution_id=execution_id
