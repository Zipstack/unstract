--- conflicted
+++ resolved
@@ -45,12 +45,7 @@
             status=status.HTTP_500_INTERNAL_SERVER_ERROR,
         )
 
-<<<<<<< HEAD
 @api_view(http_method_names=['GET'])
-=======
-
-@api_view(["GET"])
->>>>>>> 7afac33e
 def list_feature_flags(request: Request) -> Response:
     """Function to list the feature flags.
 
