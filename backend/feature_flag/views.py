"""
    Feature Flag view file
Returns:
    evaluate response
"""

import logging

from rest_framework import status, viewsets
from rest_framework.response import Response
from utils.request.feature_flag import check_feature_flag_status, list_all_flags

logger = logging.getLogger(__name__)

class FeatureFlagViewSet(viewsets.ViewSet):
    """
    A simple ViewSet for evaluating feature flag.
    """

    def evaluate(self, request):
        try:
            flag_key = request.data.get("flag_key")

            if not flag_key:
                return Response(
                    {"message": "Request parameters are missing."},
                    status=status.HTTP_400_BAD_REQUEST,
                )

            flag_enabled = check_feature_flag_status(flag_key)
            return Response({"flag_status": flag_enabled}, status=status.HTTP_200_OK)
        except Exception as e:
            logger.error("No response from server: %s", e)
            return Response(
                {"message": "No response from server"},
                status=status.HTTP_500_INTERNAL_SERVER_ERROR,
            )

<<<<<<< HEAD
    def list(self, request):
        try:
            namespace_key = request.query_params.get("namespace", "default")
            feature_flags = list_all_flags(namespace_key)
            return Response({"feature_flags": feature_flags}, status=status.HTTP_200_OK)
        except Exception as e:
            logger.error("No response from server: %s", e)
            return Response(
                {"message": "No response from server"},
                status=status.HTTP_500_INTERNAL_SERVER_ERROR,
            )
=======
        flag_enabled = check_feature_flag_status(flag_key)
        return Response({"flag_status": flag_enabled}, status=status.HTTP_200_OK)
    except Exception as e:
        logger.error("No response from server: %s", e)
        return Response(
            {"message": "No response from server"},
            status=status.HTTP_500_INTERNAL_SERVER_ERROR,
        )


@api_view(http_method_names=["GET"])
def list_feature_flags(request: Request) -> Response:
    """Function to list the feature flags.

    Args:
        request: request object

    Returns:
        list of feature flags
    """
    try:
        namespace_key = request.query_params.get("namespace", "default")
        feature_flags = list_all_flags(namespace_key)
        return Response({"feature_flags": feature_flags}, status=status.HTTP_200_OK)
    except Exception as e:
        logger.error("No response from server: %s", e)
        return Response(
            {"message": "No response from server"},
            status=status.HTTP_500_INTERNAL_SERVER_ERROR,
        )
>>>>>>> 4473fcba
<|MERGE_RESOLUTION|>--- conflicted
+++ resolved
@@ -36,7 +36,6 @@
                 status=status.HTTP_500_INTERNAL_SERVER_ERROR,
             )
 
-<<<<<<< HEAD
     def list(self, request):
         try:
             namespace_key = request.query_params.get("namespace", "default")
@@ -47,36 +46,4 @@
             return Response(
                 {"message": "No response from server"},
                 status=status.HTTP_500_INTERNAL_SERVER_ERROR,
-            )
-=======
-        flag_enabled = check_feature_flag_status(flag_key)
-        return Response({"flag_status": flag_enabled}, status=status.HTTP_200_OK)
-    except Exception as e:
-        logger.error("No response from server: %s", e)
-        return Response(
-            {"message": "No response from server"},
-            status=status.HTTP_500_INTERNAL_SERVER_ERROR,
-        )
-
-
-@api_view(http_method_names=["GET"])
-def list_feature_flags(request: Request) -> Response:
-    """Function to list the feature flags.
-
-    Args:
-        request: request object
-
-    Returns:
-        list of feature flags
-    """
-    try:
-        namespace_key = request.query_params.get("namespace", "default")
-        feature_flags = list_all_flags(namespace_key)
-        return Response({"feature_flags": feature_flags}, status=status.HTTP_200_OK)
-    except Exception as e:
-        logger.error("No response from server: %s", e)
-        return Response(
-            {"message": "No response from server"},
-            status=status.HTTP_500_INTERNAL_SERVER_ERROR,
-        )
->>>>>>> 4473fcba
+            )