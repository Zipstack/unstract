import logging
from typing import Any, Optional, Union

from account.authentication_helper import AuthenticationHelper
from account.authentication_plugin_registry import AuthenticationPluginRegistry
from account.authentication_service import AuthenticationService
from account.constants import (
    AuthorizationErrorCode,
    Common,
    Cookie,
    ErrorMessage,
    OrganizationMemberModel,
)
from account.custom_exceptions import (
    DuplicateData,
    Forbidden,
    MethodNotImplemented,
    UserNotExistError,
)
from account.dto import (
    MemberInvitation,
    OrganizationData,
    UserInfo,
    UserInviteResponse,
    UserRoleData,
)
from account.exceptions import OrganizationNotExist
from account.models import Organization, User
from account.organization import OrganizationService
from account.serializer import (
    GetOrganizationsResponseSerializer,
    OrganizationSerializer,
    SetOrganizationsResponseSerializer,
)
from account.user import UserService
from django.conf import settings
from django.contrib.auth import logout as django_logout
from django.db.utils import IntegrityError
from django.middleware import csrf
from django.shortcuts import redirect
from django_tenants.utils import tenant_context
from rest_framework import status
from rest_framework.request import Request
from rest_framework.response import Response
from tenant_account.models import OrganizationMember as OrganizationMember
from tenant_account.organization_member_service import OrganizationMemberService
<<<<<<< HEAD
from api.exceptions import APINotFound
from apps.traffic_routing.models import TrafficRule
=======
from utils.cache_service import CacheService
from utils.local_context import StateStore
from utils.user_session import UserSessionUtils
>>>>>>> 72a860ae

Logger = logging.getLogger(__name__)


class AuthenticationController:
    """Authentication Controller This controller class manages user
    authentication processes."""

    def __init__(self) -> None:
        """This method initializes the controller by selecting the appropriate
        authentication plugin based on availability."""
        self.authentication_helper = AuthenticationHelper()
        if AuthenticationPluginRegistry.is_plugin_available():
            self.auth_service: AuthenticationService = (
                AuthenticationPluginRegistry.get_plugin()
            )
        else:
            self.auth_service = AuthenticationService()

    def user_login(
        self,
        request: Request,
    ) -> Any:
        return self.auth_service.user_login(request)

    def user_signup(self, request: Request) -> Any:
        return self.auth_service.user_signup(request)

    def authorization_callback(
        self, request: Request, backend: str = settings.DEFAULT_MODEL_BACKEND
    ) -> Any:
        """Handle authorization callback.

        This function processes the authorization callback from
        an external service.

        Args:
            request (Request): Request instance
            backend (str, optional): backend used to use login.
                Defaults: settings.DEFAULT_MODEL_BACKEND.

        Returns:
            Any: Redirect response
        """
        try:
            return self.auth_service.handle_authorization_callback(
                request=request, backend=backend
            )
        except Exception as ex:
            Logger.error(f"Error while handling authorization callback: {ex}")
            return redirect(f"{settings.ERROR_URL}")

    def user_organizations(self, request: Request) -> Any:
        """List a user's organizations.

        Args:
            user (User): User instance
            z_code (str): _description_

        Returns:
            list[OrganizationData]: _description_
        """

        try:
            organizations = self.auth_service.user_organizations(request)
        except Exception as ex:
            #
            self.user_logout(request)

            response = Response(
                status=status.HTTP_412_PRECONDITION_FAILED,
            )
            if hasattr(ex, "code") and ex.code in {
                AuthorizationErrorCode.USF,
                AuthorizationErrorCode.USR,
                AuthorizationErrorCode.INE001,
                AuthorizationErrorCode.INE002,
            }:  # type: ignore
                response.data = ({"domain": ex.data.get("domain"), "code": ex.code},)
                return response
            # Return in case even if missed unknown exception in
            # self.auth_service.user_organizations(request)
            return response

        user: User = request.user
        org_ids = {org.id for org in organizations}

        CacheService.set_user_organizations(user.user_id, list(org_ids))

        serialized_organizations = GetOrganizationsResponseSerializer(
            organizations, many=True
        ).data
        response = Response(
            status=status.HTTP_200_OK,
            data={
                "message": "success",
                "organizations": serialized_organizations,
            },
        )
        if Cookie.CSRFTOKEN not in request.COOKIES:
            csrf_token = csrf.get_token(request)
            response.set_cookie(Cookie.CSRFTOKEN, csrf_token)

        return response

    def set_user_organization(self, request: Request, organization_id: str) -> Response:
        user: User = request.user
<<<<<<< HEAD
        app_id = self.get_app_id(request)
=======
        new_organization = False
>>>>>>> 72a860ae
        organization_ids = CacheService.get_user_organizations(user.user_id)
        if not organization_ids:
            z_organizations: list[OrganizationData] = (
                self.auth_service.get_organizations_by_user_id(user.user_id)
            )
            organization_ids = {org.id for org in z_organizations}
        if organization_id and organization_id in organization_ids:
            organization = OrganizationService.get_organization_by_org_id(
                organization_id
            )
            if not organization:
                try:
                    organization_data: OrganizationData = (
                        self.auth_service.get_organization_by_org_id(organization_id)
                    )
                except ValueError:
                    raise OrganizationNotExist()
                try:
                    organization = OrganizationService.create_organization(
                        organization_data.name,
                        organization_data.display_name,
                        organization_data.id,
                    )
                    new_organization = True
                except IntegrityError:
                    raise DuplicateData(
                        f"{ErrorMessage.ORGANIZATION_EXIST}, \
                            {ErrorMessage.DUPLICATE_API}"
                    )
            self.create_tenant_user(organization=organization, user=user)

            if new_organization:
                try:
                    self.auth_service.frictionless_onboarding(
                        organization=organization, user=user
                    )
                except MethodNotImplemented:
                    Logger.info("frictionless_onboarding not implemented")

            if new_organization:
                self.authentication_helper.create_initial_platform_key(
                    user=user, organization=organization
                )
            user_info: Optional[UserInfo] = self.get_user_info(request)
            serialized_user_info = SetOrganizationsResponseSerializer(user_info).data
            organization_info = OrganizationSerializer(organization).data
            response: Response = Response(
                status=status.HTTP_200_OK,
                data={
                    "user": serialized_user_info,
                    "organization": organization_info,
                    f"{Common.LOG_EVENTS_ID}": StateStore.get(Common.LOG_EVENTS_ID),
                },
            )
            current_organization_id = UserSessionUtils.get_organization_id(request)
            if current_organization_id:
                OrganizationMemberService.remove_user_membership_in_organization_cache(
                    user_id=user.user_id,
                    organization_id=current_organization_id,
                )
            UserSessionUtils.set_organization_id(request, organization_id)
            OrganizationMemberService.set_user_membership_in_organization_cache(
                user_id=user.user_id, organization_id=organization_id
            )
<<<<<<< HEAD
            user_session_info["current_org"] = organization_id
            user_session_info["app_id"] = app_id
            CacheService.set_user_session_info(user_session_info)
            response.set_cookie(Cookie.ORG_ID, organization_id)
            response.set_cookie(Cookie.APP_ID, app_id)
=======
>>>>>>> 72a860ae
            return response
        return Response(status=status.HTTP_403_FORBIDDEN)

    def get_user_info(self, request: Request) -> Optional[UserInfo]:
        return self.auth_service.get_user_info(request)
    
    def get_app_id(self, request: Request) -> str:
        app_id = ""
        if not request.data or not request.data["app_id"]:
            return app_id
        app_id = request.data["app_id"]
        host = request.get_host()
        if not host:
            Logger.error("App not found for host %s.", host)
            raise APINotFound("App not found.")
        try:
            routing_detail = TrafficRule.objects.get(fqdn=host)
            if app_id != str(routing_detail.app_deployment_id):
                raise APINotFound("App not found")
            app_organization = routing_detail.organization
            organizations: list[
                OrganizationData
            ] = self.auth_service.get_organizations_by_user_id(
                request.user.user_id
            )
            app_organization_access = False
            for organization in organizations:
                if app_organization.organization_id == organization.id:
                    app_organization_access = True
                    break
            if not app_organization_access:
                Logger.error(
                    "Access forbidden: %s tried accessing %s using %s",
                    request.user,
                    app_id,
                    host,
                )
                raise Forbidden("Access denied.")
        except TrafficRule.DoesNotExist as e:
            Logger.error("App not found for host %s. Error: %s", host, e)
            raise APINotFound("App not found.")
        return app_id

    def is_admin_by_role(self, role: str) -> bool:
        """Check the role is act as admin in the context of authentication
        plugin.

        Args:
            role (str): role

        Returns:
            bool: _description_
        """
        return self.auth_service.is_admin_by_role(role=role)

    def get_organization_info(self, org_id: str) -> Optional[Organization]:
        organization = OrganizationService.get_organization_by_org_id(org_id=org_id)
        return organization

    def make_organization_and_add_member(
        self,
        user_id: str,
        user_name: str,
        organization_name: Optional[str] = None,
        display_name: Optional[str] = None,
    ) -> Optional[OrganizationData]:
        return self.auth_service.make_organization_and_add_member(
            user_id, user_name, organization_name, display_name
        )

    def make_user_organization_name(self) -> str:
        return self.auth_service.make_user_organization_name()

    def make_user_organization_display_name(self, user_name: str) -> str:
        return self.auth_service.make_user_organization_display_name(user_name)

    def user_logout(self, request: Request) -> Response:
        response = self.auth_service.user_logout(request=request)
        organization_id = UserSessionUtils.get_organization_id(request)
        user_id = UserSessionUtils.get_user_id(request)
        if organization_id:
            OrganizationMemberService.remove_user_membership_in_organization_cache(
                user_id=user_id, organization_id=organization_id
            )
        django_logout(request)
        return response

    def get_organization_members_by_org_id(
        self, organization_id: Optional[str] = None
    ) -> list[OrganizationMember]:
        members: list[OrganizationMember] = OrganizationMember.objects.all()
        return members

    def get_organization_members_by_user(self, user: User) -> OrganizationMember:
        member: OrganizationMember = OrganizationMember.objects.filter(
            user=user
        ).first()
        return member

    def get_user_roles(self) -> list[UserRoleData]:
        return self.auth_service.get_roles()

    def get_user_invitations(self, organization_id: str) -> list[MemberInvitation]:
        return self.auth_service.get_invitations(organization_id=organization_id)

    def delete_user_invitation(self, organization_id: str, invitation_id: str) -> bool:
        return self.auth_service.delete_invitation(
            organization_id=organization_id, invitation_id=invitation_id
        )

    def reset_user_password(self, user: User) -> Response:
        return self.auth_service.reset_user_password(user)

    def invite_user(
        self,
        admin: User,
        org_id: str,
        user_list: list[dict[str, Union[str, None]]],
    ) -> list[UserInviteResponse]:
        """Invites users to join an organization.

        Args:
            admin (User): Admin user initiating the invitation.
            org_id (str): ID of the organization to which users are invited.
            user_list (list[dict[str, Union[str, None]]]):
                List of user details for invitation.
        Returns:
            list[UserInviteResponse]: List of responses for each
                user invitation.
        """
        admin_user = OrganizationMember.objects.get(user=admin.id)
        if not self.auth_service.is_organization_admin(admin_user):
            raise Forbidden()
        response = []
        for user_item in user_list:
            email = user_item.get("email")
            role = user_item.get("role")
            if email:
                user = OrganizationMemberService.get_user_by_email(email=email)
                user_response = {}
                user_response["email"] = email
                status = False
                message = "User is already part of current organization"
                # Check if user is already part of current organization
                if not user:
                    status = self.auth_service.invite_user(
                        admin_user, org_id, email, role=role
                    )
                    message = "User invitation successful."

                response.append(
                    UserInviteResponse(
                        email=email,
                        status="success" if status else "failed",
                        message=message,
                    )
                )
        return response

    def remove_users_from_organization(
        self, admin: User, organization_id: str, user_emails: list[str]
    ) -> bool:
        admin_user = OrganizationMember.objects.get(user=admin.id)
        user_ids = OrganizationMember.objects.filter(
            user__email__in=user_emails
        ).values_list(OrganizationMemberModel.USER_ID, OrganizationMemberModel.ID)
        user_ids_list: list[str] = []
        pk_list: list[str] = []
        for user in user_ids:
            user_ids_list.append(user[0])
            pk_list.append(user[1])
        if len(user_ids_list) > 0:
            is_removed = self.auth_service.remove_users_from_organization(
                admin=admin_user,
                organization_id=organization_id,
                user_ids=user_ids_list,
            )
        else:
            is_removed = False
        if is_removed:
            AuthenticationHelper.remove_users_from_organization_by_pks(pk_list)
            for user_id in user_ids_list:
                OrganizationMemberService.remove_user_membership_in_organization_cache(
                    user_id, organization_id
                )

        return is_removed

    def add_user_role(
        self, admin: User, org_id: str, email: str, role: str
    ) -> Optional[str]:
        admin_user = OrganizationMember.objects.get(user=admin.id)
        user = OrganizationMemberService.get_user_by_email(email=email)
        if user:
            current_roles = self.auth_service.add_organization_user_role(
                admin_user, org_id, user.user.user_id, [role]
            )
            if current_roles:
                self.save_orgnanization_user_role(
                    user_id=user.user.user_id, role=current_roles[0]
                )
            return current_roles[0]
        else:
            return None

    def remove_user_role(
        self, admin: User, org_id: str, email: str, role: str
    ) -> Optional[str]:
        admin_user = OrganizationMember.objects.get(user=admin.id)
        organization_member = OrganizationMemberService.get_user_by_email(email=email)
        if organization_member:
            current_roles = self.auth_service.remove_organization_user_role(
                admin_user, org_id, organization_member.user.user_id, [role]
            )
            if current_roles:
                self.save_orgnanization_user_role(
                    user_id=organization_member.user.user_id,
                    role=current_roles[0],
                )
            return current_roles[0]
        else:
            return None

    def save_orgnanization_user_role(self, user_id: str, role: str) -> None:
        organization_user = OrganizationMemberService.get_user_by_user_id(
            user_id=user_id
        )
        if organization_user:
            # consider single role
            organization_user.role = role
            organization_user.save()

    def create_tenant_user(self, organization: Organization, user: User) -> None:
        with tenant_context(organization):
            existing_tenant_user = OrganizationMemberService.get_user_by_id(id=user.id)
            if existing_tenant_user:
                Logger.info(f"{existing_tenant_user.user.email} Already exist")

            else:
                account_user = self.get_or_create_user(user=user)
                if account_user:
                    user_roles = self.auth_service.get_organization_role_of_user(
                        user_id=account_user.user_id,
                        organization_id=organization.organization_id,
                    )
                    user_role = user_roles[0]

                    tenant_user: OrganizationMember = OrganizationMember(
                        user=user,
                        role=user_role,
                        is_login_onboarding_msg=False,
                        is_prompt_studio_onboarding_msg=False,
                    )
                    tenant_user.save()

                else:
                    raise UserNotExistError()

    def get_or_create_user(
        self, user: User
    ) -> Optional[Union[User, OrganizationMember]]:
        user_service = UserService()
        if user.id:
            account_user: Optional[User] = user_service.get_user_by_id(user.id)
            if account_user:
                return account_user
            elif user.email:
                account_user = user_service.get_user_by_email(email=user.email)
                if account_user:
                    return account_user
                if user.user_id:
                    user.save()
                    return user
        elif user.email and user.user_id:
            account_user = user_service.create_user(
                email=user.email, user_id=user.user_id
            )
            return account_user
        return None<|MERGE_RESOLUTION|>--- conflicted
+++ resolved
@@ -44,14 +44,11 @@
 from rest_framework.response import Response
 from tenant_account.models import OrganizationMember as OrganizationMember
 from tenant_account.organization_member_service import OrganizationMemberService
-<<<<<<< HEAD
 from api.exceptions import APINotFound
 from apps.traffic_routing.models import TrafficRule
-=======
 from utils.cache_service import CacheService
 from utils.local_context import StateStore
 from utils.user_session import UserSessionUtils
->>>>>>> 72a860ae
 
 Logger = logging.getLogger(__name__)
 
@@ -159,11 +156,8 @@
 
     def set_user_organization(self, request: Request, organization_id: str) -> Response:
         user: User = request.user
-<<<<<<< HEAD
         app_id = self.get_app_id(request)
-=======
         new_organization = False
->>>>>>> 72a860ae
         organization_ids = CacheService.get_user_organizations(user.user_id)
         if not organization_ids:
             z_organizations: list[OrganizationData] = (
@@ -228,14 +222,11 @@
             OrganizationMemberService.set_user_membership_in_organization_cache(
                 user_id=user.user_id, organization_id=organization_id
             )
-<<<<<<< HEAD
             user_session_info["current_org"] = organization_id
             user_session_info["app_id"] = app_id
             CacheService.set_user_session_info(user_session_info)
             response.set_cookie(Cookie.ORG_ID, organization_id)
             response.set_cookie(Cookie.APP_ID, app_id)
-=======
->>>>>>> 72a860ae
             return response
         return Response(status=status.HTTP_403_FORBIDDEN)
 
