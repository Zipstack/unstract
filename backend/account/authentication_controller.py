--- conflicted
+++ resolved
@@ -92,42 +92,9 @@
                 request=request, backend=backend
             )
         except Exception as ex:
-<<<<<<< HEAD
             Logger.error(f"Error while handling authorization callback: {ex}")
             return redirect(f"{settings.ERROR_URL}")
 
-=======
-            """Error code reference
-            frontend/src/components/error/GenericError/GenericError.jsx."""
-            if ex.code == AuthorizationErrorCode.IDM:  # type: ignore
-                query_params = {"code": AuthorizationErrorCode.IDM}
-                return redirect(f"{settings.ERROR_URL}?{urlencode(query_params)}")
-            elif ex.code == AuthorizationErrorCode.UMM:  # type: ignore
-                query_params = {"code": AuthorizationErrorCode.UMM}
-                return redirect(f"{settings.ERROR_URL}?{urlencode(query_params)}")
-
-            return redirect(f"{settings.ERROR_URL}")
-
-        if member.organization_id and member.role and len(member.role) > 0:
-            organization: Optional[Organization] = (
-                OrganizationService.get_organization_by_org_id(member.organization_id)
-            )
-            if organization:
-                try:
-                    self.create_tenant_user(organization=organization, user=user)
-                except UndefinedTable:
-                    pass
-
-        response = self.auth_service.handle_authorization_callback(
-            user=user,
-            data=callback_data,
-            redirect_url=request.GET.get("redirect_url"),
-        )
-        django_login(request, user, backend)
-
-        return response
-
->>>>>>> 6871fe1d
     def user_organizations(self, request: Request) -> Any:
         """List a user's organizations.
 
@@ -221,17 +188,7 @@
                     f"{Common.LOG_EVENTS_ID}": StateStore.get(Common.LOG_EVENTS_ID),
                 },
             )
-<<<<<<< HEAD
             UserSessionUtils.set_organization_id(request, organization_id)
-=======
-            # Update user session data in redis
-            user_session_info: dict[str, Any] = CacheService.get_user_session_info(
-                user.email
-            )
-            user_session_info["current_org"] = organization_id
-            CacheService.set_user_session_info(user_session_info)
-            response.set_cookie(Cookie.ORG_ID, organization_id)
->>>>>>> 6871fe1d
             return response
         return Response(status=status.HTTP_403_FORBIDDEN)
 
@@ -251,15 +208,7 @@
         return self.auth_service.is_admin_by_role(role=role)
 
     def get_organization_info(self, org_id: str) -> Optional[Organization]:
-<<<<<<< HEAD
-        organization = OrganizationService.get_organization_by_org_id(
-            org_id=org_id
-        )
-=======
-        organization = self.auth_service.get_organization_info(org_id)
-        if not organization:
-            organization = OrganizationService.get_organization_by_org_id(org_id=org_id)
->>>>>>> 6871fe1d
+        organization = OrganizationService.get_organization_by_org_id(org_id=org_id)
         return organization
 
     def make_organization_and_add_member(
@@ -433,13 +382,7 @@
 
     def create_tenant_user(self, organization: Organization, user: User) -> None:
         with tenant_context(organization):
-<<<<<<< HEAD
-            existing_tenant_user = OrganizationMemberService.get_user_by_id(
-=======
-            existing_tenant_user = self.organization_member_service.get_user_by_id(
->>>>>>> 6871fe1d
-                id=user.id
-            )
+            existing_tenant_user = OrganizationMemberService.get_user_by_id(id=user.id)
             if existing_tenant_user:
                 Logger.info(f"{existing_tenant_user.user.email} Already exist")
             else:
