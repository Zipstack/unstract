import logging
from typing import Any, Optional, Union
from urllib.parse import urlencode

from account.authentication_helper import AuthenticationHelper
from account.authentication_plugin_registry import AuthenticationPluginRegistry
from account.authentication_service import AuthenticationService
from account.constants import (
    AuthorizationErrorCode,
    Common,
    Cookie,
    ErrorMessage,
    OrganizationMemberModel,
)
from account.custom_exceptions import DuplicateData, Forbidden, UserNotExistError
from account.dto import (
    CallbackData,
    MemberInvitation,
    OrganizationData,
    UserInfo,
    UserInviteResponse,
    UserRoleData,
)
from account.exceptions import OrganizationNotExist
from account.models import Organization, User
from account.organization import OrganizationService
from account.serializer import (
    GetOrganizationsResponseSerializer,
    OrganizationSerializer,
    SetOrganizationsResponseSerializer,
)
from account.user import UserService
from django.conf import settings
from django.contrib.auth import login as django_login
from django.contrib.auth import logout as django_logout
from django.db.utils import IntegrityError
from django.middleware import csrf
from django.shortcuts import redirect
from django_tenants.utils import tenant_context
from psycopg2.errors import UndefinedTable
from rest_framework import status
from rest_framework.request import Request
from rest_framework.response import Response
from tenant_account.models import OrganizationMember as OrganizationMember
from tenant_account.organization_member_service import OrganizationMemberService
from utils.cache_service import CacheService
from utils.local_context import StateStore

Logger = logging.getLogger(__name__)


class AuthenticationController:
    """Authentication Controller This controller class manages user
    authentication processes."""

    def __init__(self) -> None:
        """This method initializes the controller by selecting the appropriate
        authentication plugin based on availability."""
        self.authentication_helper = AuthenticationHelper()
        self.organization_member_service = OrganizationMemberService()
        if AuthenticationPluginRegistry.is_plugin_available():
            self.auth_service: AuthenticationService = (
                AuthenticationPluginRegistry.get_plugin()
            )
        else:
            self.auth_service = AuthenticationService()

    def user_login(
        self,
        request: Request,
    ) -> Any:
        return self.auth_service.user_login(request)

    def user_signup(self, request: Request) -> Any:
        return self.auth_service.user_signup(request)

    def authorization_callback(
        self, request: Request, backend: str = settings.DEFAULT_MODEL_BACKEND
    ) -> Any:
        """Handle authorization callback.

        This function processes the authorization callback from
        an external service.

        Args:
            request (Request): Request instance
            backend (str, optional): backend used to use login.
                Defaults: settings.DEFAULT_MODEL_BACKEND.

        Returns:
            Any: Redirect response
        """

        callback_data: CallbackData = self.auth_service.get_callback_data(
            request=request
        )
        user: User = self.get_or_create_user_by_email(request, callback_data)
        try:
            member = self.auth_service.handle_invited_user_while_callback(
                request=request, user=user
            )

        except Exception as ex:
            """Error code reference
            frontend/src/components/error/GenericError/GenericError.jsx."""
            if ex.code == AuthorizationErrorCode.IDM:  # type: ignore
                query_params = {"code": AuthorizationErrorCode.IDM}
                return redirect(f"{settings.ERROR_URL}?{urlencode(query_params)}")
            elif ex.code == AuthorizationErrorCode.UMM:  # type: ignore
                query_params = {"code": AuthorizationErrorCode.UMM}
                return redirect(f"{settings.ERROR_URL}?{urlencode(query_params)}")

            return redirect(f"{settings.ERROR_URL}")

        if member.organization_id and member.role and len(member.role) > 0:
            organization: Optional[Organization] = (
                OrganizationService.get_organization_by_org_id(member.organization_id)
            )
            if organization:
                try:
                    self.create_tenant_user(organization=organization, user=user)
                except UndefinedTable:
                    pass

        response = self.auth_service.handle_authorization_callback(
            user=user,
            data=callback_data,
            redirect_url=request.GET.get("redirect_url"),
        )
        django_login(request, user, backend)

        return response

    def user_organizations(self, request: Request) -> Any:
        """List a user's organizations.

        Args:
            user (User): User instance
            z_code (str): _description_

        Returns:
            list[OrganizationData]: _description_
        """

        try:
            organizations = self.auth_service.user_organizations(request)
        except Exception as ex:
            #
            self.user_logout(request)
<<<<<<< HEAD
            if hasattr(ex, "code") and ex.code in {AuthorizationErrorCode.USF, AuthorizationErrorCode.USR}:  # type: ignore
=======
            if (
                hasattr(ex, "code")
                and ex.code == AuthorizationErrorCode.USF  # type: ignore
            ):
>>>>>>> 6871fe1d
                response = Response(
                    status=status.HTTP_412_PRECONDITION_FAILED,
                    data={"domain": ex.data.get("domain"), "code": ex.code},  # type: ignore
                )
                return response
        user: User = request.user
        org_ids = {org.id for org in organizations}
        CacheService.set_user_organizations(user.user_id, list(org_ids))

        serialized_organizations = GetOrganizationsResponseSerializer(
            organizations, many=True
        ).data
        response = Response(
            status=status.HTTP_200_OK,
            data={
                "message": "success",
                "organizations": serialized_organizations,
            },
        )
        if Cookie.CSRFTOKEN not in request.COOKIES:
            csrf_token = csrf.get_token(request)
            response.set_cookie(Cookie.CSRFTOKEN, csrf_token)

        return response

    def set_user_organization(self, request: Request, organization_id: str) -> Response:
        user: User = request.user
        new_organization = False
        organization_ids = CacheService.get_user_organizations(user.user_id)
        if not organization_ids:
            z_organizations: list[OrganizationData] = (
                self.auth_service.get_organizations_by_user_id(user.user_id)
            )
            organization_ids = {org.id for org in z_organizations}
        if organization_id and organization_id in organization_ids:
            organization = OrganizationService.get_organization_by_org_id(
                organization_id
            )
            if not organization:
                try:
                    organization_data: OrganizationData = (
                        self.auth_service.get_organization_by_org_id(organization_id)
                    )
                except ValueError:
                    raise OrganizationNotExist()
                try:
                    organization = OrganizationService.create_organization(
                        organization_data.name,
                        organization_data.display_name,
                        organization_data.id,
                    )
                    new_organization = True
                except IntegrityError:
                    raise DuplicateData(
                        f"{ErrorMessage.ORGANIZATION_EXIST}, \
                            {ErrorMessage.DUPLICATE_API}"
                    )
            self.create_tenant_user(organization=organization, user=user)
            if new_organization:
                self.authentication_helper.create_initial_platform_key(
                    user=user, organization=organization
                )
            user_info: Optional[UserInfo] = self.get_user_info(request)
            serialized_user_info = SetOrganizationsResponseSerializer(user_info).data
            organization_info = OrganizationSerializer(organization).data
            response: Response = Response(
                status=status.HTTP_200_OK,
                data={
                    "user": serialized_user_info,
                    "organization": organization_info,
                    f"{Common.LOG_EVENTS_ID}": StateStore.get(Common.LOG_EVENTS_ID),
                },
            )
            # Update user session data in redis
            user_session_info: dict[str, Any] = CacheService.get_user_session_info(
                user.email
            )
            user_session_info["current_org"] = organization_id
            CacheService.set_user_session_info(user_session_info)
            response.set_cookie(Cookie.ORG_ID, organization_id)
            return response
        return Response(status=status.HTTP_403_FORBIDDEN)

    def get_user_info(self, request: Request) -> Optional[UserInfo]:
        return self.auth_service.get_user_info(request)

    def is_admin_by_role(self, role: str) -> bool:
        """Check the role is act as admin in the context of authentication
        plugin.

        Args:
            role (str): role

        Returns:
            bool: _description_
        """
        return self.auth_service.is_admin_by_role(role=role)

    def get_organization_info(self, org_id: str) -> Optional[Organization]:
        organization = self.auth_service.get_organization_info(org_id)
        if not organization:
            organization = OrganizationService.get_organization_by_org_id(org_id=org_id)
        return organization

    def make_organization_and_add_member(
        self,
        user_id: str,
        user_name: str,
        organization_name: Optional[str] = None,
        display_name: Optional[str] = None,
    ) -> Optional[OrganizationData]:
        return self.auth_service.make_organization_and_add_member(
            user_id, user_name, organization_name, display_name
        )

    def make_user_organization_name(self) -> str:
        return self.auth_service.make_user_organization_name()

    def make_user_organization_display_name(self, user_name: str) -> str:
        return self.auth_service.make_user_organization_display_name(user_name)

    def user_logout(self, request: Request) -> Response:
        response = self.auth_service.user_logout(request=request)
        django_logout(request)
        return response

    def get_organization_members_by_org_id(
        self, organization_id: Optional[str] = None
    ) -> list[OrganizationMember]:
        members: list[OrganizationMember] = OrganizationMember.objects.all()
        return members

    def get_organization_members_by_user(self, user: User) -> OrganizationMember:
        member: OrganizationMember = OrganizationMember.objects.filter(
            user=user
        ).first()
        return member

    def get_user_roles(self) -> list[UserRoleData]:
        return self.auth_service.get_roles()

    def get_user_invitations(self, organization_id: str) -> list[MemberInvitation]:
        return self.auth_service.get_invitations(organization_id=organization_id)

    def delete_user_invitation(self, organization_id: str, invitation_id: str) -> bool:
        return self.auth_service.delete_invitation(
            organization_id=organization_id, invitation_id=invitation_id
        )

    def reset_user_password(self, user: User) -> Response:
        return self.auth_service.reset_user_password(user)

    def invite_user(
        self,
        admin: User,
        org_id: str,
        user_list: list[dict[str, Union[str, None]]],
    ) -> list[UserInviteResponse]:
        """Invites users to join an organization.

        Args:
            admin (User): Admin user initiating the invitation.
            org_id (str): ID of the organization to which users are invited.
            user_list (list[dict[str, Union[str, None]]]):
                List of user details for invitation.
        Returns:
            list[UserInviteResponse]: List of responses for each
                user invitation.
        """
        admin_user = OrganizationMember.objects.get(user=admin.id)
        if not self.auth_service.is_organization_admin(admin_user):
            raise Forbidden()
        response = []
        for user_item in user_list:
            email = user_item.get("email")
            role = user_item.get("role")
            if email:
                user = self.organization_member_service.get_user_by_email(email=email)
                user_response = {}
                user_response["email"] = email
                status = False
                message = "User is already part of current organization"
                # Check if user is already part of current organization
                if not user:
                    status = self.auth_service.invite_user(
                        admin_user, org_id, email, role=role
                    )
                    message = "User invitation successful."

                response.append(
                    UserInviteResponse(
                        email=email,
                        status="success" if status else "failed",
                        message=message,
                    )
                )
        return response

    def remove_users_from_organization(
        self, admin: User, organization_id: str, user_emails: list[str]
    ) -> bool:
        admin_user = OrganizationMember.objects.get(user=admin.id)
        user_ids = OrganizationMember.objects.filter(
            user__email__in=user_emails
        ).values_list(OrganizationMemberModel.USER_ID, OrganizationMemberModel.ID)
        user_ids_list: list[str] = []
        ids_list: list[str] = []
        for user in user_ids:
            user_ids_list.append(user[0])
            ids_list.append(user[1])
        if len(user_ids_list) > 0:
            is_removed = self.auth_service.remove_users_from_organization(
                admin=admin_user,
                organization_id=organization_id,
                user_ids=user_ids_list,
            )
        else:
            is_removed = False
        if is_removed:
            OrganizationMember.objects.filter(user__in=ids_list).delete()
            # removing user m2m relations , while removing user
            for user_id in ids_list:
                User.objects.get(pk=user_id).shared_exported_tools.clear()
                User.objects.get(pk=user_id).shared_custom_tool.clear()
                User.objects.get(pk=user_id).shared_adapters.clear()
        return is_removed

    def add_user_role(
        self, admin: User, org_id: str, email: str, role: str
    ) -> Optional[str]:
        admin_user = OrganizationMember.objects.get(user=admin.id)
        user = self.organization_member_service.get_user_by_email(email=email)
        if user:
            current_roles = self.auth_service.add_organization_user_role(
                admin_user, org_id, user.user.user_id, [role]
            )
            if current_roles:
                self.save_orgnanization_user_role(
                    user_id=user.user.user_id, role=current_roles[0]
                )
            return current_roles[0]
        else:
            return None

    def remove_user_role(
        self, admin: User, org_id: str, email: str, role: str
    ) -> Optional[str]:
        admin_user = OrganizationMember.objects.get(user=admin.id)
        organization_member = self.organization_member_service.get_user_by_email(
            email=email
        )
        if organization_member:
            current_roles = self.auth_service.remove_organization_user_role(
                admin_user, org_id, organization_member.user.user_id, [role]
            )
            if current_roles:
                self.save_orgnanization_user_role(
                    user_id=organization_member.user.user_id,
                    role=current_roles[0],
                )
            return current_roles[0]
        else:
            return None

    def save_orgnanization_user_role(self, user_id: str, role: str) -> None:
        organization_user = self.organization_member_service.get_user_by_user_id(
            user_id=user_id
        )
        if organization_user:
            # consider single role
            organization_user.role = role
            organization_user.save()

    def create_tenant_user(self, organization: Organization, user: User) -> None:
        with tenant_context(organization):
            existing_tenant_user = self.organization_member_service.get_user_by_id(
                id=user.id
            )
            if existing_tenant_user:
                Logger.info(f"{existing_tenant_user.user.email} Already exist")
            else:
                account_user = self.get_or_create_user(user=user)
                if account_user:
                    user_roles = self.auth_service.get_organization_role_of_user(
                        user_id=account_user.user_id,
                        organization_id=organization.organization_id,
                    )
                    user_role = user_roles[0]
                    tenant_user: OrganizationMember = OrganizationMember(
                        user=user, role=user_role
                    )
                    tenant_user.save()
                else:
                    raise UserNotExistError()

    def get_or_create_user_by_email(
        self, request: Request, callback_data: CallbackData
    ) -> Union[User, OrganizationMember]:
        email = callback_data.email
        user_service = UserService()
        user = user_service.get_user_by_email(email)
        if not user:
            user_id = callback_data.user_id
            user = user_service.create_user(email, user_id)
        return user

    def get_or_create_user(
        self, user: User
    ) -> Optional[Union[User, OrganizationMember]]:
        user_service = UserService()
        if user.id:
            account_user: Optional[User] = user_service.get_user_by_id(user.id)
            if account_user:
                return account_user
            elif user.email:
                account_user = user_service.get_user_by_email(email=user.email)
                if account_user:
                    return account_user
                if user.user_id:
                    user.save()
                    return user
        elif user.email and user.user_id:
            account_user = user_service.create_user(
                email=user.email, user_id=user.user_id
            )
            return account_user
        return None<|MERGE_RESOLUTION|>--- conflicted
+++ resolved
@@ -147,14 +147,10 @@
         except Exception as ex:
             #
             self.user_logout(request)
-<<<<<<< HEAD
-            if hasattr(ex, "code") and ex.code in {AuthorizationErrorCode.USF, AuthorizationErrorCode.USR}:  # type: ignore
-=======
             if (
                 hasattr(ex, "code")
-                and ex.code == AuthorizationErrorCode.USF  # type: ignore
+                and ex.code in {AuthorizationErrorCode.USF, AuthorizationErrorCode.USR}:  # type: ignore
             ):
->>>>>>> 6871fe1d
                 response = Response(
                     status=status.HTTP_412_PRECONDITION_FAILED,
                     data={"domain": ex.data.get("domain"), "code": ex.code},  # type: ignore
