import logging
from typing import Any, Optional, Union

from account.authentication_helper import AuthenticationHelper
from account.authentication_plugin_registry import AuthenticationPluginRegistry
from account.authentication_service import AuthenticationService
from account.constants import (
    AuthorizationErrorCode,
    Common,
    Cookie,
    ErrorMessage,
    OrganizationMemberModel,
)
<<<<<<< HEAD
from account.custom_exceptions import (
    DuplicateData,
    Forbidden,
    MethodNotImplemented,
    UserNotExistError,
)
=======
from account.custom_exceptions import DuplicateData, Forbidden, UserNotExistError
>>>>>>> 9c1948be
from account.dto import (
    MemberInvitation,
    OrganizationData,
    UserInfo,
    UserInviteResponse,
    UserRoleData,
)
from account.exceptions import OrganizationNotExist
from account.models import Organization, User
from account.organization import OrganizationService
from account.serializer import (
    GetOrganizationsResponseSerializer,
    OrganizationSerializer,
    SetOrganizationsResponseSerializer,
)
from account.user import UserService
from django.conf import settings
from django.contrib.auth import logout as django_logout
from django.db.utils import IntegrityError
from django.middleware import csrf
from django.shortcuts import redirect
from django_tenants.utils import tenant_context
from rest_framework import status
from rest_framework.request import Request
from rest_framework.response import Response
from tenant_account.models import OrganizationMember as OrganizationMember
from tenant_account.organization_member_service import OrganizationMemberService
from utils.cache_service import CacheService
from utils.local_context import StateStore
from utils.user_session import UserSessionUtils

Logger = logging.getLogger(__name__)


class AuthenticationController:
    """Authentication Controller This controller class manages user
    authentication processes."""

    def __init__(self) -> None:
        """This method initializes the controller by selecting the appropriate
        authentication plugin based on availability."""
        self.authentication_helper = AuthenticationHelper()
        self.organization_member_service = OrganizationMemberService()
        if AuthenticationPluginRegistry.is_plugin_available():
            self.auth_service: AuthenticationService = (
                AuthenticationPluginRegistry.get_plugin()
            )
        else:
            self.auth_service = AuthenticationService()

    def user_login(
        self,
        request: Request,
    ) -> Any:
        return self.auth_service.user_login(request)

    def user_signup(self, request: Request) -> Any:
        return self.auth_service.user_signup(request)

    def authorization_callback(
        self, request: Request, backend: str = settings.DEFAULT_MODEL_BACKEND
    ) -> Any:
        """Handle authorization callback.

        This function processes the authorization callback from
        an external service.

        Args:
            request (Request): Request instance
            backend (str, optional): backend used to use login.
                Defaults: settings.DEFAULT_MODEL_BACKEND.

        Returns:
            Any: Redirect response
        """
        try:
            return self.auth_service.handle_authorization_callback(
                request=request, backend=backend
            )
        except Exception as ex:
            Logger.error(f"Error while handling authorization callback: {ex}")
            return redirect(f"{settings.ERROR_URL}")

    def user_organizations(self, request: Request) -> Any:
        """List a user's organizations.

        Args:
            user (User): User instance
            z_code (str): _description_

        Returns:
            list[OrganizationData]: _description_
        """

        try:
            organizations = self.auth_service.user_organizations(request)
        except Exception as ex:
            #
            self.user_logout(request)
            if hasattr(ex, "code") and ex.code in {
                AuthorizationErrorCode.USF,
                AuthorizationErrorCode.USR,
            }:  # type: ignore
                response = Response(
                    status=status.HTTP_412_PRECONDITION_FAILED,
                    data={"domain": ex.data.get("domain"), "code": ex.code},
                )
                return response
        user: User = request.user
        org_ids = {org.id for org in organizations}
        CacheService.set_user_organizations(user.user_id, list(org_ids))

        serialized_organizations = GetOrganizationsResponseSerializer(
            organizations, many=True
        ).data
        response = Response(
            status=status.HTTP_200_OK,
            data={
                "message": "success",
                "organizations": serialized_organizations,
            },
        )
        if Cookie.CSRFTOKEN not in request.COOKIES:
            csrf_token = csrf.get_token(request)
            response.set_cookie(Cookie.CSRFTOKEN, csrf_token)

        return response

    def set_user_organization(self, request: Request, organization_id: str) -> Response:
        user: User = request.user
        new_organization = False
        organization_ids = CacheService.get_user_organizations(user.user_id)
        if not organization_ids:
            z_organizations: list[OrganizationData] = (
                self.auth_service.get_organizations_by_user_id(user.user_id)
            )
            organization_ids = {org.id for org in z_organizations}
        if organization_id and organization_id in organization_ids:
            organization = OrganizationService.get_organization_by_org_id(
                organization_id
            )
            if not organization:
                try:
                    organization_data: OrganizationData = (
                        self.auth_service.get_organization_by_org_id(organization_id)
                    )
                except ValueError:
                    raise OrganizationNotExist()
                try:
                    organization = OrganizationService.create_organization(
                        organization_data.name,
                        organization_data.display_name,
                        organization_data.id,
                    )
                    new_organization = True
                except IntegrityError:
                    raise DuplicateData(
                        f"{ErrorMessage.ORGANIZATION_EXIST}, \
                            {ErrorMessage.DUPLICATE_API}"
                    )
            self.create_tenant_user(organization=organization, user=user)

            if new_organization:
                try:
                    self.auth_service.frictionless_onboarding(
                        organization=organization, user=user
                    )
                except MethodNotImplemented:
                    Logger.info("Method not implemented")

            if new_organization:
                self.authentication_helper.create_initial_platform_key(
                    user=user, organization=organization
                )
            user_info: Optional[UserInfo] = self.get_user_info(request)
            serialized_user_info = SetOrganizationsResponseSerializer(user_info).data
            organization_info = OrganizationSerializer(organization).data
            response: Response = Response(
                status=status.HTTP_200_OK,
                data={
                    "user": serialized_user_info,
                    "organization": organization_info,
                    f"{Common.LOG_EVENTS_ID}": StateStore.get(Common.LOG_EVENTS_ID),
                },
            )
            UserSessionUtils.set_organization_id(request, organization_id)
            return response
        return Response(status=status.HTTP_403_FORBIDDEN)

    def get_user_info(self, request: Request) -> Optional[UserInfo]:
        return self.auth_service.get_user_info(request)

    def is_admin_by_role(self, role: str) -> bool:
        """Check the role is act as admin in the context of authentication
        plugin.

        Args:
            role (str): role

        Returns:
            bool: _description_
        """
        return self.auth_service.is_admin_by_role(role=role)

    def get_organization_info(self, org_id: str) -> Optional[Organization]:
        organization = OrganizationService.get_organization_by_org_id(org_id=org_id)
        return organization

    def make_organization_and_add_member(
        self,
        user_id: str,
        user_name: str,
        organization_name: Optional[str] = None,
        display_name: Optional[str] = None,
    ) -> Optional[OrganizationData]:
        return self.auth_service.make_organization_and_add_member(
            user_id, user_name, organization_name, display_name
        )

    def make_user_organization_name(self) -> str:
        return self.auth_service.make_user_organization_name()

    def make_user_organization_display_name(self, user_name: str) -> str:
        return self.auth_service.make_user_organization_display_name(user_name)

    def user_logout(self, request: Request) -> Response:
        response = self.auth_service.user_logout(request=request)
        django_logout(request)
        return response

    def get_organization_members_by_org_id(
        self, organization_id: Optional[str] = None
    ) -> list[OrganizationMember]:
        members: list[OrganizationMember] = OrganizationMember.objects.all()
        return members

    def get_organization_members_by_user(self, user: User) -> OrganizationMember:
        member: OrganizationMember = OrganizationMember.objects.filter(
            user=user
        ).first()
        return member

    def get_user_roles(self) -> list[UserRoleData]:
        return self.auth_service.get_roles()

    def get_user_invitations(self, organization_id: str) -> list[MemberInvitation]:
        return self.auth_service.get_invitations(organization_id=organization_id)

    def delete_user_invitation(self, organization_id: str, invitation_id: str) -> bool:
        return self.auth_service.delete_invitation(
            organization_id=organization_id, invitation_id=invitation_id
        )

    def reset_user_password(self, user: User) -> Response:
        return self.auth_service.reset_user_password(user)

    def invite_user(
        self,
        admin: User,
        org_id: str,
        user_list: list[dict[str, Union[str, None]]],
    ) -> list[UserInviteResponse]:
        """Invites users to join an organization.

        Args:
            admin (User): Admin user initiating the invitation.
            org_id (str): ID of the organization to which users are invited.
            user_list (list[dict[str, Union[str, None]]]):
                List of user details for invitation.
        Returns:
            list[UserInviteResponse]: List of responses for each
                user invitation.
        """
        admin_user = OrganizationMember.objects.get(user=admin.id)
        if not self.auth_service.is_organization_admin(admin_user):
            raise Forbidden()
        response = []
        for user_item in user_list:
            email = user_item.get("email")
            role = user_item.get("role")
            if email:
                user = self.organization_member_service.get_user_by_email(email=email)
                user_response = {}
                user_response["email"] = email
                status = False
                message = "User is already part of current organization"
                # Check if user is already part of current organization
                if not user:
                    status = self.auth_service.invite_user(
                        admin_user, org_id, email, role=role
                    )
                    message = "User invitation successful."

                response.append(
                    UserInviteResponse(
                        email=email,
                        status="success" if status else "failed",
                        message=message,
                    )
                )
        return response

    def remove_users_from_organization(
        self, admin: User, organization_id: str, user_emails: list[str]
    ) -> bool:
        admin_user = OrganizationMember.objects.get(user=admin.id)
        user_ids = OrganizationMember.objects.filter(
            user__email__in=user_emails
        ).values_list(OrganizationMemberModel.USER_ID, OrganizationMemberModel.ID)
        user_ids_list: list[str] = []
        ids_list: list[str] = []
        for user in user_ids:
            user_ids_list.append(user[0])
            ids_list.append(user[1])
        if len(user_ids_list) > 0:
            is_removed = self.auth_service.remove_users_from_organization(
                admin=admin_user,
                organization_id=organization_id,
                user_ids=user_ids_list,
            )
        else:
            is_removed = False
        if is_removed:
            OrganizationMember.objects.filter(user__in=ids_list).delete()
            # removing user m2m relations , while removing user
            for user_id in ids_list:
                User.objects.get(pk=user_id).shared_exported_tools.clear()
                User.objects.get(pk=user_id).shared_custom_tool.clear()
                User.objects.get(pk=user_id).shared_adapters.clear()
        return is_removed

    def add_user_role(
        self, admin: User, org_id: str, email: str, role: str
    ) -> Optional[str]:
        admin_user = OrganizationMember.objects.get(user=admin.id)
        user = self.organization_member_service.get_user_by_email(email=email)
        if user:
            current_roles = self.auth_service.add_organization_user_role(
                admin_user, org_id, user.user.user_id, [role]
            )
            if current_roles:
                self.save_orgnanization_user_role(
                    user_id=user.user.user_id, role=current_roles[0]
                )
            return current_roles[0]
        else:
            return None

    def remove_user_role(
        self, admin: User, org_id: str, email: str, role: str
    ) -> Optional[str]:
        admin_user = OrganizationMember.objects.get(user=admin.id)
        organization_member = self.organization_member_service.get_user_by_email(
            email=email
        )
        if organization_member:
            current_roles = self.auth_service.remove_organization_user_role(
                admin_user, org_id, organization_member.user.user_id, [role]
            )
            if current_roles:
                self.save_orgnanization_user_role(
                    user_id=organization_member.user.user_id,
                    role=current_roles[0],
                )
            return current_roles[0]
        else:
            return None

    def save_orgnanization_user_role(self, user_id: str, role: str) -> None:
        organization_user = self.organization_member_service.get_user_by_user_id(
            user_id=user_id
        )
        if organization_user:
            # consider single role
            organization_user.role = role
            organization_user.save()

    def create_tenant_user(self, organization: Organization, user: User) -> None:
        with tenant_context(organization):
            existing_tenant_user = OrganizationMemberService.get_user_by_id(id=user.id)
            if existing_tenant_user:
                Logger.info(f"{existing_tenant_user.user.email} Already exist")
            else:
                account_user = self.get_or_create_user(user=user)
                if account_user:
                    user_roles = self.auth_service.get_organization_role_of_user(
                        user_id=account_user.user_id,
                        organization_id=organization.organization_id,
                    )
                    user_role = user_roles[0]
                    tenant_user: OrganizationMember = OrganizationMember(
                        user=user, role=user_role
                    )
                    tenant_user.save()
                else:
                    raise UserNotExistError()

<<<<<<< HEAD
    def get_or_create_user_by_email(
        self, request: Request, callback_data: CallbackData
    ) -> Union[User, OrganizationMember]:
        email = callback_data.email
        user_id = callback_data.user_id
        user_service = UserService()
        user: User | None = user_service.get_user_by_email(email)
        if user and not user.user_id:
            user = user_service.update_user(user, user_id)
        if not user:

            user = user_service.create_user(email, user_id)
        return user

=======
>>>>>>> 9c1948be
    def get_or_create_user(
        self, user: User
    ) -> Optional[Union[User, OrganizationMember]]:
        user_service = UserService()
        if user.id:
            account_user: Optional[User] = user_service.get_user_by_id(user.id)
            if account_user:
                return account_user
            elif user.email:
                account_user = user_service.get_user_by_email(email=user.email)
                if account_user:
                    return account_user
                if user.user_id:
                    user.save()
                    return user
        elif user.email and user.user_id:
            account_user = user_service.create_user(
                email=user.email, user_id=user.user_id
            )
            return account_user
        return None<|MERGE_RESOLUTION|>--- conflicted
+++ resolved
@@ -11,16 +11,9 @@
     ErrorMessage,
     OrganizationMemberModel,
 )
-<<<<<<< HEAD
-from account.custom_exceptions import (
-    DuplicateData,
-    Forbidden,
-    MethodNotImplemented,
-    UserNotExistError,
-)
-=======
+
 from account.custom_exceptions import DuplicateData, Forbidden, UserNotExistError
->>>>>>> 9c1948be
+
 from account.dto import (
     MemberInvitation,
     OrganizationData,
@@ -418,23 +411,7 @@
                 else:
                     raise UserNotExistError()
 
-<<<<<<< HEAD
-    def get_or_create_user_by_email(
-        self, request: Request, callback_data: CallbackData
-    ) -> Union[User, OrganizationMember]:
-        email = callback_data.email
-        user_id = callback_data.user_id
-        user_service = UserService()
-        user: User | None = user_service.get_user_by_email(email)
-        if user and not user.user_id:
-            user = user_service.update_user(user, user_id)
-        if not user:
-
-            user = user_service.create_user(email, user_id)
-        return user
-
-=======
->>>>>>> 9c1948be
+
     def get_or_create_user(
         self, user: User
     ) -> Optional[Union[User, OrganizationMember]]:
