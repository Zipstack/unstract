import logging
import uuid
from typing import Any, Optional

from account.authentication_helper import AuthenticationHelper
from account.constants import DefaultOrg, ErrorMessage, UserLoginTemplate
from account.custom_exceptions import Forbidden, MethodNotImplemented
from account.dto import (
    CallbackData,
    MemberData,
    MemberInvitation,
    OrganizationData,
    ResetUserPasswordDto,
    UserInfo,
    UserRoleData,
)
from account.enums import UserRole
from account.models import Organization, User
from account.organization import OrganizationService
from account.serializer import LoginRequestSerializer
from django.conf import settings
from django.contrib.auth import authenticate, login, logout
from django.contrib.auth.hashers import make_password
from django.http import HttpRequest
from django.shortcuts import redirect, render
from rest_framework.request import Request
from rest_framework.response import Response
from tenant_account.models import OrganizationMember as OrganizationMember

Logger = logging.getLogger(__name__)


class AuthenticationService:
    def __init__(self) -> None:
        self.authentication_helper = AuthenticationHelper()
        self.default_organization: Organization = self.user_organization()

    def user_login(self, request: Request) -> Any:
        """Authenticate and log in a user.

        Args:
            request (Request): The HTTP request object.

        Returns:
            Any: The response object.

        Raises:
            ValueError: If there is an error in the login credentials.
        """
        if request.method == "GET":
            return self.render_login_page(request)
        try:
            validated_data = self.validate_login_credentials(request)
            username = validated_data.get("username")
            password = validated_data.get("password")
        except ValueError as e:
            return render(
                request,
                UserLoginTemplate.TEMPLATE,
                {UserLoginTemplate.ERROR_PLACE_HOLDER: str(e)},
            )
        if self.authenticate_and_login(request, username, password):
            return redirect(settings.WEB_APP_ORIGIN_URL)

        return self.render_login_page_with_error(request, ErrorMessage.USER_LOGIN_ERROR)

    def is_authenticated(self, request: HttpRequest) -> bool:
        """Check if the user is authenticated.

        Args:
            request (Request): The HTTP request object.

        Returns:
            bool: True if the user is authenticated, False otherwise.
        """
        return request.user.is_authenticated

    def authenticate_and_login(
        self, request: Request, username: str, password: str
    ) -> bool:
        """Authenticate and log in a user.

        Args:
            request (Request): The HTTP request object.
            username (str): The username of the user.
            password (str): The password of the user.

        Returns:
            bool: True if the user is successfully authenticated and logged in,
                False otherwise.
        """
        user = authenticate(request, username=username, password=password)
        if user:
            # To avoid conflicts with django superuser
            if user.is_superuser:
                return False
            login(request, user)
            return True
        # Attempt to initiate default user and authenticate again
        if self.set_default_user(username, password):
            user = authenticate(request, username=username, password=password)
            if user:
                login(request, user)
                return True
        return False

    def render_login_page(self, request: Request) -> Any:
        return render(request, UserLoginTemplate.TEMPLATE)

    def render_login_page_with_error(self, request: Request, error_message: str) -> Any:
        return render(
            request,
            UserLoginTemplate.TEMPLATE,
            {UserLoginTemplate.ERROR_PLACE_HOLDER: error_message},
        )

    def validate_login_credentials(self, request: Request) -> Any:
        """Validate the login credentials.

        Args:
            request (Request): The HTTP request object.

        Returns:
            dict: The validated login credentials.

        Raises:
            ValueError: If the login credentials are invalid.
        """
        serializer = LoginRequestSerializer(data=request.POST)
        if not serializer.is_valid():
            error_messages = {
                field: errors[0] for field, errors in serializer.errors.items()
            }
            first_error_message = list(error_messages.values())[0]
            raise ValueError(first_error_message)
        return serializer.validated_data

    def user_signup(self, request: HttpRequest) -> Any:
        raise MethodNotImplemented()

    def is_admin_by_role(self, role: str) -> bool:
        """Check the role with actual admin Role.

        Args:
            role (str): input string

        Returns:
            bool: _description_
        """
        try:
            return UserRole(role.lower()) == UserRole.ADMIN
        except ValueError:
            return False

    def get_callback_data(self, request: Request) -> CallbackData:
        return CallbackData(
            user_id=request.user.user_id,
            email=request.user.email,
            token="",
        )

    def user_organization(self) -> Organization:
        return Organization(
            name=DefaultOrg.ORGANIZATION_NAME,
            display_name=DefaultOrg.ORGANIZATION_NAME,
            organization_id=DefaultOrg.ORGANIZATION_NAME,
            schema_name=DefaultOrg.ORGANIZATION_NAME,
        )

    def handle_invited_user_while_callback(
        self, request: Request, user: User
    ) -> MemberData:
        member_data: MemberData = MemberData(
            user_id=user.user_id,
            organization_id=self.default_organization.organization_id,
            role=[UserRole.ADMIN.value],
        )

        return member_data

    def handle_authorization_callback(self, request: Request, backend: str) -> Response:
        raise MethodNotImplemented()

    def add_to_organization(
        self,
        request: Request,
        user: User,
        data: Optional[dict[str, Any]] = None,
    ) -> MemberData:
        member_data: MemberData = MemberData(
            user_id=user.user_id,
            organization_id=self.default_organization.organization_id,
        )

        return member_data

    def remove_users_from_organization(
        self,
        admin: OrganizationMember,
        organization_id: str,
        user_ids: list[str],
    ) -> bool:
        raise MethodNotImplemented()

    def user_organizations(self, request: Request) -> list[OrganizationData]:
        organizationData: OrganizationData = OrganizationData(
            id=self.default_organization.organization_id,
            display_name=self.default_organization.display_name,
            name=self.default_organization.name,
        )
        return [organizationData]

    def get_organizations_by_user_id(self, id: str) -> list[OrganizationData]:
        organizationData: OrganizationData = OrganizationData(
            id=self.default_organization.organization_id,
            display_name=self.default_organization.display_name,
            name=self.default_organization.name,
        )
        return [organizationData]

    def get_organization_role_of_user(
        self, user_id: str, organization_id: str
    ) -> list[str]:
        return [UserRole.ADMIN.value]

    def is_organization_admin(self, member: OrganizationMember) -> bool:
        """Check if the organization member has administrative privileges.

        Args:
            member (OrganizationMember): The organization member to check.

        Returns:
            bool: True if the user has administrative privileges,
                False otherwise.
        """
        try:
            return UserRole(member.role) == UserRole.ADMIN
        except ValueError:
            return False

    def check_user_organization_association(self, user_email: str) -> None:
        """Check if the user is already associated with any organizations.

        Raises:
        - UserAlreadyAssociatedException:
            If the user is already associated with organizations.
        """
        return None

    def get_roles(self) -> list[UserRoleData]:
        return [
            UserRoleData(name=UserRole.ADMIN.value),
            UserRoleData(name=UserRole.USER.value),
        ]

    def get_invitations(self, organization_id: str) -> list[MemberInvitation]:
        raise MethodNotImplemented()

<<<<<<< HEAD
    def frictionless_onboarding(
        self, organization: Organization, user: User
    ) -> None:
        raise MethodNotImplemented()

    def delete_invitation(
        self, organization_id: str, invitation_id: str
    ) -> bool:
=======
    def delete_invitation(self, organization_id: str, invitation_id: str) -> bool:
>>>>>>> 9c1948be
        raise MethodNotImplemented()

    def add_organization_user_role(
        self,
        admin: User,
        organization_id: str,
        user_id: str,
        role_ids: list[str],
    ) -> list[str]:
        if admin.role == UserRole.ADMIN.value:
            return role_ids
        raise Forbidden

    def remove_organization_user_role(
        self,
        admin: User,
        organization_id: str,
        user_id: str,
        role_ids: list[str],
    ) -> list[str]:
        if admin.role == UserRole.ADMIN.value:
            return role_ids
        raise Forbidden

    def get_organization_by_org_id(self, id: str) -> OrganizationData:
        organizationData: OrganizationData = OrganizationData(
            id=DefaultOrg.ORGANIZATION_NAME,
            display_name=DefaultOrg.ORGANIZATION_NAME,
            name=DefaultOrg.ORGANIZATION_NAME,
        )
        return organizationData

    def set_default_user(self, username: str, password: str) -> bool:
        """Set the default user for authentication.

        This method creates a default user with the provided username and
        password if the username and password match the default values defined
        in the 'DefaultOrg' class. The default user is saved in the database.

        Args:
            username (str): The username of the default user.
            password (str): The password of the default user.

        Returns:
            bool: True if the default user is successfully created and saved,
                False otherwise.
        """
        if (
            username != DefaultOrg.MOCK_USER
            or password != DefaultOrg.MOCK_USER_PASSWORD
        ):
            return False

        user, created = User.objects.get_or_create(username=DefaultOrg.MOCK_USER)
        if created:
            user.password = make_password(DefaultOrg.MOCK_USER_PASSWORD)
        else:
            user.user_id = DefaultOrg.MOCK_USER_ID
            user.email = DefaultOrg.MOCK_USER_EMAIL
            user.password = make_password(DefaultOrg.MOCK_USER_PASSWORD)
        user.save()
        return True

    def get_user_info(self, request: Request) -> Optional[UserInfo]:
        user: User = request.user
        if user:
            return UserInfo(
                id=user.id,
                user_id=user.user_id,
                name=user.username,
                display_name=user.username,
                email=user.email,
            )
        else:
            return None

    def get_organization_info(self, org_id: str) -> Optional[Organization]:
        return OrganizationService.get_organization_by_org_id(org_id=org_id)

    def make_organization_and_add_member(
        self,
        user_id: str,
        user_name: str,
        organization_name: Optional[str] = None,
        display_name: Optional[str] = None,
    ) -> Optional[OrganizationData]:
        organization: OrganizationData = OrganizationData(
            id=str(uuid.uuid4()),
            display_name=DefaultOrg.MOCK_ORG,
            name=DefaultOrg.MOCK_ORG,
        )
        return organization

    def make_user_organization_name(self) -> str:
        return str(uuid.uuid4())

    def make_user_organization_display_name(self, user_name: str) -> str:
        name = f"{user_name}'s" if user_name else "Your"
        return f"{name} organization"

    def user_logout(self, request: HttpRequest) -> Response:
        """Log out the user.

        Args:
            request (HttpRequest): The HTTP request object.

        Returns:
            Response: The redirect response to the web app origin URL.
        """
        logout(request)
        return redirect(settings.WEB_APP_ORIGIN_URL)

    def get_organization_members_by_org_id(
        self, organization_id: str
    ) -> list[MemberData]:
        users: list[OrganizationMember] = OrganizationMember.objects.all()
        return self.authentication_helper.list_of_members_from_user_model(users)

    def reset_user_password(self, user: User) -> ResetUserPasswordDto:
        raise MethodNotImplemented()

    def invite_user(
        self,
        admin: OrganizationMember,
        org_id: str,
        email: str,
        role: Optional[str] = None,
    ) -> bool:
        raise MethodNotImplemented()<|MERGE_RESOLUTION|>--- conflicted
+++ resolved
@@ -256,18 +256,13 @@
     def get_invitations(self, organization_id: str) -> list[MemberInvitation]:
         raise MethodNotImplemented()
 
-<<<<<<< HEAD
+
     def frictionless_onboarding(
         self, organization: Organization, user: User
     ) -> None:
         raise MethodNotImplemented()
 
-    def delete_invitation(
-        self, organization_id: str, invitation_id: str
-    ) -> bool:
-=======
     def delete_invitation(self, organization_id: str, invitation_id: str) -> bool:
->>>>>>> 9c1948be
         raise MethodNotImplemented()
 
     def add_organization_user_role(
