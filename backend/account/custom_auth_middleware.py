--- conflicted
+++ resolved
@@ -42,7 +42,6 @@
             self.local_authentication(request)
         elif request.COOKIES:
             self.authenticate_with_cookies(request, tenantAccessiblePublicPath)
-<<<<<<< HEAD
         if (
             request.user
             and request.session
@@ -51,10 +50,6 @@
             StateStore.set(Common.LOG_EVENTS_ID, request.session.session_key)
             response = self.get_response(request)
             StateStore.clear(Common.LOG_EVENTS_ID)
-=======
-        if request.user and request.session and "user" in request.session:
-            response = self.get_response(request)
->>>>>>> 6f53013a
             return response
         return JsonResponse({"message": "Unauthorized"}, status=401)
 
