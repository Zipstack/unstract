--- conflicted
+++ resolved
@@ -26,67 +26,10 @@
         ):  # Should API Key be in settings or just env alone?
             return self.get_response(request)
 
-<<<<<<< HEAD
         if AuthenticationPluginRegistry.is_plugin_available():
             auth_service: AuthenticationService = (
                 AuthenticationPluginRegistry.get_plugin()
             )
-=======
-        if not AuthenticationPluginRegistry.is_plugin_available():
-            self.local_authentication(request)
-        elif request.COOKIES:
-            self.authenticate_with_cookies(request, tenantAccessiblePublicPath)
-        if request.user and request.session and "user" in request.session:
-            StateStore.set(Common.LOG_EVENTS_ID, request.session.session_key)
-            response = self.get_response(request)
-            StateStore.clear(Common.LOG_EVENTS_ID)
-
-            return response
-        return JsonResponse({"message": "Unauthorized"}, status=401)
-
-    def local_authentication(self, request: HttpRequest) -> None:
-        org_id = DefaultOrg.MOCK_ORG
-        if not request.user.is_authenticated:
-            return
-        user_session_info = CacheService.get_user_session_info(request.user.email)
-        if not user_session_info:
-            user_info: UserSessionInfo = UserSessionInfo(
-                id=request.user.id,
-                user_id=request.user.user_id,
-                email=request.user.email,
-                current_org=org_id,
-            )
-            CacheService.set_user_session_info(user_info)
-            user_session_info = CacheService.get_user_session_info(request.user.email)
-        request.org_id = org_id
-        request.session["user"] = user_session_info
-        request.session.save()
-
-    def authenticate_with_cookies(
-        self,
-        request: HttpRequest,
-        tenantAccessiblePublicPath: bool,
-    ) -> None:
-        z_code: str = request.COOKIES.get(Cookie.Z_CODE)
-        token = cache.get(z_code) if z_code else None
-        if not token:
-            return
-
-        user_email = token["userinfo"]["email"]
-        user_session_info = CacheService.get_user_session_info(user_email)
-        if not user_session_info:
-            return
-
-        current_org = user_session_info["current_org"]
-        if not current_org:
-            return
-
-        if current_org != connection.get_schema() and not tenantAccessiblePublicPath:
-            return
-
-        if current_org == Common.PUBLIC_SCHEMA_NAME or tenantAccessiblePublicPath:
-            user_service = UserService()
->>>>>>> 6871fe1d
         else:
             auth_service = AuthenticationService()
 
