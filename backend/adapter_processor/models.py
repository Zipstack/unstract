--- conflicted
+++ resolved
@@ -98,7 +98,7 @@
             ),
         ]
 
-<<<<<<< HEAD
+
     def create_adapter(self) -> None:
 
         encryption_secret: str = settings.ENCRYPTION_KEY
@@ -111,7 +111,7 @@
         self.adapter_metadata = {}
         print("test")
         self.save()
-=======
+
     def get_adapter_meta_data(self) -> Any:
         encryption_secret: str = settings.ENCRYPTION_KEY
         f: Fernet = Fernet(encryption_secret.encode("utf-8"))
@@ -130,7 +130,7 @@
         if isinstance(adapter_instance, LLMAdapter):
             return adapter_instance.get_context_window_size()
         return 0
->>>>>>> 9c1948be
+
 
 
 class UserDefaultAdapter(BaseModel):
