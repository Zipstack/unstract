import json
from typing import Any

from account.models import User
from adapter_processor.adapter_processor import AdapterProcessor
from adapter_processor.constants import AdapterKeys
from cryptography.fernet import Fernet
from django.conf import settings
from rest_framework import serializers
from rest_framework.serializers import ModelSerializer
from unstract.adapters.constants import Common as common

from backend.constants import FieldLengthConstants as FLC
from backend.serializers import AuditSerializer

from .models import AdapterInstance, UserDefaultAdapter


class TestAdapterSerializer(serializers.Serializer):
    adapter_id = serializers.CharField(max_length=FLC.ADAPTER_ID_LENGTH)
    adapter_metadata = serializers.JSONField()
    adapter_type = serializers.JSONField()


class BaseAdapterSerializer(AuditSerializer):
    class Meta:
        model = AdapterInstance
        fields = "__all__"


class DefaultAdapterSerializer(serializers.Serializer):
    llm_default = serializers.CharField(
        max_length=FLC.UUID_LENGTH, required=False
    )
    embedding_default = serializers.CharField(
        max_length=FLC.UUID_LENGTH, required=False
    )
    vector_db_default = serializers.CharField(
        max_length=FLC.UUID_LENGTH, required=False
    )


class AdapterInstanceSerializer(BaseAdapterSerializer):
    """Inherits BaseAdapterSerializer.

    Used for CRUD other than listing
    """

    def to_internal_value(self, data: dict[str, Any]) -> dict[str, Any]:
        if data.get(AdapterKeys.ADAPTER_METADATA, None):
            encryption_secret: str = settings.ENCRYPTION_KEY
            f: Fernet = Fernet(encryption_secret.encode("utf-8"))
            json_string: str = json.dumps(
                data.pop(AdapterKeys.ADAPTER_METADATA)
            )

            data[AdapterKeys.ADAPTER_METADATA_B] = f.encrypt(
                json_string.encode("utf-8")
            )

        return data

    def to_representation(self, instance: AdapterInstance) -> dict[str, str]:
        rep: dict[str, str] = super().to_representation(instance)

        encryption_secret: str = settings.ENCRYPTION_KEY
        f: Fernet = Fernet(encryption_secret.encode("utf-8"))

        rep.pop(AdapterKeys.ADAPTER_METADATA_B)
        adapter_metadata = json.loads(
            f.decrypt(bytes(instance.adapter_metadata_b).decode("utf-8"))
        )
        rep[AdapterKeys.ADAPTER_METADATA] = adapter_metadata
        rep[common.ICON] = AdapterProcessor.get_adapter_data_with_key(
            instance.adapter_id, common.ICON
        )

        return rep


class AdapterListSerializer(BaseAdapterSerializer):
    """Inherits BaseAdapterSerializer.

    Used for listing adapters
    """

    class Meta(BaseAdapterSerializer.Meta):
        model = AdapterInstance
        fields = (
            "id",
            "adapter_id",
            "adapter_name",
            "adapter_type",
<<<<<<< HEAD
            "is_default",
            "created_by"
=======
>>>>>>> d4a3acc5
        )  # type: ignore

    def to_representation(self, instance: AdapterInstance) -> dict[str, str]:
        rep: dict[str, str] = super().to_representation(instance)
        rep[common.ICON] = AdapterProcessor.get_adapter_data_with_key(
            instance.adapter_id, common.ICON
        )
        rep["created_by_email"] = instance.created_by.email

        return rep


class UserSerializer(serializers.ModelSerializer):
    class Meta:
        model = User
        fields = ("id", "username")


class SharedUserListSerializer(BaseAdapterSerializer):
    """Inherits BaseAdapterSerializer.

    Used for listing adapters
    """

    shared_users = UserSerializer(many=True)
    created_by = UserSerializer()

    class Meta(BaseAdapterSerializer.Meta):
        model = AdapterInstance
        fields = (
            "id",
            "adapter_id",
            "adapter_name",
            "adapter_type",
            "created_by",
            "shared_users",
        )  # type: ignore


class UserDefaultAdapterSerializer(ModelSerializer):
    class Meta:
        model = UserDefaultAdapter
        fields = "__all__"<|MERGE_RESOLUTION|>--- conflicted
+++ resolved
@@ -91,11 +91,8 @@
             "adapter_id",
             "adapter_name",
             "adapter_type",
-<<<<<<< HEAD
             "is_default",
             "created_by"
-=======
->>>>>>> d4a3acc5
         )  # type: ignore
 
     def to_representation(self, instance: AdapterInstance) -> dict[str, str]:
