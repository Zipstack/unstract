import json
from typing import Any

from account.serializer import UserSerializer
from adapter_processor.adapter_processor import AdapterProcessor
from adapter_processor.constants import AdapterKeys
from adapter_processor.exceptions import InvalidEncryptionKey
from backend.constants import FieldLengthConstants as FLC
from backend.serializers import AuditSerializer
from cryptography.fernet import Fernet, InvalidToken
from django.conf import settings
from rest_framework import serializers
from rest_framework.serializers import ModelSerializer
<<<<<<< HEAD
=======
from unstract.adapters.constants import Common as common
from unstract.adapters.enums import AdapterTypes
>>>>>>> 49b9873a

from unstract.adapters.constants import Common as common

from .models import AdapterInstance, UserDefaultAdapter


class TestAdapterSerializer(serializers.Serializer):
    adapter_id = serializers.CharField(max_length=FLC.ADAPTER_ID_LENGTH)
    adapter_metadata = serializers.JSONField()
    adapter_type = serializers.JSONField()


class BaseAdapterSerializer(AuditSerializer):
    class Meta:
        model = AdapterInstance
        fields = "__all__"


class DefaultAdapterSerializer(serializers.Serializer):
    llm_default = serializers.CharField(max_length=FLC.UUID_LENGTH, required=False)
    embedding_default = serializers.CharField(
        max_length=FLC.UUID_LENGTH, required=False
    )
    vector_db_default = serializers.CharField(
        max_length=FLC.UUID_LENGTH, required=False
    )


class AdapterInstanceSerializer(BaseAdapterSerializer):
    """Inherits BaseAdapterSerializer.

    Used for CRUD other than listing
    """

    def to_internal_value(self, data: dict[str, Any]) -> dict[str, Any]:
        if data.get(AdapterKeys.ADAPTER_METADATA, None):
            encryption_secret: str = settings.ENCRYPTION_KEY
            f: Fernet = Fernet(encryption_secret.encode("utf-8"))
            json_string: str = json.dumps(data.pop(AdapterKeys.ADAPTER_METADATA))

            data[AdapterKeys.ADAPTER_METADATA_B] = f.encrypt(
                json_string.encode("utf-8")
            )

        return data

    def to_representation(self, instance: AdapterInstance) -> dict[str, str]:
        rep: dict[str, str] = super().to_representation(instance)

        rep.pop(AdapterKeys.ADAPTER_METADATA_B)

        try:
            adapter_metadata = instance.get_adapter_meta_data()
        except InvalidToken:
            raise InvalidEncryptionKey
        rep[AdapterKeys.ADAPTER_METADATA] = adapter_metadata
        # Retrieve context window if adapter is a LLM
        # For other adapter types, context_window is not relevant.
        if instance.adapter_type == AdapterTypes.LLM.value:
            adapter_metadata[AdapterKeys.ADAPTER_CONTEXT_WINDOW_SIZE] = (
                instance.get_context_window_size()
            )

        rep[common.ICON] = AdapterProcessor.get_adapter_data_with_key(
            instance.adapter_id, common.ICON
        )
        rep[AdapterKeys.ADAPTER_CREATED_BY] = instance.created_by.email

        return rep


class AdapterInfoSerializer(BaseAdapterSerializer):

    context_window_size = serializers.SerializerMethodField()

    class Meta(BaseAdapterSerializer.Meta):
        model = AdapterInstance
        fields = (
            "id",
            "adapter_id",
            "adapter_name",
            "adapter_type",
            "created_by",
            "context_window_size",
        )  # type: ignore

    def get_context_window_size(self, obj: AdapterInstance) -> int:
        return obj.get_context_window_size()


class AdapterListSerializer(BaseAdapterSerializer):
    """Inherits BaseAdapterSerializer.

    Used for listing adapters
    """

    class Meta(BaseAdapterSerializer.Meta):
        model = AdapterInstance
        fields = (
            "id",
            "adapter_id",
            "adapter_name",
            "adapter_type",
            "created_by",
            "description",
        )  # type: ignore

    def to_representation(self, instance: AdapterInstance) -> dict[str, str]:
        rep: dict[str, str] = super().to_representation(instance)
        rep[common.ICON] = AdapterProcessor.get_adapter_data_with_key(
            instance.adapter_id, common.ICON
        )

        if instance.is_friction_less:
            rep["created_by_email"] = "Unstract"
        else:
            rep["created_by_email"] = instance.created_by.email

        return rep


class SharedUserListSerializer(BaseAdapterSerializer):
    """Inherits BaseAdapterSerializer.

    Used for listing adapter users
    """

    shared_users = UserSerializer(many=True)
    created_by = UserSerializer()

    class Meta(BaseAdapterSerializer.Meta):
        model = AdapterInstance
        fields = (
            "id",
            "adapter_id",
            "adapter_name",
            "adapter_type",
            "created_by",
            "shared_users",
        )  # type: ignore


class UserDefaultAdapterSerializer(ModelSerializer):
    class Meta:
        model = UserDefaultAdapter
        fields = "__all__"<|MERGE_RESOLUTION|>--- conflicted
+++ resolved
@@ -11,13 +11,9 @@
 from django.conf import settings
 from rest_framework import serializers
 from rest_framework.serializers import ModelSerializer
-<<<<<<< HEAD
-=======
+
 from unstract.adapters.constants import Common as common
 from unstract.adapters.enums import AdapterTypes
->>>>>>> 49b9873a
-
-from unstract.adapters.constants import Common as common
 
 from .models import AdapterInstance, UserDefaultAdapter
 
