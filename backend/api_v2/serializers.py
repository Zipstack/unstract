import re
import uuid
from collections import OrderedDict
from typing import Any
from urllib.parse import urlparse

from django.core.validators import RegexValidator
from pipeline_v2.models import Pipeline
from prompt_studio.prompt_profile_manager_v2.models import ProfileManager
from rest_framework.serializers import (
    BooleanField,
    CharField,
    FileField,
    IntegerField,
    JSONField,
    ListField,
    ModelSerializer,
    Serializer,
    URLField,
    ValidationError,
)
from tags.serializers import TagParamsSerializer
from utils.serializer.integrity_error_mixin import IntegrityErrorMixin
from workflow_manager.endpoint_v2.models import WorkflowEndpoint
from workflow_manager.workflow_v2.exceptions import ExecutionDoesNotExistError
from workflow_manager.workflow_v2.models.execution import WorkflowExecution

from api_v2.constants import ApiExecution
from api_v2.models import APIDeployment, APIKey
from backend.serializers import AuditSerializer


class APIDeploymentSerializer(IntegrityErrorMixin, AuditSerializer):
    class Meta:
        model = APIDeployment
        fields = "__all__"

    unique_error_message_map: dict[str, dict[str, str]] = {
        "unique_api_name": {
            "field": "api_name",
            "message": (
                "This API name is already in use. Please select a different name."
            ),
        },
        "api_deployment_api_endpoint_key": {
            "field": "api_name",
            "message": (
                "This API name is already in use. Please select a different name."
            ),
        },
    }

    def validate_api_name(self, value: str) -> str:
        api_name_validator = RegexValidator(
            regex=r"^[a-zA-Z0-9_-]+$",
            message="Only letters, numbers, hyphen and \
                underscores are allowed.",
            code="invalid_api_name",
        )
        api_name_validator(value)
        return value

    def validate_workflow(self, workflow):
        """Validate that the workflow has properly configured source and destination endpoints."""
        # Get all endpoints for this workflow with related data
        endpoints = WorkflowEndpoint.objects.filter(workflow=workflow).select_related(
            "connector_instance"
        )

        # Check for source endpoint
        source_endpoints = endpoints.filter(
            endpoint_type=WorkflowEndpoint.EndpointType.SOURCE
        )
        if not source_endpoints.exists():
            raise ValidationError(
                "Workflow must have a source endpoint configured before creating an API deployment."
            )

        source_endpoint = source_endpoints.first()

        # First check if connection_type is configured
        if not source_endpoint.connection_type:
            raise ValidationError(
                "Source endpoint must have a connection type configured before creating an API deployment."
            )

        # For non-API connections, check if connector instance is configured
        if source_endpoint.connection_type == WorkflowEndpoint.ConnectionType.API:
            # API connections don't need connector instances
            pass
        elif not source_endpoint.connector_instance:
            raise ValidationError(
                "Source endpoint must have a connector configured for non-API connections before creating an API deployment."
            )

        # Check for destination endpoint
        destination_endpoints = endpoints.filter(
            endpoint_type=WorkflowEndpoint.EndpointType.DESTINATION
        )
        if not destination_endpoints.exists():
            raise ValidationError(
                "Workflow must have a destination endpoint configured before creating an API deployment."
            )

        destination_endpoint = destination_endpoints.first()

        # First check if connection_type is configured
        if not destination_endpoint.connection_type:
            raise ValidationError(
                "Destination endpoint must have a connection type configured before creating an API deployment."
            )

        # For non-API and non-manual review connections, check if connector instance is configured
        if destination_endpoint.connection_type in [
            WorkflowEndpoint.ConnectionType.API,
            WorkflowEndpoint.ConnectionType.MANUALREVIEW,
        ]:
            # API and MANUALREVIEW connections don't need connector instances
            pass
        elif not destination_endpoint.connector_instance:
            raise ValidationError(
                "Destination endpoint must have a connector configured for non-API and non-manual review connections before creating an API deployment."
            )

        return workflow

    def validate(self, data):
        """Validate that only one API deployment per workflow is allowed for new deployments."""
        workflow = data.get("workflow")

        # Only apply this validation for new deployments (not updates)
        if workflow and not self.instance:
            # Check if this workflow already has an active API deployment
            existing_active_count = APIDeployment.objects.filter(
                workflow=workflow, is_active=True
            ).count()

            # If there's already an active API deployment, prevent creating a new one
            if existing_active_count > 0:
                raise ValidationError(
                    {
                        "workflow": "This workflow already has an active API deployment. Only one API deployment per workflow is allowed."
                    }
                )

        return data


class APIKeySerializer(AuditSerializer):
    class Meta:
        model = APIKey
        fields = "__all__"

    def validate(self, data):
        api = data.get("api")
        pipeline = data.get("pipeline")

        if api and pipeline:
            raise ValidationError(
                "Only one of `api` or `pipeline` should be set, not both."
            )
        elif not api and not pipeline:
            raise ValidationError("At least one of `api` or `pipeline` must be set.")

        return data

    def to_representation(self, instance: APIKey) -> OrderedDict[str, Any]:
        """Override the to_representation method to include additional
        context.
        """
        deployment: APIDeployment | Pipeline = self.context.get("deployment")
        representation: OrderedDict[str, Any] = super().to_representation(instance)

        if deployment:
            # Handle APIDeployment and Pipeline separately
            if isinstance(deployment, APIDeployment):
                representation["api"] = deployment.id
                representation["pipeline"] = None
                representation["description"] = f"API Key for {deployment.api_name}"
            elif isinstance(deployment, Pipeline):
                representation["api"] = None
                representation["pipeline"] = deployment.id
                representation["description"] = f"API Key for {deployment.pipeline_name}"
            else:
                raise ValueError(
                    "Context must be an instance of APIDeployment or Pipeline"
                )

            representation["is_active"] = True

        return representation


class ExecutionRequestSerializer(TagParamsSerializer):
    """Execution request serializer.

    Attributes:
        timeout (int): Timeout for the API deployment, maximum value can be 300s.
            If -1 it corresponds to async execution. Defaults to -1
        include_metadata (bool): Flag to include metadata in API response
        include_metrics (bool): Flag to include metrics in API response
        use_file_history (bool): Flag to use FileHistory to save and retrieve
            responses quickly. This is undocumented to the user and can be
            helpful for demos.
        tags (str): Comma-separated List of tags to associate with the execution.
            e.g:'tag1,tag2-name,tag3_name'
        llm_profile_id (str): UUID of the LLM profile to override the default profile.
            If not provided, the default profile will be used.
        hitl_queue_name (str, optional): Document class name for manual review queue.
            If not provided, uses API name as document class.
        presigned_urls (list): List of presigned URLs to fetch files from.
            URLs are validated for HTTPS and S3 endpoint requirements.
<<<<<<< HEAD
        custom_data (dict, optional): User-provided data for variable replacement in prompts.
            Can be accessed in prompts using {{custom_data.key}} syntax for dot notation traversal.
=======
        user_data (dict, optional): User-provided data for variable replacement in prompts.
            Can be accessed in prompts using {{user_data.key}} syntax for dot notation traversal.
>>>>>>> d40ea543
    """

    MAX_FILES_ALLOWED = 32

    timeout = IntegerField(
        min_value=-1, max_value=ApiExecution.MAXIMUM_TIMEOUT_IN_SEC, default=-1
    )
    include_metadata = BooleanField(default=False)
    include_metrics = BooleanField(default=False)
    use_file_history = BooleanField(default=False)

    presigned_urls = ListField(child=URLField(), required=False)
    llm_profile_id = CharField(required=False, allow_null=True, allow_blank=True)
    hitl_queue_name = CharField(required=False, allow_null=True, allow_blank=True)
<<<<<<< HEAD
    custom_data = JSONField(required=False, allow_null=True)
=======
    user_data = JSONField(required=False, allow_null=True)
>>>>>>> d40ea543

    def validate_hitl_queue_name(self, value: str | None) -> str | None:
        """Validate queue name format using enterprise validation if available."""
        # Try to use enterprise validation from pluggable_apps
        try:
            from pluggable_apps.manual_review_v2.serializers import (
                validate_hitl_queue_name_format,
            )

            return validate_hitl_queue_name_format(value)
        except ModuleNotFoundError:
            # Fallback to basic validation if enterprise features not available
            raise ValidationError(
                "Human-in-the-Loop (HITL) queue management requires Unstract Enterprise. "
                "This advanced workflow feature is available in our enterprise version. "
                "Learn more at https://docs.unstract.com/unstract/unstract_platform/features/workflows/hqr_deployment_workflows/ or "
                "contact our sales team at https://unstract.com/contact/"
            )
        return value

<<<<<<< HEAD
    def validate_custom_data(self, value):
        """Validate custom_data is a valid JSON object."""
=======
    def validate_user_data(self, value):
        """Validate user_data is a valid JSON object."""
>>>>>>> d40ea543
        if value is None:
            return value

        if not isinstance(value, dict):
<<<<<<< HEAD
            raise ValidationError("custom_data must be a JSON object")
=======
            raise ValidationError("user_data must be a JSON object")
>>>>>>> d40ea543

        return value

    files = ListField(
        child=FileField(),
        required=False,
        allow_empty=True,
    )

    def _validate_presigned_url(self, url: str) -> bool:
        """Validate presigned URL for security and compatibility.

        Args:
            url (str): The presigned URL to validate

        Returns:
            bool: True if URL is valid

        Raises:
            ValidationError: If the URL is invalid or not secure
        """
        parsed_url = urlparse(url)
        scheme = parsed_url.scheme.lower()
        host = (parsed_url.hostname or "").lower()

        # Require HTTPS for security
        if scheme != "https":
            raise ValidationError(
                {
                    "presigned_urls": f"Only HTTPS presigned URLs are allowed. URL scheme found: {scheme}"
                }
            )

        # Only allow S3 endpoints
        is_aws = host.endswith(".amazonaws.com")
        looks_like_s3 = (
            host == "s3.amazonaws.com"
            or host.endswith(".s3.amazonaws.com")
            or re.match(r"(^|.*\.)s3[.-]([a-z0-9-]+)\.amazonaws\.com$", host) is not None
        )

        if not (is_aws and looks_like_s3):
            raise ValidationError(
                {
                    "presigned_urls": f"URL host '{host}' is not a valid S3 endpoint. Only S3 pre-signed URLs are supported currently."
                }
            )

        return True

    def validate_presigned_urls(self, urls):
        """Validate presigned URLs for proper format and endpoint requirements."""
        if not urls:
            return urls

        for url in urls:
            self._validate_presigned_url(url)

        return urls

    def validate(self, data):
        """Validate all parameters including presigned URLs."""
        data = super().validate(data)

        files = data.get("files", [])
        urls = data.get("presigned_urls", [])
        total = len(files) + len(urls)

        if total == 0:
            raise ValidationError("You must provide at least one file or presigned URL.")

        if total > self.MAX_FILES_ALLOWED:
            raise ValidationError(
                f"You can upload a maximum of {self.MAX_FILES_ALLOWED} files in total (uploaded or via presigned URLs)."
            )
        return data

    def validate_llm_profile_id(self, value):
        """Validate that the llm_profile_id belongs to the API key owner."""
        if not value:
            return value

        # Get context from serializer
        api = self.context.get("api")
        api_key = self.context.get("api_key")

        if not api or not api_key:
            raise ValidationError("Unable to validate LLM profile ownership")

        # Check if profile exists
        try:
            profile = ProfileManager.objects.get(profile_id=value)
        except ProfileManager.DoesNotExist:
            raise ValidationError("Profile not found")

        # Get the specific API key being used
        try:
            active_api_key = api.api_keys.get(api_key=api_key, is_active=True)
        except api.api_keys.model.DoesNotExist:
            raise ValidationError("API key not found or not active for this deployment")

        # Check if the profile owner matches the API key owner
        if profile.created_by != active_api_key.created_by:
            raise ValidationError("You can only use profiles that you own")

        return value


class ExecutionQuerySerializer(Serializer):
    execution_id = CharField(required=True)
    include_metadata = BooleanField(default=False)
    include_metrics = BooleanField(default=False)

    def validate_execution_id(self, value):
        """Trim spaces, validate UUID format, and check if execution_id exists."""
        value = value.strip()

        # Validate UUID format
        try:
            uuid_obj = uuid.UUID(value)
        except ValueError:
            raise ValidationError(
                f"Invalid execution_id '{value}'. Must be a valid UUID."
            )

        # Check if UUID exists in the database
        exists = WorkflowExecution.objects.filter(id=uuid_obj).exists()
        if not exists:
            raise ExecutionDoesNotExistError(
                f"Execution with ID '{value}' does not exist."
            )

        return str(uuid_obj)


class APIDeploymentListSerializer(ModelSerializer):
    workflow_name = CharField(source="workflow.workflow_name", read_only=True)

    class Meta:
        model = APIDeployment
        fields = [
            "id",
            "workflow",
            "workflow_name",
            "display_name",
            "description",
            "is_active",
            "api_endpoint",
            "api_name",
            "created_by",
        ]


class APIKeyListSerializer(ModelSerializer):
    class Meta:
        model = APIKey
        fields = [
            "id",
            "created_at",
            "modified_at",
            "api_key",
            "is_active",
            "description",
            "api",
            "pipeline",
        ]


class DeploymentResponseSerializer(Serializer):
    is_active = CharField()
    id = CharField()
    api_key = CharField()
    api_endpoint = CharField()
    display_name = CharField()
    description = CharField()
    api_name = CharField()


class APIExecutionResponseSerializer(Serializer):
    execution_status = CharField()
    status_api = CharField()
    error = CharField()
    result = JSONField()<|MERGE_RESOLUTION|>--- conflicted
+++ resolved
@@ -195,28 +195,28 @@
     """Execution request serializer.
 
     Attributes:
-        timeout (int): Timeout for the API deployment, maximum value can be 300s.
-            If -1 it corresponds to async execution. Defaults to -1
-        include_metadata (bool): Flag to include metadata in API response
-        include_metrics (bool): Flag to include metrics in API response
-        use_file_history (bool): Flag to use FileHistory to save and retrieve
-            responses quickly. This is undocumented to the user and can be
-            helpful for demos.
-        tags (str): Comma-separated List of tags to associate with the execution.
-            e.g:'tag1,tag2-name,tag3_name'
-        llm_profile_id (str): UUID of the LLM profile to override the default profile.
-            If not provided, the default profile will be used.
-        hitl_queue_name (str, optional): Document class name for manual review queue.
-            If not provided, uses API name as document class.
-        presigned_urls (list): List of presigned URLs to fetch files from.
-            URLs are validated for HTTPS and S3 endpoint requirements.
-<<<<<<< HEAD
-        custom_data (dict, optional): User-provided data for variable replacement in prompts.
-            Can be accessed in prompts using {{custom_data.key}} syntax for dot notation traversal.
-=======
-        user_data (dict, optional): User-provided data for variable replacement in prompts.
-            Can be accessed in prompts using {{user_data.key}} syntax for dot notation traversal.
->>>>>>> d40ea543
+            timeout (int): Timeout for the API deployment, maximum value can be 300s.
+                If -1 it corresponds to async execution. Defaults to -1
+            include_metadata (bool): Flag to include metadata in API response
+            include_metrics (bool): Flag to include metrics in API response
+            use_file_history (bool): Flag to use FileHistory to save and retrieve
+                responses quickly. This is undocumented to the user and can be
+                helpful for demos.
+            tags (str): Comma-separated List of tags to associate with the execution.
+                e.g:'tag1,tag2-name,tag3_name'
+            llm_profile_id (str): UUID of the LLM profile to override the default profile.
+                If not provided, the default profile will be used.
+            hitl_queue_name (str, optional): Document class name for manual review queue.
+                If not provided, uses API name as document class.
+            presigned_urls (list): List of presigned URLs to fetch files from.
+                URLs are validated for HTTPS and S3 endpoint requirements.
+    <<<<<<< HEAD
+            custom_data (dict, optional): User-provided data for variable replacement in prompts.
+                Can be accessed in prompts using {{custom_data.key}} syntax for dot notation traversal.
+    =======
+            user_data (dict, optional): User-provided data for variable replacement in prompts.
+                Can be accessed in prompts using {{user_data.key}} syntax for dot notation traversal.
+    >>>>>>> d40ea543047c312af2a4f7864179ebaaee55e1dc
     """
 
     MAX_FILES_ALLOWED = 32
@@ -231,11 +231,7 @@
     presigned_urls = ListField(child=URLField(), required=False)
     llm_profile_id = CharField(required=False, allow_null=True, allow_blank=True)
     hitl_queue_name = CharField(required=False, allow_null=True, allow_blank=True)
-<<<<<<< HEAD
     custom_data = JSONField(required=False, allow_null=True)
-=======
-    user_data = JSONField(required=False, allow_null=True)
->>>>>>> d40ea543
 
     def validate_hitl_queue_name(self, value: str | None) -> str | None:
         """Validate queue name format using enterprise validation if available."""
@@ -256,22 +252,13 @@
             )
         return value
 
-<<<<<<< HEAD
     def validate_custom_data(self, value):
         """Validate custom_data is a valid JSON object."""
-=======
-    def validate_user_data(self, value):
-        """Validate user_data is a valid JSON object."""
->>>>>>> d40ea543
         if value is None:
             return value
 
         if not isinstance(value, dict):
-<<<<<<< HEAD
             raise ValidationError("custom_data must be a JSON object")
-=======
-            raise ValidationError("user_data must be a JSON object")
->>>>>>> d40ea543
 
         return value
 
