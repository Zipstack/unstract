import re
import uuid
from collections import OrderedDict
from typing import Any
from urllib.parse import urlparse

from django.core.validators import RegexValidator
from pipeline_v2.models import Pipeline
from pluggable_apps.feature_registry import FeatureRegistry
from prompt_studio.prompt_profile_manager_v2.models import ProfileManager
from rest_framework.serializers import (
    BooleanField,
    CharField,
    FileField,
    IntegerField,
    JSONField,
    ListField,
    ModelSerializer,
    Serializer,
    SerializerMethodField,
    URLField,
    ValidationError,
)
from tags.serializers import TagParamsSerializer
from utils.serializer.integrity_error_mixin import IntegrityErrorMixin
from workflow_manager.endpoint_v2.models import WorkflowEndpoint
from workflow_manager.workflow_v2.exceptions import ExecutionDoesNotExistError
from workflow_manager.workflow_v2.models.execution import WorkflowExecution

from api_v2.constants import ApiExecution
from api_v2.models import APIDeployment, APIKey
from backend.serializers import AuditSerializer


class APIDeploymentSerializer(IntegrityErrorMixin, AuditSerializer):
    class Meta:
        model = APIDeployment
        fields = "__all__"

    unique_error_message_map: dict[str, dict[str, str]] = {
        "unique_api_name": {
            "field": "api_name",
            "message": (
                "This API name is already in use. Please select a different name."
            ),
        },
        "api_deployment_api_endpoint_key": {
            "field": "api_name",
            "message": (
                "This API name is already in use. Please select a different name."
            ),
        },
    }

    def validate_api_name(self, value: str) -> str:
        api_name_validator = RegexValidator(
            regex=r"^[a-zA-Z0-9_-]+$",
            message="Only letters, numbers, hyphen and \
                underscores are allowed.",
            code="invalid_api_name",
        )
        api_name_validator(value)
        return value

    def validate_workflow(self, workflow):
        """Validate that the workflow has properly configured source and destination endpoints."""
        # Get all endpoints for this workflow with related data
        endpoints = WorkflowEndpoint.objects.filter(workflow=workflow).select_related(
            "connector_instance"
        )

        # Check for source endpoint
        source_endpoints = endpoints.filter(
            endpoint_type=WorkflowEndpoint.EndpointType.SOURCE
        )
        if not source_endpoints.exists():
            raise ValidationError(
                "Workflow must have a source endpoint configured before creating an API deployment."
            )

        source_endpoint = source_endpoints.first()

        # First check if connection_type is configured
        if not source_endpoint.connection_type:
            raise ValidationError(
                "Source endpoint must have a connection type configured before creating an API deployment."
            )

        # For non-API connections, check if connector instance is configured
        if source_endpoint.connection_type == WorkflowEndpoint.ConnectionType.API:
            # API connections don't need connector instances
            pass
        elif not source_endpoint.connector_instance:
            raise ValidationError(
                "Source endpoint must have a connector configured for non-API connections before creating an API deployment."
            )

        # Check for destination endpoint
        destination_endpoints = endpoints.filter(
            endpoint_type=WorkflowEndpoint.EndpointType.DESTINATION
        )
        if not destination_endpoints.exists():
            raise ValidationError(
                "Workflow must have a destination endpoint configured before creating an API deployment."
            )

        destination_endpoint = destination_endpoints.first()

        # First check if connection_type is configured
        if not destination_endpoint.connection_type:
            raise ValidationError(
                "Destination endpoint must have a connection type configured before creating an API deployment."
            )

        # For non-API and non-manual review connections, check if connector instance is configured
        if destination_endpoint.connection_type in [
            WorkflowEndpoint.ConnectionType.API,
            WorkflowEndpoint.ConnectionType.MANUALREVIEW,
        ]:
            # API and MANUALREVIEW connections don't need connector instances
            pass
        elif not destination_endpoint.connector_instance:
            raise ValidationError(
                "Destination endpoint must have a connector configured for non-API and non-manual review connections before creating an API deployment."
            )

        return workflow

    def validate(self, data):
        """Validate that only one API deployment per workflow is allowed for new deployments."""
        workflow = data.get("workflow")

        # Only apply this validation for new deployments (not updates)
        if workflow and not self.instance:
            # Check if this workflow already has an active API deployment
            existing_active_count = APIDeployment.objects.filter(
                workflow=workflow, is_active=True
            ).count()

            # If there's already an active API deployment, prevent creating a new one
            if existing_active_count > 0:
                raise ValidationError(
                    {
                        "workflow": "This workflow already has an active API deployment. Only one API deployment per workflow is allowed."
                    }
                )

        return data


class APIKeySerializer(AuditSerializer):
    class Meta:
        model = APIKey
        fields = "__all__"

    def validate(self, data):
        api = data.get("api")
        pipeline = data.get("pipeline")

        if api and pipeline:
            raise ValidationError(
                "Only one of `api` or `pipeline` should be set, not both."
            )
        elif not api and not pipeline:
            raise ValidationError("At least one of `api` or `pipeline` must be set.")

        return data

    def to_representation(self, instance: APIKey) -> OrderedDict[str, Any]:
        """Override the to_representation method to include additional
        context.
        """
        deployment: APIDeployment | Pipeline = self.context.get("deployment")
        representation: OrderedDict[str, Any] = super().to_representation(instance)

        if deployment:
            # Handle APIDeployment and Pipeline separately
            if isinstance(deployment, APIDeployment):
                representation["api"] = deployment.id
                representation["pipeline"] = None
                representation["description"] = f"API Key for {deployment.api_name}"
            elif isinstance(deployment, Pipeline):
                representation["api"] = None
                representation["pipeline"] = deployment.id
                representation["description"] = f"API Key for {deployment.pipeline_name}"
            else:
                raise ValueError(
                    "Context must be an instance of APIDeployment or Pipeline"
                )

            representation["is_active"] = True

        return representation


class ExecutionRequestSerializer(TagParamsSerializer):
    """Execution request serializer.

    Attributes:
            timeout (int): Timeout for the API deployment, maximum value can be 300s.
                If -1 it corresponds to async execution. Defaults to -1
            include_metadata (bool): Flag to include metadata in API response
            include_metrics (bool): Flag to include metrics in API response
            use_file_history (bool): Flag to use FileHistory to save and retrieve
                responses quickly. This is undocumented to the user and can be
                helpful for demos.
            tags (str): Comma-separated List of tags to associate with the execution.
                e.g:'tag1,tag2-name,tag3_name'
            llm_profile_id (str): UUID of the LLM profile to override the default profile.
                If not provided, the default profile will be used.
            hitl_queue_name (str, optional): Document class name for manual review queue.
                If not provided, uses API name as document class.
            presigned_urls (list): List of presigned URLs to fetch files from.
                URLs are validated for HTTPS and S3 endpoint requirements.
            custom_data (dict, optional): User-provided data for variable replacement in prompts.
                Can be accessed in prompts using {{custom_data.key}} syntax for dot notation traversal.
    """

    MAX_FILES_ALLOWED = 32

    timeout = IntegerField(
        min_value=-1, max_value=ApiExecution.MAXIMUM_TIMEOUT_IN_SEC, default=-1
    )
    include_metadata = BooleanField(default=False)
    include_metrics = BooleanField(default=False)
    use_file_history = BooleanField(default=False)

    presigned_urls = ListField(child=URLField(), required=False)
    llm_profile_id = CharField(required=False, allow_null=True, allow_blank=True)
    hitl_queue_name = CharField(required=False, allow_null=True, allow_blank=True)
    hitl_packet_id = CharField(required=False, allow_null=True, allow_blank=True)
    custom_data = JSONField(required=False, allow_null=True)

    def validate_hitl_queue_name(self, value: str | None) -> str | None:
        """Validate queue name format using enterprise validation if available."""
        # Try to use enterprise validation from pluggable_apps
        try:
            from pluggable_apps.manual_review_v2.serializers import (
                validate_hitl_queue_name_format,
            )

            return validate_hitl_queue_name_format(value)
        except ModuleNotFoundError:
            # Fallback to basic validation if enterprise features not available
            raise ValidationError(
                "Human-in-the-Loop (HITL) queue management requires Unstract Enterprise. "
                "This advanced workflow feature is available in our enterprise version. "
                "Learn more at https://docs.unstract.com/unstract/unstract_platform/features/workflows/hqr_deployment_workflows/ or "
                "contact our sales team at https://unstract.com/contact/"
            )
        return value

<<<<<<< HEAD
    def validate_hitl_packet_id(self, value: str | None) -> str | None:
        """Validate packet ID format using enterprise validation if available."""
        if not value:
            return value

        # Check if HITL feature is available using FeatureRegistry
        if not FeatureRegistry.is_hitl_available():
            raise ValidationError(
                "Packet-based HITL processing requires Unstract Enterprise. "
                "This advanced workflow feature is available in our enterprise version. "
                "Learn more at https://docs.unstract.com/unstract/unstract_platform/features/workflows/hqr_deployment_workflows/ or "
                "contact our sales team at https://unstract.com/contact/"
            )
=======
    def validate_custom_data(self, value):
        """Validate custom_data is a valid JSON object."""
        if value is None:
            return value

        if not isinstance(value, dict):
            raise ValidationError("custom_data must be a JSON object")
>>>>>>> c962b57f

        return value

    files = ListField(
        child=FileField(),
        required=False,
        allow_empty=True,
    )

    def _validate_presigned_url(self, url: str) -> bool:
        """Validate presigned URL for security and compatibility.

        Args:
            url (str): The presigned URL to validate

        Returns:
            bool: True if URL is valid

        Raises:
            ValidationError: If the URL is invalid or not secure
        """
        parsed_url = urlparse(url)
        scheme = parsed_url.scheme.lower()
        host = (parsed_url.hostname or "").lower()

        # Require HTTPS for security
        if scheme != "https":
            raise ValidationError(
                {
                    "presigned_urls": f"Only HTTPS presigned URLs are allowed. URL scheme found: {scheme}"
                }
            )

        # Only allow S3 endpoints
        is_aws = host.endswith(".amazonaws.com")
        looks_like_s3 = (
            host == "s3.amazonaws.com"
            or host.endswith(".s3.amazonaws.com")
            or re.match(r"(^|.*\.)s3[.-]([a-z0-9-]+)\.amazonaws\.com$", host) is not None
        )

        if not (is_aws and looks_like_s3):
            raise ValidationError(
                {
                    "presigned_urls": f"URL host '{host}' is not a valid S3 endpoint. Only S3 pre-signed URLs are supported currently."
                }
            )

        return True

    def validate_presigned_urls(self, urls):
        """Validate presigned URLs for proper format and endpoint requirements."""
        if not urls:
            return urls

        for url in urls:
            self._validate_presigned_url(url)

        return urls

    def validate(self, data):
        """Validate all parameters including presigned URLs."""
        data = super().validate(data)

        files = data.get("files", [])
        urls = data.get("presigned_urls", [])
        total = len(files) + len(urls)

        if total == 0:
            raise ValidationError("You must provide at least one file or presigned URL.")

        if total > self.MAX_FILES_ALLOWED:
            raise ValidationError(
                f"You can upload a maximum of {self.MAX_FILES_ALLOWED} files in total (uploaded or via presigned URLs)."
            )
        return data

    def validate_llm_profile_id(self, value):
        """Validate that the llm_profile_id belongs to the API key owner."""
        if not value:
            return value

        # Get context from serializer
        api = self.context.get("api")
        api_key = self.context.get("api_key")

        if not api or not api_key:
            raise ValidationError("Unable to validate LLM profile ownership")

        # Check if profile exists
        try:
            profile = ProfileManager.objects.get(profile_id=value)
        except ProfileManager.DoesNotExist:
            raise ValidationError("Profile not found")

        # Get the specific API key being used
        try:
            active_api_key = api.api_keys.get(api_key=api_key, is_active=True)
        except api.api_keys.model.DoesNotExist:
            raise ValidationError("API key not found or not active for this deployment")

        # Check if the profile owner matches the API key owner
        if profile.created_by != active_api_key.created_by:
            raise ValidationError("You can only use profiles that you own")

        return value


class ExecutionQuerySerializer(Serializer):
    execution_id = CharField(required=True)
    include_metadata = BooleanField(default=False)
    include_metrics = BooleanField(default=False)

    def validate_execution_id(self, value):
        """Trim spaces, validate UUID format, and check if execution_id exists."""
        value = value.strip()

        # Validate UUID format
        try:
            uuid_obj = uuid.UUID(value)
        except ValueError:
            raise ValidationError(
                f"Invalid execution_id '{value}'. Must be a valid UUID."
            )

        # Check if UUID exists in the database
        exists = WorkflowExecution.objects.filter(id=uuid_obj).exists()
        if not exists:
            raise ExecutionDoesNotExistError(
                f"Execution with ID '{value}' does not exist."
            )

        return str(uuid_obj)


class APIDeploymentListSerializer(ModelSerializer):
    workflow_name = CharField(source="workflow.workflow_name", read_only=True)
    created_by_email = SerializerMethodField()

    class Meta:
        model = APIDeployment
        fields = [
            "id",
            "workflow",
            "workflow_name",
            "display_name",
            "description",
            "is_active",
            "api_endpoint",
            "api_name",
            "created_by",
            "created_by_email",
        ]

    def get_created_by_email(self, obj):
        """Get the email of the creator."""
        return obj.created_by.email if obj.created_by else None


class APIKeyListSerializer(ModelSerializer):
    class Meta:
        model = APIKey
        fields = [
            "id",
            "created_at",
            "modified_at",
            "api_key",
            "is_active",
            "description",
            "api",
            "pipeline",
        ]


class DeploymentResponseSerializer(Serializer):
    is_active = CharField()
    id = CharField()
    api_key = CharField()
    api_endpoint = CharField()
    display_name = CharField()
    description = CharField()
    api_name = CharField()


class APIExecutionResponseSerializer(Serializer):
    execution_status = CharField()
    status_api = CharField()
    error = CharField()
    result = JSONField()


class SharedUserListSerializer(ModelSerializer):
    """Serializer for returning API deployment with shared user details."""

    shared_users = SerializerMethodField()
    created_by = SerializerMethodField()

    class Meta:
        model = APIDeployment
        fields = ["id", "display_name", "shared_users", "shared_to_org", "created_by"]

    def get_shared_users(self, obj):
        """Return list of shared users with id and email."""
        return [{"id": user.id, "email": user.email} for user in obj.shared_users.all()]

    def get_created_by(self, obj):
        """Return creator details."""
        if obj.created_by:
            return {"id": obj.created_by.id, "email": obj.created_by.email}
        return None<|MERGE_RESOLUTION|>--- conflicted
+++ resolved
@@ -250,7 +250,6 @@
             )
         return value
 
-<<<<<<< HEAD
     def validate_hitl_packet_id(self, value: str | None) -> str | None:
         """Validate packet ID format using enterprise validation if available."""
         if not value:
@@ -264,7 +263,7 @@
                 "Learn more at https://docs.unstract.com/unstract/unstract_platform/features/workflows/hqr_deployment_workflows/ or "
                 "contact our sales team at https://unstract.com/contact/"
             )
-=======
+
     def validate_custom_data(self, value):
         """Validate custom_data is a valid JSON object."""
         if value is None:
@@ -272,7 +271,6 @@
 
         if not isinstance(value, dict):
             raise ValidationError("custom_data must be a JSON object")
->>>>>>> c962b57f
 
         return value
 
