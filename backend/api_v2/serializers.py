--- conflicted
+++ resolved
@@ -1,8 +1,3 @@
-<<<<<<< HEAD
-=======
-import logging
-import re
->>>>>>> d2fff218
 import uuid
 from collections import OrderedDict
 from typing import Any
@@ -33,8 +28,6 @@
 from api_v2.models import APIDeployment, APIKey
 from backend.serializers import AuditSerializer
 
-logger = logging.getLogger(__name__)
-
 
 class APIDeploymentSerializer(IntegrityErrorMixin, AuditSerializer):
     class Meta:
