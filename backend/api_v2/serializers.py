import re
import uuid
from collections import OrderedDict
from typing import Any

from django.core.validators import RegexValidator
from pipeline_v2.models import Pipeline
from prompt_studio.prompt_profile_manager_v2.models import ProfileManager
from rest_framework.serializers import (
    BooleanField,
    CharField,
    FileField,
    IntegerField,
    JSONField,
    ListField,
    ModelSerializer,
    Serializer,
    ValidationError,
)
from tags.serializers import TagParamsSerializer
from utils.serializer.integrity_error_mixin import IntegrityErrorMixin
from workflow_manager.endpoint_v2.models import WorkflowEndpoint
from workflow_manager.workflow_v2.exceptions import ExecutionDoesNotExistError
from workflow_manager.workflow_v2.models.execution import WorkflowExecution

from api_v2.constants import ApiExecution
from api_v2.models import APIDeployment, APIKey
from backend.serializers import AuditSerializer


class APIDeploymentSerializer(IntegrityErrorMixin, AuditSerializer):
    class Meta:
        model = APIDeployment
        fields = "__all__"

    unique_error_message_map: dict[str, dict[str, str]] = {
        "unique_api_name": {
            "field": "api_name",
            "message": (
                "This API name is already in use. Please select a different name."
            ),
        },
        "api_deployment_api_endpoint_key": {
            "field": "api_name",
            "message": (
                "This API name is already in use. Please select a different name."
            ),
        },
    }

    def validate_api_name(self, value: str) -> str:
        api_name_validator = RegexValidator(
            regex=r"^[a-zA-Z0-9_-]+$",
            message="Only letters, numbers, hyphen and \
                underscores are allowed.",
            code="invalid_api_name",
        )
        api_name_validator(value)
        return value

<<<<<<< HEAD
    def validate_workflow(self, workflow):
        """Validate that the workflow has properly configured source and destination endpoints."""
        if not workflow:
            raise ValidationError("Workflow is required.")

        # Get all endpoints for this workflow
        endpoints = WorkflowEndpoint.objects.filter(workflow=workflow)

        # Check for source endpoint
        source_endpoints = endpoints.filter(
            endpoint_type=WorkflowEndpoint.EndpointType.SOURCE
        )
        if not source_endpoints.exists():
            raise ValidationError(
                "Workflow must have a source endpoint configured before creating an API deployment."
            )

        source_endpoint = source_endpoints.first()
        if not source_endpoint.connection_type:
            raise ValidationError(
                "Source endpoint must have a connection type configured before creating an API deployment."
            )

        # For non-API connections, check if connector instance is configured
        if (
            source_endpoint.connection_type != WorkflowEndpoint.ConnectionType.API
            and not source_endpoint.connector_instance
        ):
            raise ValidationError(
                "Source endpoint must have a connector configured for non-API connections before creating an API deployment."
            )

        # Check for destination endpoint
        destination_endpoints = endpoints.filter(
            endpoint_type=WorkflowEndpoint.EndpointType.DESTINATION
        )
        if not destination_endpoints.exists():
            raise ValidationError(
                "Workflow must have a destination endpoint configured before creating an API deployment."
            )

        destination_endpoint = destination_endpoints.first()
        if not destination_endpoint.connection_type:
            raise ValidationError(
                "Destination endpoint must have a connection type configured before creating an API deployment."
            )

        # For non-API and non-manual review connections, check if connector instance is configured
        if (
            destination_endpoint.connection_type
            not in [
                WorkflowEndpoint.ConnectionType.API,
                WorkflowEndpoint.ConnectionType.MANUALREVIEW,
            ]
            and not destination_endpoint.connector_instance
        ):
            raise ValidationError(
                "Destination endpoint must have a connector configured for non-API and non-manual review connections before creating an API deployment."
            )

        return workflow
=======
    def validate(self, data):
        """Validate that only one API deployment per workflow is allowed for new deployments."""
        workflow = data.get("workflow")

        # Only apply this validation for new deployments (not updates)
        if workflow and not self.instance:
            # Check if this workflow already has an active API deployment
            existing_active_count = APIDeployment.objects.filter(
                workflow=workflow, is_active=True
            ).count()

            # If there's already an active API deployment, prevent creating a new one
            if existing_active_count > 0:
                raise ValidationError(
                    {
                        "workflow": "This workflow already has an active API deployment. Only one API deployment per workflow is allowed."
                    }
                )

        return data
>>>>>>> 9e809aa1


class APIKeySerializer(AuditSerializer):
    class Meta:
        model = APIKey
        fields = "__all__"

    def validate(self, data):
        api = data.get("api")
        pipeline = data.get("pipeline")

        if api and pipeline:
            raise ValidationError(
                "Only one of `api` or `pipeline` should be set, not both."
            )
        elif not api and not pipeline:
            raise ValidationError("At least one of `api` or `pipeline` must be set.")

        return data

    def to_representation(self, instance: APIKey) -> OrderedDict[str, Any]:
        """Override the to_representation method to include additional
        context.
        """
        deployment: APIDeployment | Pipeline = self.context.get("deployment")
        representation: OrderedDict[str, Any] = super().to_representation(instance)

        if deployment:
            # Handle APIDeployment and Pipeline separately
            if isinstance(deployment, APIDeployment):
                representation["api"] = deployment.id
                representation["pipeline"] = None
                representation["description"] = f"API Key for {deployment.api_name}"
            elif isinstance(deployment, Pipeline):
                representation["api"] = None
                representation["pipeline"] = deployment.id
                representation["description"] = f"API Key for {deployment.pipeline_name}"
            else:
                raise ValueError(
                    "Context must be an instance of APIDeployment or Pipeline"
                )

            representation["is_active"] = True

        return representation


class ExecutionRequestSerializer(TagParamsSerializer):
    """Execution request serializer.

    Attributes:
        timeout (int): Timeout for the API deployment, maximum value can be 300s.
            If -1 it corresponds to async execution. Defaults to -1
        include_metadata (bool): Flag to include metadata in API response
        include_metrics (bool): Flag to include metrics in API response
        use_file_history (bool): Flag to use FileHistory to save and retrieve
            responses quickly. This is undocumented to the user and can be
            helpful for demos.
        tags (str): Comma-separated List of tags to associate with the execution.
            e.g:'tag1,tag2-name,tag3_name'
        llm_profile_id (str): UUID of the LLM profile to override the default profile.
            If not provided, the default profile will be used.
        hitl_queue_name (str, optional): Document class name for manual review queue.
            If not provided, uses API name as document class.
    """

    MAX_FILES_ALLOWED = 32

    timeout = IntegerField(
        min_value=-1, max_value=ApiExecution.MAXIMUM_TIMEOUT_IN_SEC, default=-1
    )
    include_metadata = BooleanField(default=False)
    include_metrics = BooleanField(default=False)
    use_file_history = BooleanField(default=False)
    llm_profile_id = CharField(required=False, allow_null=True, allow_blank=True)
    hitl_queue_name = CharField(required=False, allow_null=True, allow_blank=True)

    def validate_hitl_queue_name(self, value: str | None) -> str | None:
        """Validate queue name format: a-z0-9-_ with length and pattern restrictions."""
        if not value:
            return value

        # Length validation
        if len(value) < 3:
            raise ValidationError("Queue name must be at least 3 characters long.")
        if len(value) > 50:
            raise ValidationError("Queue name cannot exceed 50 characters.")

        # Check valid characters: a-z, 0-9, _, -
        if not re.match(r"^[a-z0-9_-]+$", value):
            raise ValidationError(
                "Queue name can only contain lowercase letters, numbers, underscores, and hyphens."
            )

        # Check no starting/ending with _ or -
        if value.startswith(("_", "-")) or value.endswith(("_", "-")):
            raise ValidationError(
                "Queue name cannot start or end with underscore or hyphen."
            )

        # Check no consecutive special characters
        if re.search(r"[_-]{2,}", value):
            raise ValidationError(
                "Queue name cannot have repeating underscores or hyphens."
            )

        return value

    files = ListField(
        child=FileField(),
        required=True,
        allow_empty=False,
        error_messages={
            "required": "At least one file must be provided.",
            "empty": "The file list cannot be empty.",
        },
    )

    def validate_files(self, value):
        """Validate the files field."""
        if len(value) == 0:
            raise ValidationError("The file list cannot be empty.")
        if len(value) > self.MAX_FILES_ALLOWED:
            raise ValidationError(f"Maximum '{self.MAX_FILES_ALLOWED}' files allowed.")
        return value

    def validate_llm_profile_id(self, value):
        """Validate that the llm_profile_id belongs to the API key owner."""
        if not value:
            return value

        # Get context from serializer
        api = self.context.get("api")
        api_key = self.context.get("api_key")

        if not api or not api_key:
            raise ValidationError("Unable to validate LLM profile ownership")

        # Check if profile exists
        try:
            profile = ProfileManager.objects.get(profile_id=value)
        except ProfileManager.DoesNotExist:
            raise ValidationError("Profile not found")

        # Get the specific API key being used
        try:
            active_api_key = api.api_keys.get(api_key=api_key, is_active=True)
        except api.api_keys.model.DoesNotExist:
            raise ValidationError("API key not found or not active for this deployment")

        # Check if the profile owner matches the API key owner
        if profile.created_by != active_api_key.created_by:
            raise ValidationError("You can only use profiles that you own")

        return value


class ExecutionQuerySerializer(Serializer):
    execution_id = CharField(required=True)
    include_metadata = BooleanField(default=False)
    include_metrics = BooleanField(default=False)

    def validate_execution_id(self, value):
        """Trim spaces, validate UUID format, and check if execution_id exists."""
        value = value.strip()

        # Validate UUID format
        try:
            uuid_obj = uuid.UUID(value)
        except ValueError:
            raise ValidationError(
                f"Invalid execution_id '{value}'. Must be a valid UUID."
            )

        # Check if UUID exists in the database
        exists = WorkflowExecution.objects.filter(id=uuid_obj).exists()
        if not exists:
            raise ExecutionDoesNotExistError(
                f"Execution with ID '{value}' does not exist."
            )

        return str(uuid_obj)


class APIDeploymentListSerializer(ModelSerializer):
    workflow_name = CharField(source="workflow.workflow_name", read_only=True)

    class Meta:
        model = APIDeployment
        fields = [
            "id",
            "workflow",
            "workflow_name",
            "display_name",
            "description",
            "is_active",
            "api_endpoint",
            "api_name",
            "created_by",
        ]


class APIKeyListSerializer(ModelSerializer):
    class Meta:
        model = APIKey
        fields = [
            "id",
            "created_at",
            "modified_at",
            "api_key",
            "is_active",
            "description",
            "api",
            "pipeline",
        ]


class DeploymentResponseSerializer(Serializer):
    is_active = CharField()
    id = CharField()
    api_key = CharField()
    api_endpoint = CharField()
    display_name = CharField()
    description = CharField()
    api_name = CharField()


class APIExecutionResponseSerializer(Serializer):
    execution_status = CharField()
    status_api = CharField()
    error = CharField()
    result = JSONField()<|MERGE_RESOLUTION|>--- conflicted
+++ resolved
@@ -58,7 +58,6 @@
         api_name_validator(value)
         return value
 
-<<<<<<< HEAD
     def validate_workflow(self, workflow):
         """Validate that the workflow has properly configured source and destination endpoints."""
         if not workflow:
@@ -120,8 +119,8 @@
             )
 
         return workflow
-=======
-    def validate(self, data):
+
+      def validate(self, data):
         """Validate that only one API deployment per workflow is allowed for new deployments."""
         workflow = data.get("workflow")
 
@@ -141,7 +140,6 @@
                 )
 
         return data
->>>>>>> 9e809aa1
 
 
 class APIKeySerializer(AuditSerializer):
