--- conflicted
+++ resolved
@@ -155,11 +155,8 @@
         tag_names: list[str] = [],
         llm_profile_id: str | None = None,
         hitl_queue_name: str | None = None,
-<<<<<<< HEAD
         hitl_packet_id: str | None = None,
-=======
         custom_data: dict[str, Any] | None = None,
->>>>>>> c37b12fd
         request_headers=None,
     ) -> ReturnDict:
         """Execute workflow by api.
@@ -173,11 +170,8 @@
             tag_names (list(str)): list of tag names
             llm_profile_id (str, optional): LLM profile ID for overriding tool settings
             hitl_queue_name (str, optional): Custom queue name for manual review
-<<<<<<< HEAD
             hitl_packet_id (str, optional): Packet ID for packet-based review
-=======
             custom_data (dict[str, Any], optional): JSON data for custom_data variable replacement in prompts
->>>>>>> c37b12fd
 
         Returns:
             ReturnDict: execution status/ result
@@ -244,11 +238,8 @@
                 use_file_history=use_file_history,
                 llm_profile_id=llm_profile_id,
                 hitl_queue_name=hitl_queue_name,
-<<<<<<< HEAD
                 hitl_packet_id=hitl_packet_id,
-=======
                 custom_data=custom_data,
->>>>>>> c37b12fd
             )
             result.status_api = DeploymentHelper.construct_status_endpoint(
                 api_endpoint=api.api_endpoint, execution_id=execution_id
