import json
import logging
from typing import Any, Optional

from api_v2.constants import ApiExecution
from api_v2.deployment_helper import DeploymentHelper
from api_v2.exceptions import InvalidAPIRequest, NoActiveAPIKeyError
from api_v2.models import APIDeployment
from api_v2.postman_collection.dto import PostmanCollection
from api_v2.serializers import (
    APIDeploymentListSerializer,
    APIDeploymentSerializer,
    DeploymentResponseSerializer,
    ExecutionQuerySerializer,
    ExecutionRequestSerializer,
)
from django.db.models import QuerySet
from django.http import HttpResponse
from permissions.permission import IsOwner
from rest_framework import serializers, status, views, viewsets
from rest_framework.decorators import action
from rest_framework.request import Request
from rest_framework.response import Response
from rest_framework.serializers import Serializer
from utils.enums import CeleryTaskState
from workflow_manager.workflow_v2.dto import ExecutionResponse

logger = logging.getLogger(__name__)


class DeploymentExecution(views.APIView):
    def initialize_request(
        self, request: Request, *args: Any, **kwargs: Any
    ) -> Request:
        """To remove csrf request for public API.

        Args:
            request (Request): _description_

        Returns:
            Request: _description_
        """
        setattr(request, "csrf_processing_done", True)
        return super().initialize_request(request, *args, **kwargs)

    @DeploymentHelper.validate_api_key
    def post(
        self, request: Request, org_name: str, api_name: str, api: APIDeployment
    ) -> Response:
        file_objs = request.FILES.getlist(ApiExecution.FILES_FORM_DATA)
        serializer = ExecutionRequestSerializer(data=request.data)
        serializer.is_valid(raise_exception=True)
        timeout = serializer.validated_data.get(ApiExecution.TIMEOUT_FORM_DATA)
        include_metadata = serializer.validated_data.get(ApiExecution.INCLUDE_METADATA)
        include_metrics = serializer.validated_data.get(ApiExecution.INCLUDE_METRICS)
        use_file_history = serializer.validated_data.get(ApiExecution.USE_FILE_HISTORY)
        if not file_objs or len(file_objs) == 0:
            raise InvalidAPIRequest("File shouldn't be empty")
        response = DeploymentHelper.execute_workflow(
            organization_name=org_name,
            api=api,
            file_objs=file_objs,
            timeout=timeout,
            include_metadata=include_metadata,
            include_metrics=include_metrics,
            use_file_history=use_file_history,
        )
        if "error" in response and response["error"]:
            return Response(
                {"message": response},
                status=status.HTTP_422_UNPROCESSABLE_ENTITY,
            )
        return Response({"message": response}, status=status.HTTP_200_OK)

    @DeploymentHelper.validate_api_key
    def get(
        self, request: Request, org_name: str, api_name: str, api: APIDeployment
    ) -> Response:
<<<<<<< HEAD
        execution_id = request.query_params.get("execution_id")
        include_metadata = (
            request.query_params.get(ApiExecution.INCLUDE_METADATA, "false").lower()
            == "true"
        )
        include_metrics = (
            request.query_params.get(ApiExecution.INCLUDE_METRICS, "false").lower()
            == "true"
        )
        if not execution_id:
            raise InvalidAPIRequest("execution_id shouldn't be empty")
=======
        serializer = ExecutionQuerySerializer(data=request.query_params)
        serializer.is_valid(raise_exception=True)

        execution_id = serializer.validated_data.get(ApiExecution.EXECUTION_ID)
        include_metadata = serializer.validated_data.get(ApiExecution.INCLUDE_METADATA)

        # Fetch execution status
>>>>>>> fdb5a0cb
        response: ExecutionResponse = DeploymentHelper.get_execution_status(
            execution_id
        )

        # Determine response status
        response_status = status.HTTP_422_UNPROCESSABLE_ENTITY
        if response.execution_status == CeleryTaskState.COMPLETED.value:
            response_status = status.HTTP_200_OK
            if not include_metadata:
                response.remove_result_metadata_keys()
            if not include_metrics:
                response.remove_result_metrics()
        if response.result_acknowledged:
            response_status = status.HTTP_406_NOT_ACCEPTABLE
            response.result = "Result already acknowledged"
        return Response(
            data={
                "status": response.execution_status,
                "message": response.result,
            },
            status=response_status,
        )


class APIDeploymentViewSet(viewsets.ModelViewSet):
    permission_classes = [IsOwner]

    def get_queryset(self) -> Optional[QuerySet]:
        return APIDeployment.objects.filter(created_by=self.request.user)

    def get_serializer_class(self) -> serializers.Serializer:
        if self.action in ["list"]:
            return APIDeploymentListSerializer
        return APIDeploymentSerializer

    @action(detail=True, methods=["get"])
    def fetch_one(self, request: Request, pk: Optional[str] = None) -> Response:
        """Custom action to fetch a single instance."""
        instance = self.get_object()
        serializer = self.get_serializer(instance)
        return Response(serializer.data)

    def create(
        self, request: Request, *args: tuple[Any], **kwargs: dict[str, Any]
    ) -> Response:
        serializer: Serializer = self.get_serializer(data=request.data)
        serializer.is_valid(raise_exception=True)
        self.perform_create(serializer)
        api_key = DeploymentHelper.create_api_key(
            serializer=serializer, request=request
        )
        response_serializer = DeploymentResponseSerializer(
            {"api_key": api_key.api_key, **serializer.data}
        )

        headers = self.get_success_headers(serializer.data)
        return Response(
            response_serializer.data,
            status=status.HTTP_201_CREATED,
            headers=headers,
        )

    @action(detail=True, methods=["get"])
    def download_postman_collection(
        self, request: Request, pk: Optional[str] = None
    ) -> Response:
        """Downloads a Postman Collection of the API deployment instance."""
        instance = self.get_object()
        api_key_inst = instance.api_keys.filter(is_active=True).first()
        if not api_key_inst:
            logger.error(f"No active API key set for deployment {instance.pk}")
            raise NoActiveAPIKeyError(deployment_name=instance.display_name)

        postman_collection = PostmanCollection.create(
            instance=instance, api_key=api_key_inst.api_key
        )
        response = HttpResponse(
            json.dumps(postman_collection.to_dict()), content_type="application/json"
        )
        response["Content-Disposition"] = (
            f'attachment; filename="{instance.display_name}.json"'
        )
        return response<|MERGE_RESOLUTION|>--- conflicted
+++ resolved
@@ -76,27 +76,14 @@
     def get(
         self, request: Request, org_name: str, api_name: str, api: APIDeployment
     ) -> Response:
-<<<<<<< HEAD
-        execution_id = request.query_params.get("execution_id")
-        include_metadata = (
-            request.query_params.get(ApiExecution.INCLUDE_METADATA, "false").lower()
-            == "true"
-        )
-        include_metrics = (
-            request.query_params.get(ApiExecution.INCLUDE_METRICS, "false").lower()
-            == "true"
-        )
-        if not execution_id:
-            raise InvalidAPIRequest("execution_id shouldn't be empty")
-=======
         serializer = ExecutionQuerySerializer(data=request.query_params)
         serializer.is_valid(raise_exception=True)
 
         execution_id = serializer.validated_data.get(ApiExecution.EXECUTION_ID)
         include_metadata = serializer.validated_data.get(ApiExecution.INCLUDE_METADATA)
+        include_metrics = serializer.validated_data.get(ApiExecution.INCLUDE_METRICS)
 
         # Fetch execution status
->>>>>>> fdb5a0cb
         response: ExecutionResponse = DeploymentHelper.get_execution_status(
             execution_id
         )
