import json
import logging
from typing import Any

from django.conf import settings
from django.db.models import QuerySet
from django.http import HttpResponse
from permissions.permission import IsOwner
from rest_framework import serializers, status, views, viewsets
from rest_framework.decorators import action
from rest_framework.request import Request
from rest_framework.response import Response
from rest_framework.serializers import Serializer
from utils.enums import CeleryTaskState
from workflow_manager.workflow_v2.dto import ExecutionResponse

from api_v2.api_deployment_dto_registry import ApiDeploymentDTORegistry
from api_v2.constants import ApiExecution
from api_v2.deployment_helper import DeploymentHelper
from api_v2.dto import DeploymentExecutionDTO
from api_v2.exceptions import NoActiveAPIKeyError
from api_v2.models import APIDeployment
from api_v2.serializers import (
    APIDeploymentListSerializer,
    APIDeploymentSerializer,
    DeploymentResponseSerializer,
    ExecutionQuerySerializer,
    ExecutionRequestSerializer,
)

logger = logging.getLogger(__name__)


class DeploymentExecution(views.APIView):
    def initialize_request(self, request: Request, *args: Any, **kwargs: Any) -> Request:
        """To remove csrf request for public API.

        Args:
            request (Request): _description_

        Returns:
            Request: _description_
        """
        request.csrf_processing_done = True
        return super().initialize_request(request, *args, **kwargs)

    @DeploymentHelper.validate_api_key
    def post(
        self,
        request: Request,
        org_name: str,
        api_name: str,
        deployment_execution_dto: DeploymentExecutionDTO,
    ) -> Response:
        api: APIDeployment = deployment_execution_dto.api
        api_key: str = deployment_execution_dto.api_key
        serializer = ExecutionRequestSerializer(
            data=request.data, context={"api": api, "api_key": api_key}
        )
        serializer.is_valid(raise_exception=True)
        file_objs = serializer.validated_data.get(ApiExecution.FILES_FORM_DATA, [])
        presigned_urls = serializer.validated_data.get(ApiExecution.PRESIGNED_URLS, [])
        timeout = serializer.validated_data.get(ApiExecution.TIMEOUT_FORM_DATA)
        include_metadata = serializer.validated_data.get(ApiExecution.INCLUDE_METADATA)
        include_metrics = serializer.validated_data.get(ApiExecution.INCLUDE_METRICS)
        use_file_history = serializer.validated_data.get(ApiExecution.USE_FILE_HISTORY)
        tag_names = serializer.validated_data.get(ApiExecution.TAGS)
<<<<<<< HEAD

        if presigned_urls:
            error_response = DeploymentHelper.load_presigned_files(
                presigned_urls, file_objs
            )
            if error_response:
                return error_response
=======
        llm_profile_id = serializer.validated_data.get(ApiExecution.LLM_PROFILE_ID)
        hitl_queue_name = serializer.validated_data.get(ApiExecution.HITL_QUEUE_NAME)
>>>>>>> a5792960

        response = DeploymentHelper.execute_workflow(
            organization_name=org_name,
            api=api,
            file_objs=file_objs,
            timeout=timeout,
            include_metadata=include_metadata,
            include_metrics=include_metrics,
            use_file_history=use_file_history,
            tag_names=tag_names,
            llm_profile_id=llm_profile_id,
            hitl_queue_name=hitl_queue_name,
        )
        if "error" in response and response["error"]:
            logger.error("API deployment execution failed")
            return Response(
                {"message": response},
                status=status.HTTP_422_UNPROCESSABLE_ENTITY,
            )
        return Response({"message": response}, status=status.HTTP_200_OK)

    @DeploymentHelper.validate_api_key
    def get(
        self,
        request: Request,
        org_name: str,
        api_name: str,
        deployment_execution_dto: DeploymentExecutionDTO,
    ) -> Response:
        serializer = ExecutionQuerySerializer(data=request.query_params)
        serializer.is_valid(raise_exception=True)

        execution_id = serializer.validated_data.get(ApiExecution.EXECUTION_ID)
        include_metadata = serializer.validated_data.get(ApiExecution.INCLUDE_METADATA)
        include_metrics = serializer.validated_data.get(ApiExecution.INCLUDE_METRICS)

        # Fetch execution status
        response: ExecutionResponse = DeploymentHelper.get_execution_status(execution_id)
        # Determine response status
        response_status = status.HTTP_422_UNPROCESSABLE_ENTITY
        if response.execution_status == CeleryTaskState.COMPLETED.value:
            response_status = status.HTTP_200_OK
            if not settings.ENABLE_HIGHLIGHT_API_DEPLOYMENT:
                response.remove_result_metadata_keys(["highlight_data"])
            if not include_metadata:
                response.remove_result_metadata_keys()
            if not include_metrics:
                response.remove_result_metrics()
        if response.result_acknowledged:
            response_status = status.HTTP_406_NOT_ACCEPTABLE
            response.result = "Result already acknowledged"
        return Response(
            data={
                "status": response.execution_status,
                "message": response.result,
            },
            status=response_status,
        )


class APIDeploymentViewSet(viewsets.ModelViewSet):
    permission_classes = [IsOwner]

    def get_queryset(self) -> QuerySet | None:
        return APIDeployment.objects.filter(created_by=self.request.user)

    def get_serializer_class(self) -> serializers.Serializer:
        if self.action in ["list"]:
            return APIDeploymentListSerializer
        return APIDeploymentSerializer

    @action(detail=True, methods=["get"])
    def fetch_one(self, request: Request, pk: str | None = None) -> Response:
        """Custom action to fetch a single instance."""
        instance = self.get_object()
        serializer = self.get_serializer(instance)
        return Response(serializer.data)

    def create(
        self, request: Request, *args: tuple[Any], **kwargs: dict[str, Any]
    ) -> Response:
        serializer: Serializer = self.get_serializer(data=request.data)
        serializer.is_valid(raise_exception=True)
        self.perform_create(serializer)
        api_key = DeploymentHelper.create_api_key(serializer=serializer, request=request)
        response_serializer = DeploymentResponseSerializer(
            {"api_key": api_key.api_key, **serializer.data}
        )

        headers = self.get_success_headers(serializer.data)
        return Response(
            response_serializer.data,
            status=status.HTTP_201_CREATED,
            headers=headers,
        )

    @action(detail=True, methods=["get"])
    def download_postman_collection(
        self, request: Request, pk: str | None = None
    ) -> Response:
        """Downloads a Postman Collection of the API deployment instance."""
        instance = self.get_object()
        api_key_inst = instance.api_keys.filter(is_active=True).first()
        if not api_key_inst:
            logger.error(f"No active API key set for deployment {instance.pk}")
            raise NoActiveAPIKeyError(deployment_name=instance.display_name)
        dto_class = ApiDeploymentDTORegistry.get_dto()
        postman_collection = dto_class.create(
            instance=instance, api_key=api_key_inst.api_key
        )
        response = HttpResponse(
            json.dumps(postman_collection.to_dict()), content_type="application/json"
        )
        response["Content-Disposition"] = (
            f'attachment; filename="{instance.display_name}.json"'
        )
        return response<|MERGE_RESOLUTION|>--- conflicted
+++ resolved
@@ -65,7 +65,8 @@
         include_metrics = serializer.validated_data.get(ApiExecution.INCLUDE_METRICS)
         use_file_history = serializer.validated_data.get(ApiExecution.USE_FILE_HISTORY)
         tag_names = serializer.validated_data.get(ApiExecution.TAGS)
-<<<<<<< HEAD
+        llm_profile_id = serializer.validated_data.get(ApiExecution.LLM_PROFILE_ID)
+        hitl_queue_name = serializer.validated_data.get(ApiExecution.HITL_QUEUE_NAME)
 
         if presigned_urls:
             error_response = DeploymentHelper.load_presigned_files(
@@ -73,10 +74,6 @@
             )
             if error_response:
                 return error_response
-=======
-        llm_profile_id = serializer.validated_data.get(ApiExecution.LLM_PROFILE_ID)
-        hitl_queue_name = serializer.validated_data.get(ApiExecution.HITL_QUEUE_NAME)
->>>>>>> a5792960
 
         response = DeploymentHelper.execute_workflow(
             organization_name=org_name,
