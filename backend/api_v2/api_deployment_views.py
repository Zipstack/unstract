import json
import logging
from typing import Any

from configuration.models import Configuration
from django.db.models import QuerySet
from django.http import HttpResponse
from permissions.permission import IsOwner
from prompt_studio.prompt_studio_registry_v2.models import PromptStudioRegistry
from rest_framework import serializers, status, views, viewsets
from rest_framework.decorators import action
from rest_framework.request import Request
from rest_framework.response import Response
from rest_framework.serializers import Serializer
from tool_instance_v2.models import ToolInstance
from utils.enums import CeleryTaskState
from workflow_manager.workflow_v2.dto import ExecutionResponse

from api_v2.api_deployment_dto_registry import ApiDeploymentDTORegistry
from api_v2.constants import ApiExecution
from api_v2.deployment_helper import DeploymentHelper
from api_v2.dto import DeploymentExecutionDTO
from api_v2.exceptions import NoActiveAPIKeyError
from api_v2.models import APIDeployment
from api_v2.serializers import (
    APIDeploymentListSerializer,
    APIDeploymentSerializer,
    DeploymentResponseSerializer,
    ExecutionQuerySerializer,
    ExecutionRequestSerializer,
)

logger = logging.getLogger(__name__)


class DeploymentExecution(views.APIView):
    def initialize_request(self, request: Request, *args: Any, **kwargs: Any) -> Request:
        """To remove csrf request for public API.

        Args:
            request (Request): _description_

        Returns:
            Request: _description_
        """
        request.csrf_processing_done = True
        return super().initialize_request(request, *args, **kwargs)

    @DeploymentHelper.validate_api_key
    def post(
        self,
        request: Request,
        org_name: str,
        api_name: str,
        deployment_execution_dto: DeploymentExecutionDTO,
    ) -> Response:
        api: APIDeployment = deployment_execution_dto.api
        api_key: str = deployment_execution_dto.api_key

        serializer = ExecutionRequestSerializer(
            data=request.data, context={"api": api, "api_key": api_key}
        )
        serializer.is_valid(raise_exception=True)
        file_objs = serializer.validated_data.get(ApiExecution.FILES_FORM_DATA, [])
        presigned_urls = serializer.validated_data.get(ApiExecution.PRESIGNED_URLS, [])
        timeout = serializer.validated_data.get(ApiExecution.TIMEOUT_FORM_DATA)
        include_metadata = serializer.validated_data.get(ApiExecution.INCLUDE_METADATA)
        include_metrics = serializer.validated_data.get(ApiExecution.INCLUDE_METRICS)
        use_file_history = serializer.validated_data.get(ApiExecution.USE_FILE_HISTORY)
        tag_names = serializer.validated_data.get(ApiExecution.TAGS)
        llm_profile_id = serializer.validated_data.get(ApiExecution.LLM_PROFILE_ID)
        hitl_queue_name = serializer.validated_data.get(ApiExecution.HITL_QUEUE_NAME)
<<<<<<< HEAD
        hitl_packet_id = serializer.validated_data.get(ApiExecution.HITL_PACKET_ID)
=======
        custom_data = serializer.validated_data.get(ApiExecution.CUSTOM_DATA)
>>>>>>> c37b12fd

        if presigned_urls:
            DeploymentHelper.load_presigned_files(presigned_urls, file_objs)

        response = DeploymentHelper.execute_workflow(
            organization_name=org_name,
            api=api,
            file_objs=file_objs,
            timeout=timeout,
            include_metadata=include_metadata,
            include_metrics=include_metrics,
            use_file_history=use_file_history,
            tag_names=tag_names,
            llm_profile_id=llm_profile_id,
            hitl_queue_name=hitl_queue_name,
<<<<<<< HEAD
            hitl_packet_id=hitl_packet_id,
=======
            custom_data=custom_data,
>>>>>>> c37b12fd
            request_headers=dict(request.headers),
        )
        if "error" in response and response["error"]:
            logger.error("API deployment execution failed")
            return Response(
                {"message": response},
                status=status.HTTP_422_UNPROCESSABLE_ENTITY,
            )
        return Response({"message": response}, status=status.HTTP_200_OK)

    @DeploymentHelper.validate_api_key
    def get(
        self,
        request: Request,
        org_name: str,
        api_name: str,
        deployment_execution_dto: DeploymentExecutionDTO,
    ) -> Response:
        serializer = ExecutionQuerySerializer(data=request.query_params)
        serializer.is_valid(raise_exception=True)

        execution_id = serializer.validated_data.get(ApiExecution.EXECUTION_ID)
        include_metadata = serializer.validated_data.get(ApiExecution.INCLUDE_METADATA)
        include_metrics = serializer.validated_data.get(ApiExecution.INCLUDE_METRICS)

        # Fetch execution status
        response: ExecutionResponse = DeploymentHelper.get_execution_status(execution_id)
        # Determine response status
        response_status = status.HTTP_422_UNPROCESSABLE_ENTITY
        if response.execution_status == CeleryTaskState.COMPLETED.value:
            response_status = status.HTTP_200_OK
            # Check if highlight data should be removed using configuration registry
            api_deployment = deployment_execution_dto.api
            organization = api_deployment.organization if api_deployment else None
            enable_highlight = False  # Safe default if the key is unavailable (e.g., OSS)
            # Check if the configuration key exists (Cloud deployment) or use settings (OSS)
            from configuration.config_registry import ConfigurationRegistry

            if ConfigurationRegistry.is_config_key_available(
                "ENABLE_HIGHLIGHT_API_DEPLOYMENT"
            ):
                enable_highlight = Configuration.get_value_by_organization(
                    config_key="ENABLE_HIGHLIGHT_API_DEPLOYMENT",
                    organization=organization,
                )
            if not enable_highlight:
                response.remove_result_metadata_keys(["highlight_data"])
                response.remove_result_metadata_keys(["extracted_text"])
            if not include_metadata:
                response.remove_result_metadata_keys()
            if not include_metrics:
                response.remove_result_metrics()
        if response.result_acknowledged:
            response_status = status.HTTP_406_NOT_ACCEPTABLE
            response.result = "Result already acknowledged"
        return Response(
            data={
                "status": response.execution_status,
                "message": response.result,
            },
            status=response_status,
        )


class APIDeploymentViewSet(viewsets.ModelViewSet):
    permission_classes = [IsOwner]

    def get_queryset(self) -> QuerySet | None:
        queryset = APIDeployment.objects.filter(created_by=self.request.user)

        # Filter by workflow ID if provided
        workflow_filter = self.request.query_params.get("workflow", None)
        if workflow_filter:
            queryset = queryset.filter(workflow_id=workflow_filter)

        return queryset

    def get_serializer_class(self) -> serializers.Serializer:
        if self.action in ["list"]:
            return APIDeploymentListSerializer
        return APIDeploymentSerializer

    @action(detail=True, methods=["get"])
    def fetch_one(self, request: Request, pk: str | None = None) -> Response:
        """Custom action to fetch a single instance."""
        instance = self.get_object()
        serializer = self.get_serializer(instance)
        return Response(serializer.data)

    def create(
        self, request: Request, *args: tuple[Any], **kwargs: dict[str, Any]
    ) -> Response:
        serializer: Serializer = self.get_serializer(data=request.data)
        serializer.is_valid(raise_exception=True)
        self.perform_create(serializer)
        api_key = DeploymentHelper.create_api_key(serializer=serializer, request=request)
        response_serializer = DeploymentResponseSerializer(
            {"api_key": api_key.api_key, **serializer.data}
        )

        headers = self.get_success_headers(serializer.data)
        return Response(
            response_serializer.data,
            status=status.HTTP_201_CREATED,
            headers=headers,
        )

    @action(detail=False, methods=["get"])
    def by_prompt_studio_tool(self, request: Request) -> Response:
        """Get API deployments for a specific prompt studio tool."""
        tool_id = request.query_params.get("tool_id")
        if not tool_id:
            return Response(
                {"error": "tool_id parameter is required"},
                status=status.HTTP_400_BAD_REQUEST,
            )

        try:
            # Find the prompt studio registry for this custom tool
            registry = PromptStudioRegistry.objects.get(custom_tool__tool_id=tool_id)

            # Find workflows that contain tool instances with this prompt registry ID
            tool_instances = ToolInstance.objects.filter(
                tool_id=str(registry.prompt_registry_id)
            )
            workflow_ids = tool_instances.values_list("workflow_id", flat=True).distinct()

            # Get API deployments for these workflows
            deployments = APIDeployment.objects.filter(
                workflow_id__in=workflow_ids, created_by=request.user
            )

            serializer = APIDeploymentListSerializer(deployments, many=True)
            return Response(serializer.data, status=status.HTTP_200_OK)

        except PromptStudioRegistry.DoesNotExist:
            return Response([], status=status.HTTP_200_OK)
        except Exception as e:
            logger.error(f"Error fetching API deployments for tool {tool_id}: {e}")
            return Response(
                {"error": "Failed to fetch API deployments"},
                status=status.HTTP_500_INTERNAL_SERVER_ERROR,
            )

    @action(detail=True, methods=["get"])
    def download_postman_collection(
        self, request: Request, pk: str | None = None
    ) -> Response:
        """Downloads a Postman Collection of the API deployment instance."""
        instance = self.get_object()
        api_key_inst = instance.api_keys.filter(is_active=True).first()
        if not api_key_inst:
            logger.error(f"No active API key set for deployment {instance.pk}")
            raise NoActiveAPIKeyError(deployment_name=instance.display_name)
        dto_class = ApiDeploymentDTORegistry.get_dto()
        postman_collection = dto_class.create(
            instance=instance, api_key=api_key_inst.api_key
        )
        response = HttpResponse(
            json.dumps(postman_collection.to_dict()), content_type="application/json"
        )
        response["Content-Disposition"] = (
            f'attachment; filename="{instance.display_name}.json"'
        )
        return response<|MERGE_RESOLUTION|>--- conflicted
+++ resolved
@@ -70,11 +70,8 @@
         tag_names = serializer.validated_data.get(ApiExecution.TAGS)
         llm_profile_id = serializer.validated_data.get(ApiExecution.LLM_PROFILE_ID)
         hitl_queue_name = serializer.validated_data.get(ApiExecution.HITL_QUEUE_NAME)
-<<<<<<< HEAD
         hitl_packet_id = serializer.validated_data.get(ApiExecution.HITL_PACKET_ID)
-=======
         custom_data = serializer.validated_data.get(ApiExecution.CUSTOM_DATA)
->>>>>>> c37b12fd
 
         if presigned_urls:
             DeploymentHelper.load_presigned_files(presigned_urls, file_objs)
@@ -90,11 +87,8 @@
             tag_names=tag_names,
             llm_profile_id=llm_profile_id,
             hitl_queue_name=hitl_queue_name,
-<<<<<<< HEAD
             hitl_packet_id=hitl_packet_id,
-=======
             custom_data=custom_data,
->>>>>>> c37b12fd
             request_headers=dict(request.headers),
         )
         if "error" in response and response["error"]:
