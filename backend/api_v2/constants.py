--- conflicted
+++ resolved
@@ -4,10 +4,6 @@
     FILES_FORM_DATA: str = "files"
     TIMEOUT_FORM_DATA: str = "timeout"
     INCLUDE_METADATA: str = "include_metadata"
-<<<<<<< HEAD
     INCLUDE_METRICS: str = "include_metrics"
     USE_FILE_HISTORY: str = "use_file_history"  # Undocumented parameter
-=======
-    USE_FILE_HISTORY: str = "use_file_history"  # Undocumented parameter
-    EXECUTION_ID: str = "execution_id"
->>>>>>> fdb5a0cb
+    EXECUTION_ID: str = "execution_id"