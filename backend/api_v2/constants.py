--- conflicted
+++ resolved
@@ -8,9 +8,6 @@
     USE_FILE_HISTORY: str = "use_file_history"  # Undocumented parameter
     EXECUTION_ID: str = "execution_id"
     TAGS: str = "tags"
-<<<<<<< HEAD
     PRESIGNED_URLS: str = "presigned_urls"
-=======
     LLM_PROFILE_ID: str = "llm_profile_id"
-    HITL_QUEUE_NAME: str = "hitl_queue_name"
->>>>>>> a5792960
+    HITL_QUEUE_NAME: str = "hitl_queue_name"