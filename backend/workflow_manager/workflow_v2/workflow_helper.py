--- conflicted
+++ resolved
@@ -64,11 +64,8 @@
 EXECUTION_EXCLUDED_PARAMS = {
     "llm_profile_id",
     "hitl_queue_name",
-<<<<<<< HEAD
     "hitl_packet_id",
-=======
     "custom_data",
->>>>>>> c37b12fd
 }
 
 
@@ -272,11 +269,8 @@
         use_file_history: bool = True,
         llm_profile_id: str | None = None,
         hitl_queue_name: str | None = None,
-<<<<<<< HEAD
         packet_id: str | None = None,
-=======
         custom_data: dict[str, Any] | None = None,
->>>>>>> c37b12fd
     ) -> ExecutionResponse:
         tool_instances: list[ToolInstance] = (
             ToolInstanceHelper.get_tool_instances_by_workflow(
@@ -448,11 +442,8 @@
         use_file_history: bool = True,
         llm_profile_id: str | None = None,
         hitl_queue_name: str | None = None,
-<<<<<<< HEAD
         hitl_packet_id: str | None = None,
-=======
         custom_data: dict[str, Any] | None = None,
->>>>>>> c37b12fd
     ) -> ExecutionResponse:
         """Adding a workflow to the queue for execution.
 
@@ -493,11 +484,8 @@
                     "use_file_history": use_file_history,
                     "llm_profile_id": llm_profile_id,
                     "hitl_queue_name": hitl_queue_name,
-<<<<<<< HEAD
                     "hitl_packet_id": hitl_packet_id,
-=======
                     "custom_data": custom_data,
->>>>>>> c37b12fd
                 },
                 queue=queue,
             )
@@ -716,11 +704,8 @@
                 use_file_history=use_file_history,
                 llm_profile_id=kwargs.get("llm_profile_id"),
                 hitl_queue_name=kwargs.get("hitl_queue_name"),
-<<<<<<< HEAD
                 packet_id=hitl_packet_id_from_kwargs,
-=======
                 custom_data=kwargs.get("custom_data"),
->>>>>>> c37b12fd
             )
         except Exception as error:
             error_message = traceback.format_exc()
