import json
import logging
import os
import traceback
from typing import Any, Optional
from uuid import uuid4

from account_v2.constants import Common
from api_v2.models import APIDeployment
from api_v2.utils import APIDeploymentUtils
from celery import current_task
from celery import exceptions as celery_exceptions
from celery import shared_task
from celery.result import AsyncResult
from django.db import IntegrityError
from pipeline_v2.models import Pipeline
from pipeline_v2.pipeline_processor import PipelineProcessor
from rest_framework import serializers
from tool_instance_v2.constants import ToolInstanceKey
from tool_instance_v2.models import ToolInstance
from tool_instance_v2.tool_instance_helper import ToolInstanceHelper
from unstract.workflow_execution.enums import LogComponent, LogLevel, LogState
from unstract.workflow_execution.exceptions import StopExecution
from utils.cache_service import CacheService
from utils.constants import Account
from utils.local_context import StateStore
from utils.user_context import UserContext
from workflow_manager.endpoint_v2.destination import DestinationConnector
from workflow_manager.endpoint_v2.dto import FileHash
from workflow_manager.endpoint_v2.source import SourceConnector
from workflow_manager.workflow_v2.constants import (
    CeleryConfigurations,
    WorkflowErrors,
    WorkflowExecutionKey,
    WorkflowMessages,
)
from workflow_manager.workflow_v2.dto import AsyncResultData, ExecutionResponse
from workflow_manager.workflow_v2.enums import ExecutionStatus, SchemaEntity, SchemaType
from workflow_manager.workflow_v2.exceptions import (
    InvalidRequest,
    TaskDoesNotExistError,
    WorkflowDoesNotExistError,
    WorkflowExecutionNotExist,
)
from workflow_manager.workflow_v2.execution import WorkflowExecutionServiceHelper
from workflow_manager.workflow_v2.file_history_helper import FileHistoryHelper
from workflow_manager.workflow_v2.models.execution import WorkflowExecution
from workflow_manager.workflow_v2.models.workflow import Workflow
from workflow_manager.workflow_v2.utils import WorkflowUtil

logger = logging.getLogger(__name__)


class WorkflowHelper:
    @staticmethod
    def get_workflow_by_id(id: str) -> Workflow:
        try:
            workflow: Workflow = Workflow.objects.get(pk=id)
            if not workflow or workflow is None:
                raise WorkflowDoesNotExistError()
            return workflow
        except Workflow.DoesNotExist:
            logger.error(f"Error getting workflow: {id}")
            raise WorkflowDoesNotExistError()

    @staticmethod
    def get_active_workflow_by_project_id(project_id: str) -> Workflow:
        try:
            workflow: Workflow = Workflow.objects.filter(
                project_id=project_id, is_active=True
            ).first()
            if not workflow or workflow is None:
                raise WorkflowDoesNotExistError()
            return workflow
        except Workflow.DoesNotExist:
            raise WorkflowDoesNotExistError()

    @staticmethod
    def active_project_workflow(workflow_id: str) -> Workflow:
        workflow: Workflow = WorkflowHelper.get_workflow_by_id(workflow_id)
        workflow.is_active = True
        workflow.save()
        return workflow

    @staticmethod
    def build_workflow_execution_service(
        organization_id: Optional[str],
        workflow: Workflow,
        tool_instances: list[ToolInstance],
        pipeline_id: Optional[str],
        single_step: bool,
        scheduled: bool,
        execution_mode: tuple[str, str],
        workflow_execution: Optional[WorkflowExecution],
        use_file_history: bool = True,  # Will be False for API deployment alone
    ) -> WorkflowExecutionServiceHelper:
        workflow_execution_service = WorkflowExecutionServiceHelper(
            organization_id=organization_id,
            workflow=workflow,
            tool_instances=tool_instances,
            pipeline_id=pipeline_id,
            single_step=single_step,
            scheduled=scheduled,
            mode=execution_mode,
            workflow_execution=workflow_execution,
            use_file_history=use_file_history,
        )
        workflow_execution_service.build()
        return workflow_execution_service

    @staticmethod
    def process_input_files(
        workflow: Workflow,
        source: SourceConnector,
        destination: DestinationConnector,
        execution_service: WorkflowExecutionServiceHelper,
        single_step: bool,
        hash_values_of_files: dict[str, FileHash] = {},
    ) -> WorkflowExecution:
        input_files, total_files = source.list_files_from_source(hash_values_of_files)
        error_message = None
        successful_files = 0
        failed_files = 0
        execution_service.publish_initial_workflow_logs(total_files)
        execution_service.update_execution(
            ExecutionStatus.EXECUTING, increment_attempt=True
        )
        if total_files > 0:
            q_file_no_list = WorkflowUtil.get_q_no_list(workflow, total_files)

        for index, (file_path, file_hash) in enumerate(input_files.items()):
            file_number = index + 1
            file_hash = WorkflowUtil.add_file_destination_filehash(
                file_number,
                q_file_no_list,
                file_hash,
            )
            try:
                error = WorkflowHelper.process_file(
                    current_file_idx=file_number,
                    total_files=total_files,
                    input_file=file_hash.file_path,
                    workflow=workflow,
                    source=source,
                    destination=destination,
                    execution_service=execution_service,
                    single_step=single_step,
                    file_hash=file_hash,
                )
                if error:
                    failed_files += 1
                else:
                    successful_files += 1
            except StopExecution as e:
                execution_service.update_execution(
                    ExecutionStatus.STOPPED, error=str(e)
                )
                break
            except Exception as e:
                failed_files += 1
                error_message = f"Error processing file '{file_path}'. {e}"
                logger.error(error_message, stack_info=True, exc_info=True)
                execution_service.publish_log(
                    message=error_message, level=LogLevel.ERROR
                )
        if failed_files and failed_files >= total_files:
            execution_service.update_execution(
                ExecutionStatus.ERROR, error=error_message
            )
        else:
            execution_service.update_execution(ExecutionStatus.COMPLETED)

        execution_service.publish_final_workflow_logs(
            total_files=total_files,
            successful_files=successful_files,
            failed_files=failed_files,
        )
        return execution_service.get_execution_instance()

    @staticmethod
    def process_file(
        current_file_idx: int,
        total_files: int,
        input_file: str,
        workflow: Workflow,
        source: SourceConnector,
        destination: DestinationConnector,
        execution_service: WorkflowExecutionServiceHelper,
        single_step: bool,
        file_hash: FileHash,
    ) -> Optional[str]:
        error: Optional[str] = None
        file_name = source.add_file_to_volume(
            input_file_path=input_file, file_hash=file_hash
        )
        try:
            execution_service.initiate_tool_execution(
                current_file_idx, total_files, file_name, single_step
            )
            if not file_hash.is_executed:
                # Multiple run_ids are linked to an execution_id
                # Each run_id corresponds to workflow runs for a single file
                run_id = str(uuid4())
                execution_service.execute_input_file(
                    run_id=run_id,
                    file_name=file_name,
                    single_step=single_step,
                )
        except StopExecution:
            raise
        except Exception as e:
            error = f"Error processing file '{os.path.basename(input_file)}'. {str(e)}"
            execution_service.publish_log(error, level=LogLevel.ERROR)
        execution_service.publish_update_log(
            LogState.RUNNING,
            f"Processing output for {file_name}",
            LogComponent.DESTINATION,
        )
        destination.handle_output(
            file_name=file_name,
            file_hash=file_hash,
            workflow=workflow,
            input_file_path=input_file,
            error=error,
            use_file_history=execution_service.use_file_history,
        )
        execution_service.publish_update_log(
            LogState.SUCCESS,
            f"{file_name}'s output is processed successfully",
            LogComponent.DESTINATION,
        )
        return error

    @staticmethod
    def validate_tool_instances_meta(
        tool_instances: list[ToolInstance],
    ) -> None:
        for tool in tool_instances:
            ToolInstanceHelper.validate_tool_settings(
                user=tool.workflow.created_by,
                tool_uid=tool.tool_id,
                tool_meta=tool.metadata,
            )

    @staticmethod
    def run_workflow(
        workflow: Workflow,
        hash_values_of_files: dict[str, FileHash] = {},
        organization_id: Optional[str] = None,
        pipeline_id: Optional[str] = None,
        scheduled: bool = False,
        single_step: bool = False,
        workflow_execution: Optional[WorkflowExecution] = None,
        execution_mode: Optional[tuple[str, str]] = None,
        use_file_history: bool = True,
    ) -> ExecutionResponse:
        tool_instances: list[ToolInstance] = (
            ToolInstanceHelper.get_tool_instances_by_workflow(
                workflow.id, ToolInstanceKey.STEP
            )
        )

        WorkflowHelper.validate_tool_instances_meta(tool_instances=tool_instances)
        execution_mode = execution_mode or WorkflowExecution.Mode.INSTANT
        execution_service = WorkflowHelper.build_workflow_execution_service(
            organization_id=organization_id,
            workflow=workflow,
            tool_instances=tool_instances,
            pipeline_id=pipeline_id,
            single_step=single_step,
            scheduled=scheduled,
            execution_mode=execution_mode,
            workflow_execution=workflow_execution,
            use_file_history=use_file_history,
        )
        execution_id = execution_service.execution_id
        source = SourceConnector(
            organization_id=organization_id,
            workflow=workflow,
            execution_id=execution_id,
            execution_service=execution_service,
        )
        destination = DestinationConnector(
            workflow=workflow,
            execution_id=execution_id,
            execution_service=execution_service,
        )
        # Validating endpoints
        source.validate()
        destination.validate()
        # Execution Process
        try:
            workflow_execution = WorkflowHelper.process_input_files(
                workflow,
                source,
                destination,
                execution_service,
                single_step=single_step,
                hash_values_of_files=hash_values_of_files,
            )
            WorkflowHelper._update_pipeline_status(
                pipeline_id=pipeline_id, workflow_execution=workflow_execution
            )
            return ExecutionResponse(
                str(workflow.id),
                str(workflow_execution.id),
                workflow_execution.status,
                log_id=str(execution_service.execution_log_id),
                error=workflow_execution.error_message,
                mode=workflow_execution.execution_mode,
                result=destination.api_results,
            )
        except Exception as e:
            logger.error(f"Error executing workflow {workflow}: {e}")
            logger.error(f"Error {traceback.format_exc()}")
            workflow_execution = WorkflowExecutionServiceHelper.update_execution_err(
                execution_id, str(e)
            )
            WorkflowHelper._update_pipeline_status(
                pipeline_id=pipeline_id, workflow_execution=workflow_execution
            )
            raise
        finally:
            destination.delete_execution_directory()

    @staticmethod
    def _update_pipeline_status(
        pipeline_id: Optional[str], workflow_execution: WorkflowExecution
    ) -> None:
        try:
            if pipeline_id:
                # Update pipeline status
                if workflow_execution.status != ExecutionStatus.ERROR.value:
                    PipelineProcessor.update_pipeline(
                        pipeline_id,
                        Pipeline.PipelineStatus.SUCCESS,
                        execution_id=workflow_execution.id,
                        is_end=True,
                    )
                else:
                    PipelineProcessor.update_pipeline(
                        pipeline_id,
                        Pipeline.PipelineStatus.FAILURE,
                        execution_id=workflow_execution.id,
                        error_message=workflow_execution.error_message,
                        is_end=True,
                    )
        # Expected exception since API deployments are not tracked in Pipeline
        except Pipeline.DoesNotExist:
            api = APIDeploymentUtils.get_api_by_id(api_id=pipeline_id)
            if api:
                APIDeploymentUtils.send_notification(
                    api=api, workflow_execution=workflow_execution
                )
        except Exception as e:
            logger.warning(
                f"Error updating pipeline {pipeline_id} status: {e}, "
                f"with workflow execution: {workflow_execution}"
            )

    @classmethod
    def get_status_of_async_task(
        cls,
        execution_id: str,
    ) -> ExecutionResponse:
        """Get celery task status.

        Args:
            execution_id (str): workflow execution id

        Raises:
            TaskDoesNotExistError: Not found exception
            ExecutionDoesNotExistError: If execution is not found

        Returns:
            ExecutionResponse: _description_
        """
        execution = WorkflowExecution.objects.get(id=execution_id)
        if not execution.task_id:
            raise TaskDoesNotExistError(
                f"No task ID found for execution: {execution_id}"
            )

        result = AsyncResult(str(execution.task_id))
        task = AsyncResultData(async_result=result)

<<<<<<< HEAD
        return ExecutionResponse(
=======
        # Prepare the initial response with the task's current status and result.
        result_response = ExecutionResponse(
>>>>>>> e75d51f0
            execution.workflow_id,
            execution_id,
            execution.status,
            result=task.result,
            result_acknowledged=execution.result_acknowledged,
        )

        # If task is complete, handle acknowledgment and forgetting the
        if result.ready():
            result.forget()  # Remove the result from the result backend.
            cls._set_result_acknowledge(execution)
        return result_response

    @staticmethod
    def _set_result_acknowledge(execution: WorkflowExecution) -> None:
        """Mark the result as acknowledged and update the database.

        This method is called once the task has completed and its result is forgotten.
        It ensures that the task result is flagged as acknowledged in the database

        Args:
            execution (WorkflowExecution): WorkflowExecution instance
        """
        if not execution.result_acknowledged:
            execution.result_acknowledged = True
            execution.save()
            logger.info(
                f"ExecutionID [{execution.id}] - Task {execution.task_id} acknowledged"
            )

    @classmethod
    def execute_workflow_async(
        cls,
        workflow_id: str,
        execution_id: str,
        hash_values_of_files: dict[str, FileHash],
        timeout: int = -1,
        pipeline_id: Optional[str] = None,
        queue: Optional[str] = None,
        use_file_history: bool = True,
    ) -> ExecutionResponse:
        """Adding a workflow to the queue for execution.

        Args:
            workflow_id (str): workflowId
            execution_id (str): Execution ID
            timeout (int):  Celery timeout (timeout -1 : async execution)
            pipeline_id (Optional[str], optional): Optional pipeline. Defaults to None.
            queue (Optional[str]): Name of the celery queue to push into
            use_file_history (bool): Use FileHistory table to return results on already
                processed files. Defaults to True

        Returns:
            ExecutionResponse: Existing status of execution
        """
        try:
            file_hash_in_str = {
                key: value.to_json() for key, value in hash_values_of_files.items()
            }
            org_schema = UserContext.get_organization_identifier()
            log_events_id = StateStore.get(Common.LOG_EVENTS_ID)
            async_execution: AsyncResult = cls.execute_bin.apply_async(
                args=[
                    org_schema,  # schema_name
                    workflow_id,  # workflow_id
                    execution_id,  # execution_id
                    file_hash_in_str,  # hash_values_of_files
                ],
                kwargs={
                    "scheduled": False,
                    "execution_mode": None,
                    "pipeline_id": pipeline_id,
                    "log_events_id": log_events_id,
                    "use_file_history": use_file_history,
                },
                queue=queue,
            )
            logger.info(
                f"Job '{async_execution}' has been enqueued for "
                f"execution_id '{execution_id}'"
            )
            if timeout > -1:
                async_execution.wait(
                    timeout=timeout,
                    interval=CeleryConfigurations.INTERVAL,
                )
            task = AsyncResultData(async_result=async_execution)
            celery_result = task.to_dict()
            task_result = celery_result.get("result")
            workflow_execution = WorkflowExecution.objects.get(id=execution_id)
            execution_response = ExecutionResponse(
                workflow_id,
                execution_id,
                workflow_execution.status,
                result=task_result,
            )
            # If task is complete, handle acknowledgment and forgetting the
            if async_execution.ready():
                async_execution.forget()  # Remove the result from the result backend.
                cls._set_result_acknowledge(workflow_execution)
            return execution_response
        except celery_exceptions.TimeoutError:
            return ExecutionResponse(
                workflow_id,
                execution_id,
                async_execution.status,
                message=WorkflowMessages.CELERY_TIMEOUT_MESSAGE,
            )
        except Exception as error:
            WorkflowExecutionServiceHelper.update_execution_err(
                execution_id, str(error)
            )
            logger.error(
                f"Error while enqueuing async job for WF '{workflow_id}', "
                f"execution '{execution_id}': {str(error)}",
                exc_info=True,
                stack_info=True,
            )
            return ExecutionResponse(
                workflow_id,
                execution_id,
                ExecutionStatus.ERROR.value,
                error=str(error),
            )

    @staticmethod
    @shared_task(
        name="async_execute_bin",
        acks_late=True,
        autoretry_for=(Exception,),
        max_retries=1,
        retry_backoff=True,
        retry_backoff_max=500,
        retry_jitter=True,
    )
    def execute_bin(
        schema_name: str,
        workflow_id: str,
        execution_id: str,
        hash_values_of_files: dict[str, dict[str, Any]],
        scheduled: bool = False,
        execution_mode: Optional[tuple[str, str]] = None,
        pipeline_id: Optional[str] = None,
        use_file_history: bool = True,
        **kwargs: dict[str, Any],
    ) -> Optional[list[Any]]:
        """Asynchronous Execution By celery.

        Args:
            schema_name (str): schema name to get Data
            workflow_id (str): Workflow Id
            execution_id (str): Id of the execution
            scheduled (bool, optional): Represents if it is a scheduled execution
                Defaults to False
            execution_mode (Optional[WorkflowExecution.Mode]): WorkflowExecution Mode
                Defaults to None
            pipeline_id (Optional[str], optional): Id of pipeline. Defaults to None
            use_file_history (bool): Use FileHistory table to return results on already
                processed files. Defaults to True

        Kwargs:
            log_events_id (str): Session ID of the user,
                helps establish WS connection for streaming logs to the FE

        Returns:
            dict[str, list[Any]]: Returns a dict with result from workflow execution
        """
        task_id = current_task.request.id
        # Set organization in state store for execution
        StateStore.set(Account.ORGANIZATION_ID, schema_name)
        return WorkflowHelper.execute_workflow(
            organization_id=schema_name,
            task_id=task_id,
            workflow_id=workflow_id,
            execution_id=execution_id,
            hash_values_of_files=hash_values_of_files,
            scheduled=scheduled,
            execution_mode=execution_mode,
            pipeline_id=pipeline_id,
            use_file_history=use_file_history,
            **kwargs,
        )

    @staticmethod
    def execute_workflow(
        organization_id: str,
        task_id: str,
        workflow_id: str,
        execution_id: str,
        hash_values_of_files: dict[str, str],
        scheduled: bool = False,
        execution_mode: Optional[tuple[str, str]] = None,
        pipeline_id: Optional[str] = None,
        use_file_history: bool = True,
        **kwargs: dict[str, Any],
    ) -> Optional[list[Any]]:
        """Asynchronous Execution By celery.

        Args:
            schema_name (str): schema name to get Data
            workflow_id (str): Workflow Id
            execution_id (Optional[str], optional): Id of the execution.
                Defaults to None.
            scheduled (bool, optional): Represents if it is a scheduled
                execution. Defaults to False.
            execution_mode (Optional[WorkflowExecution.Mode]):
                WorkflowExecution Mode. Defaults to None.
            pipeline_id (Optional[str], optional): Id of pipeline.
                Defaults to None.
            use_file_history (bool): Use FileHistory table to return results on already
                processed files. Defaults to True

        Kwargs:
            log_events_id (str): Session ID of the user, helps establish
                WS connection for streaming logs to the FE

        Returns:
            dict[str, list[Any]]: Returns a dict with result from
                workflow execution
        """
        hash_values = {
            key: FileHash.from_json(value)
            for key, value in hash_values_of_files.items()
        }
        workflow = Workflow.objects.get(id=workflow_id)
        try:
            workflow_execution = (
                WorkflowExecutionServiceHelper.create_workflow_execution(
                    workflow_id=workflow_id,
                    single_step=False,
                    pipeline_id=pipeline_id,
                    mode=WorkflowExecution.Mode.QUEUE,
                    execution_id=execution_id,
                    **kwargs,  # type: ignore
                )
            )
        except IntegrityError:
            # Use existing instance on retry attempt
            workflow_execution = WorkflowExecution.objects.get(pk=execution_id)
        WorkflowExecutionServiceHelper.update_execution_task(
            execution_id=execution_id, task_id=task_id
        )
        try:
            execution_response = WorkflowHelper.run_workflow(
                workflow=workflow,
                organization_id=organization_id,
                pipeline_id=pipeline_id,
                scheduled=scheduled,
                workflow_execution=workflow_execution,
                execution_mode=execution_mode,
                hash_values_of_files=hash_values,
                use_file_history=use_file_history,
            )
        except Exception as error:
            error_message = traceback.format_exc()
            logger.error(
                f"Error executing execution {workflow_execution}: {error_message}"
            )
            WorkflowExecutionServiceHelper.update_execution_err(
                execution_id, str(error)
            )
            raise
        return execution_response.result

    @staticmethod
    def complete_execution(
        workflow: Workflow,
        execution_id: Optional[str] = None,
        pipeline_id: Optional[str] = None,
        execution_mode: Optional[WorkflowExecution] = WorkflowExecution.Mode.QUEUE,
        hash_values_of_files: dict[str, FileHash] = {},
        use_file_history: bool = False,
    ) -> ExecutionResponse:
        if pipeline_id:
            logger.info(f"Executing pipeline: {pipeline_id}")
            # Create a new WorkflowExecution entity for each pipeline execution.
            # This ensures every pipeline run is tracked as a distinct execution.
            workflow_execution = (
                WorkflowExecutionServiceHelper.create_workflow_execution(
                    workflow_id=workflow.id,
                    single_step=False,
                    pipeline_id=pipeline_id,
                    mode=execution_mode,
                )
            )
            execution_id = workflow_execution.id
            log_events_id = StateStore.get(Common.LOG_EVENTS_ID)
            org_schema = UserContext.get_organization_identifier()
            if execution_mode == WorkflowExecution.Mode.INSTANT:
                # Instant request from UX (Sync now in ETL and Workflow page)
                response: ExecutionResponse = WorkflowHelper.execute_workflow_async(
                    workflow_id=workflow.id,
                    pipeline_id=pipeline_id,
                    execution_id=execution_id,
                    hash_values_of_files=hash_values_of_files,
                    use_file_history=use_file_history,
                )
                return response
            else:
                execution_result = WorkflowHelper.execute_bin(
                    schema_name=org_schema,
                    workflow_id=workflow.id,
                    execution_id=workflow_execution.id,
                    hash_values_of_files=hash_values_of_files,
                    scheduled=True,
                    execution_mode=execution_mode,
                    pipeline_id=pipeline_id,
                    log_events_id=log_events_id,
                    use_file_history=use_file_history,
                )

            updated_execution = WorkflowExecution.objects.get(id=execution_id)
            execution_response = ExecutionResponse(
                workflow.id,
                execution_id,
                updated_execution.status,
                result=execution_result,
            )
            return execution_response

        if execution_id is None:
            # Creating execution entity and return
            return WorkflowHelper.create_and_make_execution_response(
                workflow_id=workflow.id, pipeline_id=pipeline_id
            )
        try:
            # Normal execution
            workflow_execution = WorkflowExecution.objects.get(pk=execution_id)
            if (
                workflow_execution.status != ExecutionStatus.PENDING.value
                or workflow_execution.execution_type != WorkflowExecution.Type.COMPLETE
            ):
                raise InvalidRequest(WorkflowErrors.INVALID_EXECUTION_ID)
            return WorkflowHelper.run_workflow(
                workflow=workflow,
                workflow_execution=workflow_execution,
                hash_values_of_files=hash_values_of_files,
                use_file_history=use_file_history,
            )
        except WorkflowExecution.DoesNotExist:
            return WorkflowHelper.create_and_make_execution_response(
                workflow_id=workflow.id, pipeline_id=pipeline_id
            )

    @staticmethod
    def get_current_execution(execution_id: str) -> ExecutionResponse:
        try:
            workflow_execution = WorkflowExecution.objects.get(pk=execution_id)
            return ExecutionResponse(
                workflow_execution.workflow_id,
                workflow_execution.id,
                workflow_execution.status,
                log_id=workflow_execution.execution_log_id,
                error=workflow_execution.error_message,
                mode=workflow_execution.execution_mode,
            )
        except WorkflowExecution.DoesNotExist:
            raise WorkflowExecutionNotExist()

    @staticmethod
    def step_execution(
        workflow: Workflow,
        execution_action: str,
        execution_id: Optional[str] = None,
        hash_values_of_files: dict[str, FileHash] = {},
    ) -> ExecutionResponse:
        if execution_action is Workflow.ExecutionAction.START.value:  # type: ignore
            if execution_id is None:
                return WorkflowHelper.create_and_make_execution_response(
                    workflow_id=workflow.id, single_step=True
                )
            try:
                workflow_execution = WorkflowExecution.objects.get(pk=execution_id)
                return WorkflowHelper.run_workflow(
                    workflow=workflow,
                    single_step=True,
                    workflow_execution=workflow_execution,
                    hash_values_of_files=hash_values_of_files,
                )
            except WorkflowExecution.DoesNotExist:
                return WorkflowHelper.create_and_make_execution_response(
                    workflow_id=workflow.id, single_step=True
                )

        else:
            if execution_id is None:
                raise InvalidRequest("execution_id is missed")
            try:
                workflow_execution = WorkflowExecution.objects.get(pk=execution_id)
            except WorkflowExecution.DoesNotExist:
                raise WorkflowExecutionNotExist(WorkflowErrors.INVALID_EXECUTION_ID)
            if (
                workflow_execution.status != ExecutionStatus.PENDING.value
                or workflow_execution.execution_type != WorkflowExecution.Type.STEP
            ):
                raise InvalidRequest(WorkflowErrors.INVALID_EXECUTION_ID)
            current_action: Optional[str] = CacheService.get_key(execution_id)
            logger.info(f"workflow_execution.current_action {current_action}")
            if current_action is None:
                raise InvalidRequest(WorkflowErrors.INVALID_EXECUTION_ID)
            CacheService.set_key(execution_id, execution_action)
            workflow_execution = WorkflowExecution.objects.get(pk=execution_id)

            return ExecutionResponse(
                workflow.id,
                execution_id,
                workflow_execution.status,
                log_id=workflow_execution.execution_log_id,
                error=workflow_execution.error_message,
                mode=workflow_execution.execution_mode,
            )

    @staticmethod
    def create_and_make_execution_response(
        workflow_id: str,
        pipeline_id: Optional[str] = None,
        single_step: bool = False,
        mode: tuple[str, str] = WorkflowExecution.Mode.INSTANT,
    ) -> ExecutionResponse:
        log_events_id = StateStore.get(Common.LOG_EVENTS_ID)
        workflow_execution = WorkflowExecutionServiceHelper.create_workflow_execution(
            workflow_id=workflow_id,
            single_step=single_step,
            pipeline_id=pipeline_id,
            mode=mode,
            log_events_id=log_events_id,
        )
        return ExecutionResponse(
            workflow_execution.workflow_id,
            workflow_execution.id,
            workflow_execution.status,
            log_id=workflow_execution.execution_log_id,
            error=workflow_execution.error_message,
            mode=workflow_execution.execution_mode,
        )

    # TODO: Access cache through a manager
    @staticmethod
    def clear_cache(workflow_id: str) -> dict[str, Any]:
        """Function to clear cache with a specific pattern."""
        response: dict[str, Any] = {}
        try:
            key_pattern = f"*:cache:{workflow_id}:*"
            CacheService.clear_cache(key_pattern)
            response["message"] = WorkflowMessages.CACHE_CLEAR_SUCCESS
            response["status"] = 200
            return response
        except Exception as exc:
            logger.error(f"Error occurred while clearing cache : {exc}")
            response["message"] = WorkflowMessages.CACHE_CLEAR_FAILED
            response["status"] = 400
            return response

    @staticmethod
    def clear_file_marker(workflow_id: str) -> dict[str, Any]:
        """Function to clear file marker from the cache."""
        # Clear file history from the table
        response: dict[str, Any] = {}
        workflow = Workflow.objects.get(id=workflow_id)
        try:
            FileHistoryHelper.clear_history_for_workflow(workflow=workflow)
            response["message"] = WorkflowMessages.FILE_MARKER_CLEAR_SUCCESS
            response["status"] = 200
            return response
        except Exception as exc:
            logger.error(f"Error occurred while clearing file marker : {exc}")
            response["message"] = WorkflowMessages.FILE_MARKER_CLEAR_FAILED
            response["status"] = 400
            return response

    @staticmethod
    def get_workflow_execution_id(execution_id: str) -> str:
        wf_exec_prefix = WorkflowExecutionKey.WORKFLOW_EXECUTION_ID_PREFIX
        workflow_execution_id = f"{wf_exec_prefix}-{execution_id}"
        return workflow_execution_id

    @staticmethod
    def get_execution_by_id(execution_id: str) -> WorkflowExecution:
        try:
            execution: WorkflowExecution = WorkflowExecution.objects.get(
                id=execution_id
            )
            return execution
        except WorkflowExecution.DoesNotExist:
            raise WorkflowDoesNotExistError()

    @staticmethod
    def make_async_result(obj: AsyncResult) -> dict[str, Any]:
        return {
            "id": obj.id,
            "status": obj.status,
            "result": obj.result,
            "is_ready": obj.ready(),
            "is_failed": obj.failed(),
            "info": obj.info,
        }

    @staticmethod
    def can_update_workflow(workflow_id: str) -> dict[str, Any]:
        try:
            workflow: Workflow = Workflow.objects.get(pk=workflow_id)
            if not workflow or workflow is None:
                raise WorkflowDoesNotExistError()
            used_count = Pipeline.objects.filter(workflow=workflow).count()
            if used_count == 0:
                used_count = APIDeployment.objects.filter(workflow=workflow).count()
            return {"can_update": used_count == 0}
        except Workflow.DoesNotExist:
            logger.error(f"Error getting workflow: {id}")
            raise WorkflowDoesNotExistError()


class WorkflowSchemaHelper:
    """Helper class for workflow schema related methods."""

    @staticmethod
    def validate_request(schema_type: SchemaType, schema_entity: SchemaEntity) -> bool:
        """Validates the given args for reading the JSON schema.

        Schema type of `src`, allows entities `file` and `api`
        Schema type of `dest`, allows entities `db`

        Args:
            schema_type (SchemaType): Enum with values `src`, `dest`
            schema_entity (SchemaEntity): Enum with values `file`, `api`, `db`

        Raises:
            serializers.ValidationError: If invalid values/
                combination is requested

        Returns:
            bool: _description_
        """
        possible_types = [e.value for e in SchemaType]
        possible_entities = [e.value for e in SchemaEntity]

        if schema_type.value not in possible_types:
            raise serializers.ValidationError(
                f"Invalid value for 'type': {schema_type.value}, "
                f"should be one of {possible_types}"
            )

        if schema_entity.value not in possible_entities:
            raise serializers.ValidationError(
                f"Invalid value for 'entity': {schema_entity.value}, "
                f"should be one of {possible_entities}"
            )

        if (schema_type == SchemaType.SRC and schema_entity == SchemaEntity.DB) or (
            schema_type == SchemaType.DEST and schema_entity != SchemaEntity.DB
        ):
            raise serializers.ValidationError(
                f"Invalid values for 'type': {schema_type.value}, "
                f"'entity': {schema_entity.value}."
                f"Param 'type': {SchemaType.SRC.value} allows "
                f"{SchemaEntity.FILE.value} and {SchemaEntity.API.value}"
                f"'type': {SchemaType.DEST.value} allows "
                f"{SchemaEntity.DB.value}."
            )
        return True

    @staticmethod
    def get_json_schema(
        schema_type: SchemaType, schema_entity: SchemaEntity
    ) -> dict[str, Any]:
        """Reads and returns the JSON schema for the given args.

        Args:
            schema_type (SchemaType): Enum with values `src`, `dest`
            schema_entity (SchemaEntity): Enum with values `file`, `api`, `db`

        Returns:
            dict[str, Any]: JSON schema for the requested entity
        """
        schema_path = (
            f"{os.path.dirname(__file__)}/static/" f"{schema_type}/{schema_entity}.json"
        )
        with open(schema_path, encoding="utf-8") as file:
            schema = json.load(file)
        return schema  # type: ignore<|MERGE_RESOLUTION|>--- conflicted
+++ resolved
@@ -384,12 +384,8 @@
         result = AsyncResult(str(execution.task_id))
         task = AsyncResultData(async_result=result)
 
-<<<<<<< HEAD
-        return ExecutionResponse(
-=======
         # Prepare the initial response with the task's current status and result.
         result_response = ExecutionResponse(
->>>>>>> e75d51f0
             execution.workflow_id,
             execution_id,
             execution.status,
