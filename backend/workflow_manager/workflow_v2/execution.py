import logging
import time
from typing import Optional

from account_v2.constants import Common
from django.utils import timezone
from platform_settings_v2.platform_auth_service import PlatformAuthenticationService
from tags.models import Tag
from tool_instance_v2.models import ToolInstance
from tool_instance_v2.tool_processor import ToolProcessor
from unstract.tool_registry.dto import Tool
from unstract.workflow_execution import WorkflowExecutionService
from unstract.workflow_execution.dto import ToolInstance as ToolInstanceDataClass
from unstract.workflow_execution.dto import WorkflowDto
from unstract.workflow_execution.enums import ExecutionType, LogComponent, LogState
from unstract.workflow_execution.exceptions import StopExecution
from usage_v2.helper import UsageHelper
from utils.local_context import StateStore
from utils.user_context import UserContext
from workflow_manager.file_execution.models import WorkflowFileExecution
from workflow_manager.workflow_v2.constants import WorkflowKey
from workflow_manager.workflow_v2.enums import ExecutionStatus
from workflow_manager.workflow_v2.exceptions import WorkflowExecutionError
from workflow_manager.workflow_v2.models import Workflow, WorkflowExecution
from workflow_manager.workflow_v2.models.execution import EXECUTION_ERROR_LENGTH

logger = logging.getLogger(__name__)


class WorkflowExecutionServiceHelper(WorkflowExecutionService):
    def __init__(
        self,
        workflow: Workflow,
        tool_instances: list[ToolInstance],
        organization_id: Optional[str] = None,
        pipeline_id: Optional[str] = None,
        single_step: bool = False,
        scheduled: bool = False,
        mode: tuple[str, str] = WorkflowExecution.Mode.INSTANT,
        workflow_execution: Optional[WorkflowExecution] = None,
        use_file_history: bool = True,
    ) -> None:
        tool_instances_as_dto = []
        for tool_instance in tool_instances:
            tool_instances_as_dto.append(
                self.convert_tool_instance_model_to_data_class(tool_instance)
            )
        workflow_as_dto: WorkflowDto = self.convert_workflow_model_to_data_class(
            workflow=workflow
        )
        organization_id = organization_id or UserContext.get_organization_identifier()
        if not organization_id:
            raise WorkflowExecutionError(detail="invalid Organization ID")

        platform_key = PlatformAuthenticationService.get_active_platform_key()
        super().__init__(
            organization_id=organization_id,
            workflow_id=workflow.id,
            workflow=workflow_as_dto,
            tool_instances=tool_instances_as_dto,
            platform_service_api_key=str(platform_key.key),
            ignore_processed_entities=False,
        )
        if not workflow_execution:
            # Use pipline_id for pipelines / API deployment
            # since session might not be present.
            log_events_id = StateStore.get(Common.LOG_EVENTS_ID)
            self.execution_log_id = log_events_id if log_events_id else pipeline_id
            self.execution_mode = mode
            self.execution_method: tuple[str, str] = (
                WorkflowExecution.Method.SCHEDULED
                if scheduled
                else WorkflowExecution.Method.DIRECT
            )
            self.execution_type: tuple[str, str] = (
                WorkflowExecution.Type.STEP
                if single_step
                else WorkflowExecution.Type.COMPLETE
            )
            workflow_execution = WorkflowExecution(
                pipeline_id=pipeline_id,
                workflow_id=workflow.id,
                execution_mode=mode,
                execution_method=self.execution_method,
                execution_type=self.execution_type,
                status=ExecutionStatus.INITIATED,
                execution_log_id=self.execution_log_id,
            )
            workflow_execution.save()
        else:
            self.workflow_execution = workflow_execution
            self.execution_mode = workflow_execution.execution_mode
            self.execution_method = workflow_execution.execution_method
            self.execution_type = workflow_execution.execution_type
            self.execution_log_id = workflow_execution.execution_log_id

        self.set_messaging_channel(str(self.execution_log_id))
        project_settings = {}
        project_settings[WorkflowKey.WF_PROJECT_GUID] = str(self.execution_log_id)
        self.workflow_id = workflow.id
        self.project_settings = project_settings
        self.pipeline_id = pipeline_id
        self.execution_id = str(workflow_execution.id)
        self.use_file_history = use_file_history
        self.tags = workflow_execution.tag_names
        logger.info(
            f"Executing for Pipeline ID: {pipeline_id}, "
            f"workflow ID: {self.workflow_id}, execution ID: {self.execution_id}, "
            f"web socket messaging channel ID: {self.execution_log_id}"
        )

        self.compilation_result = self.compile_workflow(execution_id=self.execution_id)

    @classmethod
    def create_workflow_execution(
        cls,
        workflow_id: str,
        pipeline_id: Optional[str] = None,
        single_step: bool = False,
        scheduled: bool = False,
        log_events_id: Optional[str] = None,
        execution_id: Optional[str] = None,
        mode: tuple[str, str] = WorkflowExecution.Mode.INSTANT,
        tags: Optional[list[Tag]] = None,
        total_files: int = 0,
    ) -> WorkflowExecution:
        # Validating with existing execution
        existing_execution = cls.get_execution_instance_by_id(execution_id)
        if existing_execution:
            return existing_execution

        execution_method: tuple[str, str] = (
            WorkflowExecution.Method.SCHEDULED
            if scheduled
            else WorkflowExecution.Method.DIRECT
        )
        execution_type: tuple[str, str] = (
            WorkflowExecution.Type.STEP
            if single_step
            else WorkflowExecution.Type.COMPLETE
        )
        execution_log_id = log_events_id if log_events_id else pipeline_id
        # TODO: Using objects.create() instead
        workflow_execution = WorkflowExecution(
            pipeline_id=pipeline_id,
            workflow_id=workflow_id,
            execution_mode=mode,
            execution_method=execution_method,
            execution_type=execution_type,
            status=ExecutionStatus.PENDING,
            execution_log_id=execution_log_id,
            total_files=total_files,
        )
        if execution_id:
            workflow_execution.id = execution_id
        workflow_execution.save()
        if tags:
            workflow_execution.tags.set(tags)
        return workflow_execution

    def update_execution(
        self,
        status: Optional[ExecutionStatus] = None,
        error: Optional[str] = None,
        increment_attempt: bool = False,
    ) -> None:
        execution = WorkflowExecution.objects.get(pk=self.execution_id)

        if status is not None:
            execution.status = status.value

            if (
                status
                in [
                    ExecutionStatus.COMPLETED,
                    ExecutionStatus.ERROR,
                    ExecutionStatus.STOPPED,
                ]
                and not execution.execution_time
            ):
                execution.execution_time = round(
                    (timezone.now() - execution.created_at).total_seconds(), 3
                )
        if error:
            execution.error_message = error[:EXECUTION_ERROR_LENGTH]
        if increment_attempt:
            execution.attempts += 1

        execution.save()

    def has_successful_compilation(self) -> bool:
        return self.compilation_result["success"] is True

    def get_execution_instance(self) -> WorkflowExecution:
        execution: WorkflowExecution = WorkflowExecution.objects.get(
            pk=self.execution_id
        )
        return execution

    @classmethod
    def get_execution_instance_by_id(
        cls, execution_id: str
    ) -> Optional[WorkflowExecution]:
        """Get execution by execution ID.

        Args:
            execution_id (str): UID of execution entity

        Returns:
            Optional[WorkflowExecution]: WorkflowExecution Entity
        """
        try:
            execution: WorkflowExecution = WorkflowExecution.objects.get(
                pk=execution_id
            )
            return execution
        except WorkflowExecution.DoesNotExist:
            return None

    def build(self) -> None:
        if self.compilation_result["success"] is True:
            self.build_workflow()
            self.update_execution(status=ExecutionStatus.READY)
        else:
            logger.error(
                "Errors while compiling workflow "
                f"{self.compilation_result['problems']}"
            )
            self.update_execution(
                status=ExecutionStatus.ERROR,
                error=self.compilation_result["problems"][0],
            )
            raise WorkflowExecutionError(self.compilation_result["problems"][0])

    def execute(self, file_execution_id: str, single_step: bool = False) -> None:
        execution_type = ExecutionType.COMPLETE
        if single_step:
            execution_type = ExecutionType.STEP

        if self.compilation_result["success"] is False:
            error_message = (
                f"Errors while compiling workflow "
                f"{self.compilation_result['problems'][0]}"
            )
            raise WorkflowExecutionError(error_message)

        if self.execution_mode not in (
            WorkflowExecution.Mode.INSTANT,
            WorkflowExecution.Mode.QUEUE,
        ):
            error_message = f"Unknown Execution Method {self.execution_mode}"
            raise WorkflowExecutionError(error_message)

        start_time = time.time()
        try:
            self.execute_workflow(
                file_execution_id=file_execution_id,
                execution_type=execution_type,
            )
            end_time = time.time()
            execution_time = end_time - start_time
        except StopExecution as exception:
            end_time = time.time()
            execution_time = end_time - start_time
            logger.info(f"Execution {self.execution_id} stopped")
            raise exception
        except Exception as exception:
            end_time = time.time()
            execution_time = end_time - start_time
            message = str(exception)[:EXECUTION_ERROR_LENGTH]
            logger.error(
                f"Execution {self.execution_id} ran for {execution_time:.4f}s, "
                f" Error {exception}"
            )
            raise WorkflowExecutionError(message) from exception

    def publish_initial_workflow_logs(self, total_files: int) -> None:
        """Publishes the initial logs for the workflow.

        Args:
            total_files (int): The total number of matched files.

        Returns:
            None
        """
        self.publish_log(f"Total matched files: {total_files}")
        self.publish_update_log(LogState.BEGIN_WORKFLOW, "1", LogComponent.STATUS_BAR)
        self.publish_update_log(
            LogState.RUNNING, "Ready for execution", LogComponent.WORKFLOW
        )

    def publish_final_workflow_logs(
        self, total_files: int, successful_files: int, failed_files: int, execution_id: str
    ) -> None:
        """Publishes the final logs for the workflow.

        Returns:
            None
        """
<<<<<<< HEAD

        self.publish_average_cost_log(
            execution_id=execution_id, total_files=successful_files
        )

=======
        # To not associate final logs with a file execution
        self.file_execution_id = None
>>>>>>> b69331be
        self.publish_update_log(LogState.END_WORKFLOW, "1", LogComponent.STATUS_BAR)
        self.publish_update_log(
            LogState.SUCCESS, "Executed successfully", LogComponent.WORKFLOW
        )
        self.publish_log(
            f"Total files: {total_files}, "
            f"{successful_files} successfully executed and {failed_files} error(s)"
        )

    def publish_average_cost_log(self, execution_id, total_files):

        try:
            total_cost = UsageHelper.get_aggregated_cost(execution_id)
            average_cost = round(total_cost / total_files, 5)
            self.publish_log(
                message=(
                    f"The average cost per file for execution '{execution_id}' "
                    f"is '${average_cost:}'. Total cost: '${total_cost:}'"
                )
            )
        except TypeError as e:
            self.publish_log(
                message=(
                    f"Unable to calculate cost for execution '{execution_id}'. "
                    f"Cost data may be unavailable or incomplete."
                )
            )

            logger.error(
                f"Error calculating cost for execution '{execution_id}' of '{total_files}' files : "
                f"{str(e)}.\nContinuing execution"
            )

    def log_total_cost_per_file(self, run_id, file_name):
        cost_dict = UsageHelper.get_aggregated_token_count(run_id=run_id)
        cost = round(cost_dict.get("cost_in_dollars", 0), 5)

        # Log the total cost for a particular file executed in the workflow
        self.publish_log(message=f"Total cost for file '{file_name}' is '${cost}'")

    def publish_initial_tool_execution_logs(
        self, current_file_idx: int, total_files: int, file_name: str
    ) -> None:
        """Publishes the initial logs for tool execution.

        Args:
            current_file_idx (int): 1-based index for the current file being processed
            total_files (int): The total number of files to process
            file_name (str): The name of the file being processed.

        Returns:
            None
        """
        msg = f"Processing file '{file_name}' ({current_file_idx}/{total_files})"
        self.publish_update_log(
            component=LogComponent.STATUS_BAR,
            state=LogState.MESSAGE,
            message=msg,
        )
        self.publish_log(msg)

    def execute_input_file(
        self,
        file_execution_id: str,
        file_name: str,
        single_step: bool,
        workflow_file_execution: WorkflowFileExecution,
    ) -> None:
        """Executes the input file.

        Args:
            file_execution_id (str): UUID for a single run of a file
            file_name (str): The name of the file to be executed.
            single_step (bool): Flag indicating whether to execute in
            single step mode.
        """
        execution_type = ExecutionType.COMPLETE
        if single_step:
            execution_type = ExecutionType.STEP
        self.publish_log(
            f"No entries found in cache, executing the tool for '{file_name}'"
        )
        self.publish_update_log(
            state=LogState.SUCCESS,
            message=f"{file_name} Sent for execution",
            component=LogComponent.SOURCE,
        )
        workflow_file_execution.update_status(ExecutionStatus.EXECUTING)

        logger.info(
            f"Running execution: '{self.execution_id}',  "
            f"file_execution_id: '{file_execution_id}', "
            f"file '{file_name}'"
        )

        self.execute(file_execution_id, single_step)
        self.publish_log(f"Tool executed successfully for '{file_name}'")
        self._handle_execution_type(execution_type)

    def initiate_tool_execution(
        self,
        current_file_idx: int,
        total_files: int,
        file_name: str,
        single_step: bool,
    ) -> None:
        """Initiates the execution of a tool for a specific file in the
        workflow.

        Args:
            current_file_idx (int): 1-based index for the current file being processed
            total_step (int): The total number of files to process in the workflow
            file_name (str): The name of the file being processed
            single_step (bool): Flag indicating whether the execution is in
            single-step mode

        Returns:
            None

        Raises:
        None
        """
        execution_type = ExecutionType.COMPLETE
        if single_step:
            execution_type = ExecutionType.STEP
        self.publish_initial_tool_execution_logs(
            current_file_idx, total_files, file_name
        )
        self._handle_execution_type(execution_type)

        source_status_message = (
            f"({current_file_idx}/{total_files})Processing file {file_name}"
        )
        self.publish_update_log(
            state=LogState.RUNNING,
            message=source_status_message,
            component=LogComponent.SOURCE,
        )
        self.publish_log("Trying to fetch results from cache")

    @staticmethod
    def update_execution_err(execution_id: str, err_msg: str = "") -> WorkflowExecution:
        try:
            execution = WorkflowExecution.objects.get(pk=execution_id)
            execution.status = ExecutionStatus.ERROR
            execution.error_message = err_msg[:EXECUTION_ERROR_LENGTH]
            execution.save()
            return execution
        except WorkflowExecution.DoesNotExist:
            logger.error(f"execution doesn't exist {execution_id}")

    @staticmethod
    def update_execution_task(execution_id: str, task_id: str) -> None:
        try:
            if not task_id:
                logger.warning(
                    f"task_id: '{task_id}' is NULL / empty for "
                    f"execution_id: {execution_id}, expected to have a UUID"
                )
            execution = WorkflowExecution.objects.get(pk=execution_id)
            # TODO: Review if status should be updated to EXECUTING
            execution.task_id = task_id
            execution.save()
        except WorkflowExecution.DoesNotExist:
            logger.error(f"execution doesn't exist {execution_id}")

    @staticmethod
    def convert_tool_instance_model_to_data_class(
        tool_instance: ToolInstance,
    ) -> ToolInstanceDataClass:
        tool: Tool = ToolProcessor.get_tool_by_uid(tool_instance.tool_id)
        tool_dto = ToolInstanceDataClass(
            id=tool_instance.id,
            tool_id=tool_instance.tool_id,
            workflow=tool_instance.workflow.id,
            metadata=tool_instance.metadata,
            step=tool_instance.step,
            properties=tool.properties,
            image_name=tool.image_name,
            image_tag=tool.image_tag,
        )
        return tool_dto

    @staticmethod
    def convert_workflow_model_to_data_class(
        workflow: Workflow,
    ) -> WorkflowDto:
        return WorkflowDto(id=workflow.id)<|MERGE_RESOLUTION|>--- conflicted
+++ resolved
@@ -297,16 +297,13 @@
         Returns:
             None
         """
-<<<<<<< HEAD
-
         self.publish_average_cost_log(
             execution_id=execution_id, total_files=successful_files
         )
-
-=======
+  
         # To not associate final logs with a file execution
         self.file_execution_id = None
->>>>>>> b69331be
+      
         self.publish_update_log(LogState.END_WORKFLOW, "1", LogComponent.STATUS_BAR)
         self.publish_update_log(
             LogState.SUCCESS, "Executed successfully", LogComponent.WORKFLOW
