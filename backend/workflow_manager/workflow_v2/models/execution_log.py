import uuid

from django.db import models
from utils.models.base_model import BaseModel
<<<<<<< HEAD
=======
from workflow_manager.file_execution.models import WorkflowFileExecution
from workflow_manager.workflow_v2.models import WorkflowExecution
>>>>>>> ba48b874


class ExecutionLog(BaseModel):
    id = models.UUIDField(primary_key=True, default=uuid.uuid4, editable=False)
    # TODO: Deprecated field, retained for backward compatibility
    # Remove after old logs are rotated from the system
    # Will be NULL for new records, use `wf_execution` instead
    execution_id = models.UUIDField(
        editable=False,
        db_comment="Execution ID (deprecated, refer wf_execution instead)",
        null=True,
    )
    wf_execution = models.ForeignKey(
        WorkflowExecution,
        on_delete=models.CASCADE,
        editable=False,
        db_comment="Foreign key from WorkflowExecution model",
        related_name="execution_logs",
        null=True,
        blank=True,
    )
    file_execution = models.ForeignKey(
        "file_execution.WorkflowFileExecution",
        on_delete=models.CASCADE,
        db_index=True,
        editable=False,
        db_comment="Foreign key from WorkflowFileExecution model",
        related_name="execution_logs",
        null=True,
        blank=True,
    )
    data = models.JSONField(db_comment="Execution log data")
    event_time = models.DateTimeField(db_comment="Execution log event time")

    def __str__(self):
        return (
            f"Execution ID: {str(self.wf_execution)}, Message: {self.data}, "
            f"Event time: {self.event_time}"
        )

    class Meta:
        verbose_name = "Execution Log"
        verbose_name_plural = "Execution Logs"
        db_table = "execution_log"<|MERGE_RESOLUTION|>--- conflicted
+++ resolved
@@ -2,11 +2,6 @@
 
 from django.db import models
 from utils.models.base_model import BaseModel
-<<<<<<< HEAD
-=======
-from workflow_manager.file_execution.models import WorkflowFileExecution
-from workflow_manager.workflow_v2.models import WorkflowExecution
->>>>>>> ba48b874
 
 
 class ExecutionLog(BaseModel):
@@ -20,7 +15,7 @@
         null=True,
     )
     wf_execution = models.ForeignKey(
-        WorkflowExecution,
+        "workflow_v2.WorkflowExecution",
         on_delete=models.CASCADE,
         editable=False,
         db_comment="Foreign key from WorkflowExecution model",
