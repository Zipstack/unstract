import logging
from typing import Any, Optional

from connector.connector_instance_helper import ConnectorInstanceHelper
from django.conf import settings
from django.db.models.query import QuerySet
from numpy import deprecate_with_doc
from permissions.permission import IsOwner
from pipeline.models import Pipeline
from pipeline.pipeline_processor import PipelineProcessor
from rest_framework import serializers, status, viewsets
from rest_framework.decorators import action
from rest_framework.request import Request
from rest_framework.response import Response
from rest_framework.versioning import URLPathVersioning
from tool_instance.tool_processor import ToolProcessor
from unstract.tool_registry.dto import Tool
from utils.filtering import FilterHelper
from workflow_manager.endpoint.destination import DestinationConnector
from workflow_manager.endpoint.dto import FileHash
from workflow_manager.endpoint.endpoint_utils import WorkflowEndpointUtils
from workflow_manager.endpoint.source import SourceConnector
from workflow_manager.workflow.constants import WorkflowKey
from workflow_manager.workflow.dto import ExecutionResponse
from workflow_manager.workflow.enums import SchemaEntity, SchemaType
from workflow_manager.workflow.exceptions import (
    InternalException,
    WorkflowDoesNotExistError,
    WorkflowGenerationError,
    WorkflowRegenerationError,
)
from workflow_manager.workflow.generator import WorkflowGenerator
from workflow_manager.workflow.models.workflow import Workflow
from workflow_manager.workflow.serializers import (
    ExecuteWorkflowResponseSerializer,
    ExecuteWorkflowSerializer,
    WorkflowSerializer,
)
from workflow_manager.workflow.workflow_helper import (
    WorkflowHelper,
    WorkflowSchemaHelper,
)

from backend.constants import RequestKey

logger = logging.getLogger(__name__)


def make_execution_response(response: ExecutionResponse) -> Any:
    return ExecuteWorkflowResponseSerializer(response).data


class WorkflowViewSet(viewsets.ModelViewSet):
    versioning_class = URLPathVersioning
    permission_classes = [IsOwner]
    queryset = Workflow.objects.all()

    def get_queryset(self) -> QuerySet:
        filter_args = FilterHelper.build_filter_args(
            self.request,
            RequestKey.PROJECT,
            WorkflowKey.WF_OWNER,
            WorkflowKey.WF_IS_ACTIVE,
        )
        queryset = (
            Workflow.objects.filter(created_by=self.request.user, **filter_args)
            if filter_args
            else Workflow.objects.filter(created_by=self.request.user)
        )
        order_by = self.request.query_params.get("order_by")
        if order_by == "desc":
            queryset = queryset.order_by("-modified_at")
        elif order_by == "asc":
            queryset = queryset.order_by("modified_at")

        return queryset

    def get_serializer_class(self) -> serializers.Serializer:
        if self.action == "execute":
            return ExecuteWorkflowSerializer
        else:
            return WorkflowSerializer

    @deprecate_with_doc("Not using with the latest UX chnages")
    def _generate_workflow(self, workflow_id: str) -> WorkflowGenerator:
        registry_tools: list[Tool] = ToolProcessor.get_registry_tools()
        generator = WorkflowGenerator(workflow_id=workflow_id)
        generator.set_request(self.request)
        generator.generate_workflow(registry_tools)
        return generator

    def perform_update(self, serializer: WorkflowSerializer) -> Workflow:
        """To edit a workflow.

        Raises: WorkflowGenerationError
        """
        kwargs = {}

        try:
            workflow = serializer.save(**kwargs)
            return workflow
        except Exception as e:
            logger.error(f"Error saving workflow to DB: {e}")
            raise WorkflowRegenerationError

    def perform_create(self, serializer: WorkflowSerializer) -> Workflow:
        """To create a new workflow. Creates the Workflow instance first and
        uses it to generate the tool instances.

        Raises: WorkflowGenerationError
        """
        try:
            workflow = serializer.save(
                is_active=True,
            )
            WorkflowEndpointUtils.create_endpoints_for_workflow(workflow)

            # Enable GCS configurations to create GCS while creating a workflow
            if (
                settings.GOOGLE_STORAGE_ACCESS_KEY_ID
                and settings.UNSTRACT_FREE_STORAGE_BUCKET_NAME
            ):
                ConnectorInstanceHelper.create_default_gcs_connector(
                    workflow, self.request.user
                )

        except Exception as e:
            logger.error(f"Error saving workflow to DB: {e}")
            raise WorkflowGenerationError
        return workflow

    def get_execution(self, request: Request, pk: str) -> Response:
        execution = WorkflowHelper.get_current_execution(pk)
        return Response(make_execution_response(execution), status=status.HTTP_200_OK)

    def get_workflow_by_id_or_project_id(
        self,
        workflow_id: Optional[str] = None,
        project_id: Optional[str] = None,
    ) -> Workflow:
        """Retrieve workflow  by workflow id or project Id.

        Args:
            workflow_id (Optional[str], optional): workflow Id.
            project_id (Optional[str], optional): Project Id.

        Raises:
            WorkflowDoesNotExistError: _description_

        Returns:
            Workflow: workflow
        """
        if workflow_id:
            workflow = WorkflowHelper.get_workflow_by_id(workflow_id)
        elif project_id:
            workflow = WorkflowHelper.get_active_workflow_by_project_id(project_id)
        else:
            raise WorkflowDoesNotExistError()
        return workflow

    def execute(
        self,
        request: Request,
        pipeline_guid: Optional[str] = None,
    ) -> Response:
        self.serializer_class = ExecuteWorkflowSerializer
        serializer = ExecuteWorkflowSerializer(data=request.data)
        serializer.is_valid(raise_exception=True)
        workflow_id = serializer.get_workflow_id(serializer.validated_data)
        project_id = serializer.get_project_id(serializer.validated_data)
        execution_id = serializer.get_execution_id(serializer.validated_data)
        execution_action = serializer.get_execution_action(serializer.validated_data)
        file_objs = request.FILES.getlist("files")
<<<<<<< HEAD
        hashes_of_files = {}
=======
        include_metadata = (
            request.data.get("include_metadata", "false").lower() == "true"
        )
        hashes_of_files: dict[str, FileHash] = {}
>>>>>>> 3d4b4dc5
        if file_objs and execution_id and workflow_id:
            hashes_of_files = SourceConnector.add_input_file_to_api_storage(
                workflow_id=workflow_id,
                execution_id=execution_id,
                file_objs=file_objs,
            )

        try:
            workflow = self.get_workflow_by_id_or_project_id(
                workflow_id=workflow_id, project_id=project_id
            )
            execution_response = self.execute_workflow(
                workflow=workflow,
                execution_action=execution_action,
                execution_id=execution_id,
                pipeline_guid=pipeline_guid,
                hash_values_of_files=hashes_of_files,
            )
            if (
                execution_response.execution_status == "ERROR"
                and execution_response.result
                and execution_response.result[0].get("error")
            ):
                raise InternalException(execution_response.result[0].get("error"))
            return Response(
                make_execution_response(execution_response),
                status=status.HTTP_200_OK,
            )
        except Exception as exception:
            logger.error(f"Error while executing workflow: {exception}")
            if file_objs and execution_id and workflow_id:
                DestinationConnector.delete_api_storage_dir(
                    workflow_id=workflow_id, execution_id=execution_id
                )
            raise exception

    def execute_workflow(
        self,
        workflow: Workflow,
        execution_action: Optional[str] = None,
        execution_id: Optional[str] = None,
        pipeline_guid: Optional[str] = None,
<<<<<<< HEAD
        hash_values_of_files: dict[str, str] = {},
=======
        hash_values_of_files: dict[str, FileHash] = {},
        include_metadata: bool = False,
>>>>>>> 3d4b4dc5
    ) -> ExecutionResponse:
        if execution_action is not None:
            # Step execution
            execution_response = WorkflowHelper.step_execution(
                workflow,
                execution_action,
                execution_id=execution_id,
                hash_values_of_files=hash_values_of_files,
            )
        elif pipeline_guid:
            # pipeline execution
            PipelineProcessor.update_pipeline(
                pipeline_guid, Pipeline.PipelineStatus.INPROGRESS
            )
            execution_response = WorkflowHelper.complete_execution(
                workflow=workflow,
                execution_id=execution_id,
                pipeline_id=pipeline_guid,
                hash_values_of_files=hash_values_of_files,
            )
        else:
            execution_response = WorkflowHelper.complete_execution(
                workflow=workflow,
                execution_id=execution_id,
                hash_values_of_files=hash_values_of_files,
            )
        return execution_response

    def activate(self, request: Request, pk: str) -> Response:
        workflow = WorkflowHelper.active_project_workflow(pk)
        serializer = WorkflowSerializer(workflow)
        return Response(serializer.data, status=status.HTTP_200_OK)

    @action(detail=True, methods=["get"])
    def clear_cache(self, request: Request, *args: Any, **kwargs: Any) -> Response:
        workflow = self.get_object()
        response: dict[str, Any] = WorkflowHelper.clear_cache(workflow_id=workflow.id)
        return Response(response.get("message"), status=response.get("status"))

    @action(detail=True, methods=["get"])
    def can_update(self, request: Request, pk: str) -> Response:
        response: dict[str, Any] = WorkflowHelper.can_update_workflow(pk)
        return Response(response, status=status.HTTP_200_OK)

    @action(detail=True, methods=["get"])
    def clear_file_marker(
        self, request: Request, *args: Any, **kwargs: Any
    ) -> Response:
        workflow = self.get_object()
        response: dict[str, Any] = WorkflowHelper.clear_file_marker(
            workflow_id=workflow.id
        )
        return Response(response.get("message"), status=response.get("status"))

    @action(detail=False, methods=["get"])
    def get_schema(self, request: Request, *args: Any, **kwargs: Any) -> Response:
        """Retrieves the JSON schema for source/destination type modules for
        entities file/API/DB.

        Takes query params `type` (defaults to "src") and
        `entity` (defaults to "file").

        Returns:
            Response: JSON schema for the request made
        """
        schema_type = request.query_params.get("type", SchemaType.SRC.value)
        schema_entity = request.query_params.get("entity", SchemaEntity.FILE.value)

        WorkflowSchemaHelper.validate_request(
            schema_type=SchemaType(schema_type),
            schema_entity=SchemaEntity(schema_entity),
        )
        json_schema = WorkflowSchemaHelper.get_json_schema(
            schema_type=schema_type, schema_entity=schema_entity
        )
        return Response(data=json_schema, status=status.HTTP_200_OK)<|MERGE_RESOLUTION|>--- conflicted
+++ resolved
@@ -171,14 +171,7 @@
         execution_id = serializer.get_execution_id(serializer.validated_data)
         execution_action = serializer.get_execution_action(serializer.validated_data)
         file_objs = request.FILES.getlist("files")
-<<<<<<< HEAD
-        hashes_of_files = {}
-=======
-        include_metadata = (
-            request.data.get("include_metadata", "false").lower() == "true"
-        )
         hashes_of_files: dict[str, FileHash] = {}
->>>>>>> 3d4b4dc5
         if file_objs and execution_id and workflow_id:
             hashes_of_files = SourceConnector.add_input_file_to_api_storage(
                 workflow_id=workflow_id,
@@ -221,12 +214,7 @@
         execution_action: Optional[str] = None,
         execution_id: Optional[str] = None,
         pipeline_guid: Optional[str] = None,
-<<<<<<< HEAD
-        hash_values_of_files: dict[str, str] = {},
-=======
         hash_values_of_files: dict[str, FileHash] = {},
-        include_metadata: bool = False,
->>>>>>> 3d4b4dc5
     ) -> ExecutionResponse:
         if execution_action is not None:
             # Step execution
