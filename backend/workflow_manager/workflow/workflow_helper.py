import json
import logging
import os
import traceback
import uuid
from typing import Any, Optional

from account.models import Organization
from api.models import APIDeployment
from celery import current_task
from celery import exceptions as celery_exceptions
from celery import shared_task
from celery.result import AsyncResult
from django.db import IntegrityError, connection
from django_tenants.utils import get_tenant_model, tenant_context
from pipeline.models import Pipeline
from rest_framework import serializers
from tool_instance.constants import ToolInstanceKey
from tool_instance.models import ToolInstance
from tool_instance.tool_instance_helper import ToolInstanceHelper
from unstract.workflow_execution.enums import LogComponent, LogLevel, LogState
from unstract.workflow_execution.exceptions import StopExecution
from utils.cache_service import CacheService
from workflow_manager.endpoint.destination import DestinationConnector
from workflow_manager.endpoint.source import SourceConnector
from workflow_manager.workflow.constants import (
    CeleryConfigurations,
    WorkflowErrors,
    WorkflowExecutionKey,
    WorkflowMessages,
)
from workflow_manager.workflow.dto import AsyncResultData, ExecutionResponse
from workflow_manager.workflow.enums import ExecutionStatus, SchemaEntity, SchemaType
from workflow_manager.workflow.exceptions import (
    InvalidRequest,
    TaskDoesNotExistError,
    ToolValidationError,
    WorkflowDoesNotExistError,
    WorkflowExecutionNotExist,
)
from workflow_manager.workflow.execution import WorkflowExecutionServiceHelper
from workflow_manager.workflow.file_history_helper import FileHistoryHelper
from workflow_manager.workflow.models.execution import WorkflowExecution
from workflow_manager.workflow.models.workflow import Workflow

logger = logging.getLogger(__name__)


class WorkflowHelper:
    @staticmethod
    def get_workflow_by_id(id: str) -> Workflow:
        try:
            workflow: Workflow = Workflow.objects.get(pk=id)
            if not workflow or workflow is None:
                raise WorkflowDoesNotExistError()
            return workflow
        except Workflow.DoesNotExist:
            logger.error(f"Error getting workflow: {id}")
            raise WorkflowDoesNotExistError()

    @staticmethod
    def get_active_workflow_by_project_id(project_id: str) -> Workflow:
        try:
            workflow: Workflow = Workflow.objects.filter(
                project_id=project_id, is_active=True
            ).first()
            if not workflow or workflow is None:
                raise WorkflowDoesNotExistError()
            return workflow
        except Workflow.DoesNotExist:
            raise WorkflowDoesNotExistError()

    @staticmethod
    def active_project_workflow(workflow_id: str) -> Workflow:
        workflow: Workflow = WorkflowHelper.get_workflow_by_id(workflow_id)
        workflow.is_active = True
        workflow.save()
        return workflow

    @staticmethod
    def build_workflow_execution_service(
        organization_id: Optional[str],
        workflow: Workflow,
        tool_instances: list[ToolInstance],
        pipeline_id: Optional[str],
        single_step: bool,
        scheduled: bool,
        execution_mode: tuple[str, str],
        workflow_execution: Optional[WorkflowExecution],
    ) -> WorkflowExecutionServiceHelper:
        workflow_execution_service = WorkflowExecutionServiceHelper(
            organization_id=organization_id,
            workflow=workflow,
            tool_instances=tool_instances,
            pipeline_id=pipeline_id,
            single_step=single_step,
            scheduled=scheduled,
            mode=execution_mode,
            workflow_execution=workflow_execution,
        )
        workflow_execution_service.build()
        return workflow_execution_service

    @staticmethod
    def process_input_files(
        workflow: Workflow,
        source: SourceConnector,
        destination: DestinationConnector,
        execution_service: WorkflowExecutionServiceHelper,
        single_step: bool,
        hash_values_of_files: dict[str, str] = {},
    ) -> WorkflowExecution:
        input_files = source.list_files_from_source()
        total_files = len(input_files)
        processed_files = 0
        error_raised = 0
        execution_service.publish_initial_workflow_logs(total_files)
        execution_service.update_execution(
            ExecutionStatus.EXECUTING, increment_attempt=True
        )
        for index, input_file in enumerate(input_files):
            file_number = index + 1
            try:
<<<<<<< HEAD
                WorkflowHelper.process_file(
                    current_file_idx=file_number,
                    total_files=total_files,
=======
                is_executed, error = WorkflowHelper.process_file(
                    current_step=file_number,
                    total_step=total_files,
>>>>>>> 640118a0
                    input_file=input_file,
                    workflow=workflow,
                    source=source,
                    destination=destination,
                    execution_service=execution_service,
                    single_step=single_step,
                    hash_values_of_files=hash_values_of_files,
                )
                if is_executed:
                    processed_files += 1
                if error:
                    error_raised += 1
            except StopExecution as exception:
                execution_service.update_execution(
                    ExecutionStatus.STOPPED, error=str(exception)
                )
                break
        if error_raised and error_raised == total_files:
            execution_service.update_execution(ExecutionStatus.ERROR)
        else:
            execution_service.update_execution(ExecutionStatus.COMPLETED)

        execution_service.publish_final_workflow_logs(
            total_files=total_files, processed_files=processed_files
        )
        return execution_service.get_execution_instance()

    @staticmethod
    def process_file(
        current_file_idx: int,
        total_files: int,
        input_file: str,
        workflow: Workflow,
        source: SourceConnector,
        destination: DestinationConnector,
        execution_service: WorkflowExecutionServiceHelper,
        single_step: bool,
        hash_values_of_files: dict[str, str],
    ) -> tuple[bool, Optional[str]]:
        file_history = None
        error = None
        is_executed = False
        file_name, file_hash = source.add_file_to_volume(
            input_file_path=input_file,
            hash_values_of_files=hash_values_of_files,
        )
        try:
            execution_service.initiate_tool_execution(
                current_file_idx, total_files, file_name, single_step
            )
            file_history = FileHistoryHelper.get_file_history(
                workflow=workflow, cache_key=file_hash
            )
            is_executed = execution_service.execute_input_file(
                file_name=file_name,
                single_step=single_step,
                file_history=file_history,
            )
        except StopExecution:
            raise
        except Exception as e:
            execution_service.publish_log(
                f"Error processing file {input_file}: {str(e)}",
                level=LogLevel.ERROR,
            )
            error = str(e)
        execution_service.publish_update_log(
            LogState.RUNNING,
            f"Processing output for {file_name}",
            LogComponent.DESTINATION,
        )
        destination.handle_output(
            file_name=file_name,
            file_hash=file_hash,
            workflow=workflow,
            file_history=file_history,
            error=error,
        )
        execution_service.publish_update_log(
            LogState.SUCCESS,
            f"{file_name}'s output is processed successfully",
            LogComponent.DESTINATION,
        )
        return is_executed, error

    @staticmethod
    def validate_tool_instances_meta(
        tool_instances: list[ToolInstance],
    ) -> None:
        for tool in tool_instances:
            valid, message = ToolInstanceHelper.validate_tool_settings(
                user=tool.workflow.created_by,
                tool_uid=tool.tool_id,
                tool_meta=tool.metadata,
            )
            if not valid:
                raise ToolValidationError(message)

    @staticmethod
    def run_workflow(
        workflow: Workflow,
        hash_values_of_files: dict[str, str] = {},
        organization_id: Optional[str] = None,
        pipeline_id: Optional[str] = None,
        scheduled: bool = False,
        single_step: bool = False,
        workflow_execution: Optional[WorkflowExecution] = None,
        execution_mode: Optional[tuple[str, str]] = None,
    ) -> ExecutionResponse:
        tool_instances: list[ToolInstance] = (
            ToolInstanceHelper.get_tool_instances_by_workflow(
                workflow.id, ToolInstanceKey.STEP
            )
        )

        WorkflowHelper.validate_tool_instances_meta(tool_instances=tool_instances)
        execution_mode = execution_mode or WorkflowExecution.Mode.INSTANT
        execution_service = WorkflowHelper.build_workflow_execution_service(
            organization_id=organization_id,
            workflow=workflow,
            tool_instances=tool_instances,
            pipeline_id=pipeline_id,
            single_step=single_step,
            scheduled=scheduled,
            execution_mode=execution_mode,
            workflow_execution=workflow_execution,
        )
        execution_id = execution_service.execution_id
        source = SourceConnector(
            organization_id=organization_id,
            workflow=workflow,
            execution_id=execution_id,
            execution_service=execution_service,
        )
        destination = DestinationConnector(workflow=workflow, execution_id=execution_id)
        # Validating endpoints
        source.validate()
        destination.validate()
        # Execution Process
        try:
            updated_execution = WorkflowHelper.process_input_files(
                workflow,
                source,
                destination,
                execution_service,
                single_step=single_step,
                hash_values_of_files=hash_values_of_files,
            )
            log_id = str(execution_service.execution_log_id)
            if log_id:
                log_id = str(log_id)
            return ExecutionResponse(
                str(workflow.id),
                str(updated_execution.id),
                updated_execution.status,
                log_id=log_id,
                error=updated_execution.error_message,
                mode=updated_execution.execution_mode,
                result=destination.api_results,
            )
        finally:
            destination.delete_execution_directory()

    @staticmethod
    def get_status_of_async_task(
        execution_id: str,
    ) -> ExecutionResponse:
        """Get celery task status.

        Args:
            execution_id (str): workflow execution id

        Raises:
            TaskDoesNotExistError: Not found exception

        Returns:
            ExecutionResponse: _description_
        """
        execution = WorkflowExecution.objects.get(id=execution_id)

        if not execution.task_id:
            raise TaskDoesNotExistError()

        result = AsyncResult(str(execution.task_id))

        task = AsyncResultData(async_result=result)
        return ExecutionResponse(
            execution.workflow_id,
            execution_id,
            task.status,
            result=task.result,
        )

    @staticmethod
    def execute_workflow_async(
        workflow_id: str,
        execution_id: str,
        hash_values_of_files: dict[str, str],
        timeout: int = -1,
        pipeline_id: Optional[str] = None,
    ) -> ExecutionResponse:
        """Adding a workflow to the queue for execution.

        Args:
            workflow_id (str): workflowId
            execution_id (str): _description_
            timeout (int):  celery timeout (timeout -1 : async execution)
            pipeline_id (Optional[str], optional): optional pipeline.
                Defaults to None.

        Returns:
            ExecutionStatus: Existing status of execution
        """
        try:
            org_schema = connection.tenant.schema_name
            async_execution = WorkflowHelper.execute_bin.delay(
                org_schema,
                workflow_id,
                hash_values_of_files=hash_values_of_files,
                execution_id=execution_id,
                pipeline_id=pipeline_id,
            )
            if timeout > -1:
                async_execution.wait(
                    timeout=timeout,
                    interval=CeleryConfigurations.INTERVAL,
                )
            task = AsyncResultData(async_result=async_execution)
            logger.info(f"Job {async_execution} enqueued.")
            celery_result = task.to_dict()
            task_result = celery_result.get("result")
            return ExecutionResponse(
                workflow_id,
                execution_id,
                task.status,
                result=task_result,
            )
        except celery_exceptions.TimeoutError:
            return ExecutionResponse(
                workflow_id,
                execution_id,
                async_execution.status,
                message=WorkflowMessages.CELERY_TIMEOUT_MESSAGE,
            )
        except Exception as error:
            WorkflowExecutionServiceHelper.update_execution_status(
                execution_id, ExecutionStatus.ERROR
            )
            logger.error(f"Errors while job enqueueing {str(error)}")
            logger.error(f"Error {traceback.format_exc()}")
            return ExecutionResponse(
                workflow_id,
                execution_id,
                ExecutionStatus.ERROR.value,
                error=str(error),
            )

    @staticmethod
    @shared_task(
        name="async_execute_bin",
        acks_late=True,
        autoretry_for=(Exception,),
        max_retries=1,
        retry_backoff=True,
        retry_backoff_max=500,
        retry_jitter=True,
    )
    def execute_bin(
        schema_name: str,
        workflow_id: str,
        execution_id: str,
        hash_values_of_files: dict[str, str],
        scheduled: bool = False,
        execution_mode: Optional[tuple[str, str]] = None,
        pipeline_id: Optional[str] = None,
    ) -> Optional[list[Any]]:
        """Asynchronous Execution By celery.

        Args:
            schema_name (str): schema name to get Data
            workflow_id (str): Workflow Id
            execution_id (Optional[str], optional): Id of the execution.
                Defaults to None.
            scheduled (bool, optional): Represents if it is a scheduled
                execution. Defaults to False.
            execution_mode (Optional[WorkflowExecution.Mode]):
                WorkflowExecution Mode. Defaults to None.
            pipeline_id (Optional[str], optional): Id of pipeline.
                Defaults to None.

        Returns:
            dict[str, list[Any]]: Returns a dict with result from
                workflow execution
        """
        task_id = current_task.request.id
        tenant: Organization = (
            get_tenant_model().objects.filter(schema_name=schema_name).first()
        )
        with tenant_context(tenant):
            workflow = Workflow.objects.get(id=workflow_id)
            try:
                workflow_execution = (
                    WorkflowExecutionServiceHelper.create_workflow_execution(
                        workflow_id=workflow_id,
                        single_step=False,
                        pipeline_id=pipeline_id,
                        mode=WorkflowExecution.Mode.QUEUE,
                        execution_id=execution_id,
                    )
                )
            except IntegrityError:
                # Use existing instance on retry attempt
                workflow_execution = WorkflowExecution.objects.get(pk=execution_id)
            WorkflowExecutionServiceHelper.update_execution_task(
                execution_id=execution_id, task_id=task_id
            )
            result = WorkflowHelper.run_workflow(
                workflow=workflow,
                organization_id=schema_name,
                pipeline_id=pipeline_id,
                scheduled=scheduled,
                workflow_execution=workflow_execution,
                execution_mode=execution_mode,
                hash_values_of_files=hash_values_of_files,
            ).result
            return result

    @staticmethod
    def complete_execution(
        workflow: Workflow,
        execution_id: Optional[str] = None,
        pipeline_id: Optional[str] = None,
        hash_values_of_files: dict[str, str] = {},
    ) -> ExecutionResponse:
        if pipeline_id:
            logger.info(f"Executing pipeline: {pipeline_id}")
            response: ExecutionResponse = WorkflowHelper.execute_workflow_async(
                workflow_id=workflow.id,
                pipeline_id=pipeline_id,
                execution_id=str(uuid.uuid4()),
                hash_values_of_files=hash_values_of_files,
            )
            return response
        if execution_id is None:
            # Creating execution entity and return
            return WorkflowHelper.create_and_make_execution_response(
                workflow_id=workflow.id, pipeline_id=pipeline_id
            )
        try:
            # Normal execution
            workflow_execution = WorkflowExecution.objects.get(pk=execution_id)
            if (
                workflow_execution.status != ExecutionStatus.PENDING.value
                or workflow_execution.execution_type != WorkflowExecution.Type.COMPLETE
            ):
                raise InvalidRequest(WorkflowErrors.INVALID_EXECUTION_ID)
            return WorkflowHelper.run_workflow(
                workflow=workflow,
                workflow_execution=workflow_execution,
                hash_values_of_files=hash_values_of_files,
            )
        except WorkflowExecution.DoesNotExist:
            return WorkflowHelper.create_and_make_execution_response(
                workflow_id=workflow.id, pipeline_id=pipeline_id
            )

    @staticmethod
    def get_current_execution(execution_id: str) -> ExecutionResponse:
        try:
            workflow_execution = WorkflowExecution.objects.get(pk=execution_id)
            return ExecutionResponse(
                workflow_execution.workflow_id,
                workflow_execution.id,
                workflow_execution.status,
                log_id=workflow_execution.execution_log_id,
                error=workflow_execution.error_message,
                mode=workflow_execution.execution_mode,
            )
        except WorkflowExecution.DoesNotExist:
            raise WorkflowExecutionNotExist()

    @staticmethod
    def step_execution(
        workflow: Workflow,
        execution_action: str,
        execution_id: Optional[str] = None,
        hash_values_of_files: dict[str, str] = {},
    ) -> ExecutionResponse:
        if execution_action is Workflow.ExecutionAction.START.value:  # type: ignore
            if execution_id is None:
                return WorkflowHelper.create_and_make_execution_response(
                    workflow_id=workflow.id, single_step=True
                )
            try:
                workflow_execution = WorkflowExecution.objects.get(pk=execution_id)
                return WorkflowHelper.run_workflow(
                    workflow=workflow,
                    single_step=True,
                    workflow_execution=workflow_execution,
                    hash_values_of_files=hash_values_of_files,
                )
            except WorkflowExecution.DoesNotExist:
                return WorkflowHelper.create_and_make_execution_response(
                    workflow_id=workflow.id, single_step=True
                )

        else:
            if execution_id is None:
                raise InvalidRequest("execution_id is missed")
            try:
                workflow_execution = WorkflowExecution.objects.get(pk=execution_id)
            except WorkflowExecution.DoesNotExist:
                raise WorkflowExecutionNotExist(WorkflowErrors.INVALID_EXECUTION_ID)
            if (
                workflow_execution.status != ExecutionStatus.PENDING.value
                or workflow_execution.execution_type != WorkflowExecution.Type.STEP
            ):
                raise InvalidRequest(WorkflowErrors.INVALID_EXECUTION_ID)
            current_action: Optional[str] = CacheService.get_key(execution_id)
            logger.info(f"workflow_execution.current_action {current_action}")
            if current_action is None:
                raise InvalidRequest(WorkflowErrors.INVALID_EXECUTION_ID)
            CacheService.set_key(execution_id, execution_action)
            workflow_execution = WorkflowExecution.objects.get(pk=execution_id)

            return ExecutionResponse(
                workflow.id,
                execution_id,
                workflow_execution.status,
                log_id=workflow_execution.execution_log_id,
                error=workflow_execution.error_message,
                mode=workflow_execution.execution_mode,
            )

    @staticmethod
    def create_and_make_execution_response(
        workflow_id: str,
        pipeline_id: Optional[str] = None,
        single_step: bool = False,
        mode: tuple[str, str] = WorkflowExecution.Mode.INSTANT,
    ) -> ExecutionResponse:
        workflow_execution = WorkflowExecutionServiceHelper.create_workflow_execution(
            workflow_id=workflow_id,
            single_step=single_step,
            pipeline_id=pipeline_id,
            mode=mode,
        )
        return ExecutionResponse(
            workflow_execution.workflow_id,
            workflow_execution.id,
            workflow_execution.status,
            log_id=workflow_execution.execution_log_id,
            error=workflow_execution.error_message,
            mode=workflow_execution.execution_mode,
        )

    # TODO: Access cache through a manager
    @staticmethod
    def clear_cache(workflow_id: str) -> dict[str, Any]:
        """Function to clear cache with a specific pattern."""
        response: dict[str, Any] = {}
        try:
            key_pattern = f"*:cache:{workflow_id}:*"
            CacheService.clear_cache(key_pattern)
            response["message"] = WorkflowMessages.CACHE_CLEAR_SUCCESS
            response["status"] = 200
            return response
        except Exception as exc:
            logger.error(f"Error occurred while clearing cache : {exc}")
            response["message"] = WorkflowMessages.CACHE_CLEAR_FAILED
            response["status"] = 400
            return response

    @staticmethod
    def clear_file_marker(workflow_id: str) -> dict[str, Any]:
        """Function to clear file marker from the cache."""
        # Clear file history from the table
        response: dict[str, Any] = {}
        workflow = Workflow.objects.get(id=workflow_id)
        try:
            FileHistoryHelper.clear_history_for_workflow(workflow=workflow)
            response["message"] = WorkflowMessages.FILE_MARKER_CLEAR_SUCCESS
            response["status"] = 200
            return response
        except Exception as exc:
            logger.error(f"Error occurred while clearing file marker : {exc}")
            response["message"] = WorkflowMessages.FILE_MARKER_CLEAR_FAILED
            response["status"] = 400
            return response

    @staticmethod
    def get_workflow_execution_id(execution_id: str) -> str:
        wf_exec_prefix = WorkflowExecutionKey.WORKFLOW_EXECUTION_ID_PREFIX
        workflow_execution_id = f"{wf_exec_prefix}-{execution_id}"
        return workflow_execution_id

    @staticmethod
    def get_execution_by_id(execution_id: str) -> WorkflowExecution:
        try:
            execution: WorkflowExecution = WorkflowExecution.objects.get(
                id=execution_id
            )
            return execution
        except WorkflowExecution.DoesNotExist:
            raise WorkflowDoesNotExistError()

    @staticmethod
    def make_async_result(obj: AsyncResult) -> dict[str, Any]:
        return {
            "id": obj.id,
            "status": obj.status,
            "result": obj.result,
            "is_ready": obj.ready(),
            "is_failed": obj.failed(),
            "info": obj.info,
        }

    @staticmethod
    def can_update_workflow(workflow_id: str) -> dict[str, Any]:
        try:
            workflow: Workflow = Workflow.objects.get(pk=workflow_id)
            if not workflow or workflow is None:
                raise WorkflowDoesNotExistError()
            used_count = Pipeline.objects.filter(workflow=workflow).count()
            if used_count == 0:
                used_count = APIDeployment.objects.filter(workflow=workflow).count()
            return {"can_update": used_count == 0}
        except Workflow.DoesNotExist:
            logger.error(f"Error getting workflow: {id}")
            raise WorkflowDoesNotExistError()


class WorkflowSchemaHelper:
    """Helper class for workflow schema related methods."""

    @staticmethod
    def validate_request(schema_type: SchemaType, schema_entity: SchemaEntity) -> bool:
        """Validates the given args for reading the JSON schema.

        Schema type of `src`, allows entities `file` and `api`
        Schema type of `dest`, allows entities `db`

        Args:
            schema_type (SchemaType): Enum with values `src`, `dest`
            schema_entity (SchemaEntity): Enum with values `file`, `api`, `db`

        Raises:
            serializers.ValidationError: If invalid values/
                combination is requested

        Returns:
            bool: _description_
        """
        possible_types = [e.value for e in SchemaType]
        possible_entities = [e.value for e in SchemaEntity]

        if schema_type.value not in possible_types:
            raise serializers.ValidationError(
                f"Invalid value for 'type': {schema_type.value}, "
                f"should be one of {possible_types}"
            )

        if schema_entity.value not in possible_entities:
            raise serializers.ValidationError(
                f"Invalid value for 'entity': {schema_entity.value}, "
                f"should be one of {possible_entities}"
            )

        if (schema_type == SchemaType.SRC and schema_entity == SchemaEntity.DB) or (
            schema_type == SchemaType.DEST and schema_entity != SchemaEntity.DB
        ):
            raise serializers.ValidationError(
                f"Invalid values for 'type': {schema_type.value}, "
                f"'entity': {schema_entity.value}."
                f"Param 'type': {SchemaType.SRC.value} allows "
                f"{SchemaEntity.FILE.value} and {SchemaEntity.API.value}"
                f"'type': {SchemaType.DEST.value} allows "
                f"{SchemaEntity.DB.value}."
            )
        return True

    @staticmethod
    def get_json_schema(
        schema_type: SchemaType, schema_entity: SchemaEntity
    ) -> dict[str, Any]:
        """Reads and returns the JSON schema for the given args.

        Args:
            schema_type (SchemaType): Enum with values `src`, `dest`
            schema_entity (SchemaEntity): Enum with values `file`, `api`, `db`

        Returns:
            dict[str, Any]: JSON schema for the requested entity
        """
        schema_path = (
            f"{os.path.dirname(__file__)}/static/" f"{schema_type}/{schema_entity}.json"
        )
        with open(schema_path, encoding="utf-8") as file:
            schema = json.load(file)
        return schema  # type: ignore<|MERGE_RESOLUTION|>--- conflicted
+++ resolved
@@ -121,15 +121,9 @@
         for index, input_file in enumerate(input_files):
             file_number = index + 1
             try:
-<<<<<<< HEAD
-                WorkflowHelper.process_file(
+                is_executed, error = WorkflowHelper.process_file(
                     current_file_idx=file_number,
-                    total_files=total_files,
-=======
-                is_executed, error = WorkflowHelper.process_file(
-                    current_step=file_number,
                     total_step=total_files,
->>>>>>> 640118a0
                     input_file=input_file,
                     workflow=workflow,
                     source=source,
