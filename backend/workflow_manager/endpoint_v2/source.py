--- conflicted
+++ resolved
@@ -41,11 +41,7 @@
 from workflow_manager.workflow_v2.file_history_helper import FileHistoryHelper
 from workflow_manager.workflow_v2.models.file_history import FileHistory
 from workflow_manager.workflow_v2.models.workflow import Workflow
-<<<<<<< HEAD
-from workflow_manager.workflow_v2.enums import ExecutionStatus
 from workflow_manager.workflow_v2.models.execution import WorkflowExecution
-=======
->>>>>>> 4e0c8ba9
 
 from unstract.connectors.filesystems.unstract_file_system import UnstractFileSystem
 from unstract.core.file_execution_tracker import FileExecutionStatusTracker, FileExecutionStage
@@ -389,25 +385,11 @@
         Returns:
             bool: True if file is being processed, False otherwise
         """
-<<<<<<< HEAD
         # Get active executions for this workflow with organization filtering for security
         active_executions = WorkflowExecution.objects.filter(
             workflow=self.workflow,
             workflow__organization_id=self.organization_id,  # Security: Organization isolation
             status__in=[ExecutionStatus.EXECUTING, ExecutionStatus.PENDING]
-=======
-        from workflow_manager.workflow_v2.models.execution import WorkflowExecution
-
-        from unstract.core.file_execution_tracker import (
-            FileExecutionStage,
-            FileExecutionStatusTracker,
-        )
-
-        # Get active executions for this workflow
-        active_executions = WorkflowExecution.objects.filter(
-            workflow=self.workflow,
-            status__in=[ExecutionStatus.EXECUTING, ExecutionStatus.PENDING],
->>>>>>> 4e0c8ba9
         )
 
         tracker = FileExecutionStatusTracker()
