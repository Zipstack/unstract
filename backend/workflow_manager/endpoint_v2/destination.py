--- conflicted
+++ resolved
@@ -183,21 +183,10 @@
                 file_name=file_name, error=error, result=result, metadata=metadata
             )
         elif connection_type == WorkflowEndpoint.ConnectionType.MANUALREVIEW:
-<<<<<<< HEAD
             self._push_data_to_queue(file_name, workflow, input_file_path)
         if self.execution_service:
             self.execution_service.publish_log(
                 message=f"File '{file_name}' processed successfully"
-=======
-            result = self.get_result(file_history)
-            metadata = self.get_metadata(file_history)
-            self._push_to_queue(
-                file_name=file_name,
-                workflow=workflow,
-                result=result,
-                input_file_path=input_file_path,
-                metadata=metadata,
->>>>>>> 8a71ee65
             )
         if not file_history:
             FileHistoryHelper.create_file_history(
@@ -214,11 +203,7 @@
         connector: ConnectorInstance = self.endpoint.connector_instance
         connector_settings: dict[str, Any] = connector.connector_metadata
         destination_configurations: dict[str, Any] = self.endpoint.configuration
-<<<<<<< HEAD
-        root_path = connector_settings.get(DestinationKey.PATH, "")
-=======
         root_path = str(connector_settings.get(DestinationKey.PATH, ""))
->>>>>>> 8a71ee65
 
         output_directory = str(
             destination_configurations.get(DestinationKey.OUTPUT_FOLDER, "/")
@@ -567,16 +552,12 @@
             # Convert file content to a base64 encoded string
             file_content_base64 = base64.b64encode(file_content).decode("utf-8")
             q_name = f"review_queue_{self.organization_id}_{workflow.id}"
-            if meta_data:
-                whisper_hash = meta_data.get("whisper-hash")
+            if metadata:
+                whisper_hash = metadata.get("whisper-hash")
             else:
                 whisper_hash = None
             queue_result = QueueResult(
                 file=file_name,
-<<<<<<< HEAD
-=======
-                whisper_hash=metadata["whisper-hash"],
->>>>>>> 8a71ee65
                 status=QueueResultStatus.SUCCESS,
                 result=result,
                 workflow_id=str(self.workflow_id),
