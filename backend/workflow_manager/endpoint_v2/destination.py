import ast
import base64
import json
import logging
import os
from typing import Any

from connector_v2.models import ConnectorInstance
from plugins.workflow_manager.workflow_v2.utils import WorkflowUtil
from rest_framework.exceptions import APIException
from usage_v2.helper import UsageHelper
from utils.user_context import UserContext
from workflow_manager.endpoint_v2.base_connector import BaseConnector
from workflow_manager.endpoint_v2.constants import (
    ApiDeploymentResultStatus,
    DestinationKey,
)
from workflow_manager.endpoint_v2.database_utils import DatabaseUtils
from workflow_manager.endpoint_v2.dto import DestinationConfig, FileHash
from workflow_manager.endpoint_v2.exceptions import (
    DestinationConnectorNotConfigured,
    InvalidDestinationConnectionType,
    InvalidToolOutputType,
    MissingDestinationConnectionType,
    ToolOutputTypeMismatch,
)
from workflow_manager.endpoint_v2.models import WorkflowEndpoint
from workflow_manager.endpoint_v2.queue_utils import (
    QueueResult,
    QueueResultStatus,
    QueueUtils,
)
from workflow_manager.utils.workflow_log import WorkflowLog
from workflow_manager.workflow_v2.models.file_history import FileHistory
from workflow_manager.workflow_v2.models.workflow import Workflow

from backend.exceptions import UnstractFSException
from unstract.connectors.exceptions import ConnectorError
from unstract.filesystem import FileStorageType, FileSystem
from unstract.flags.feature_flag import check_feature_flag_status
from unstract.workflow_execution.constants import ToolOutputType

if check_feature_flag_status("sdk1"):
    from unstract.sdk1.constants import ToolExecKey
    from unstract.sdk1.tool.mime_types import EXT_MIME_MAP
else:
    from unstract.sdk.constants import ToolExecKey
    from unstract.sdk.tool.mime_types import EXT_MIME_MAP

logger = logging.getLogger(__name__)


class DestinationConnector(BaseConnector):
    """A class representing a Destination connector for a workflow.

    This class extends the BaseConnector class and provides methods for
    interacting with different types of destination connectors,
    such as file system connectors and API connectors and DB connectors.

    Attributes:
        workflow (Workflow): The workflow associated with
            the destination connector.
    """

    def __init__(
        self,
        workflow: Workflow,
        execution_id: str,
        workflow_log: WorkflowLog,
        use_file_history: bool,
        file_execution_id: str | None = None,
        hitl_queue_name: str | None = None,
        packet_id: str | None = None,
    ) -> None:
        """Initialize a DestinationConnector object.

        Args:
            workflow (Workflow): _description_
        """
        organization_id = UserContext.get_organization_identifier()
        super().__init__(workflow.id, execution_id, organization_id, file_execution_id)
        self.endpoint = self._get_endpoint_for_workflow(workflow=workflow)
        self.source_endpoint = self._get_source_endpoint_for_workflow(workflow=workflow)
        self.execution_id = execution_id
        self.queue_results: list[dict[str, Any]] = []
        self.is_api: bool = (
            self.endpoint.connection_type == WorkflowEndpoint.ConnectionType.API
        )
        self.workflow_log = workflow_log
        self.use_file_history = use_file_history
        self.hitl_queue_name = hitl_queue_name
        self.packet_id = packet_id
        self.workflow = workflow

    def _get_endpoint_for_workflow(
        self,
        workflow: Workflow,
    ) -> WorkflowEndpoint:
        """Get WorkflowEndpoint instance.

        Args:
            workflow (Workflow): Workflow associated with the
                destination connector.

        Returns:
            WorkflowEndpoint: WorkflowEndpoint instance.
        """
        endpoint: WorkflowEndpoint = WorkflowEndpoint.objects.get(
            workflow=workflow,
            endpoint_type=WorkflowEndpoint.EndpointType.DESTINATION,
        )
        return endpoint

    def _get_source_endpoint_for_workflow(
        self,
        workflow: Workflow,
    ) -> WorkflowEndpoint:
        """Get WorkflowEndpoint instance.

        Args:
            workflow (Workflow): Workflow associated with the
                destination connector.

        Returns:
            WorkflowEndpoint: WorkflowEndpoint instance.
        """
        endpoint: WorkflowEndpoint = WorkflowEndpoint.objects.get(
            workflow=workflow,
            endpoint_type=WorkflowEndpoint.EndpointType.SOURCE,
        )
        return endpoint

    def validate(self) -> None:
        connection_type = self.endpoint.connection_type
        connector: ConnectorInstance = self.endpoint.connector_instance
        if connection_type is None:
            raise MissingDestinationConnectionType()
        if connection_type not in WorkflowEndpoint.ConnectionType.values:
            raise InvalidDestinationConnectionType()
        if (
            connection_type != WorkflowEndpoint.ConnectionType.API
            and connection_type != WorkflowEndpoint.ConnectionType.MANUALREVIEW
            and connector is None
        ):
            raise DestinationConnectorNotConfigured()

        # Validate database connection if it's a database destination
        if connection_type == WorkflowEndpoint.ConnectionType.DATABASE and connector:
            try:
                # Get database class and test connection
                db_class = DatabaseUtils.get_db_class(
                    connector_id=connector.connector_id,
                    connector_settings=connector.connector_metadata,
                )
                engine = db_class.get_engine()
                if hasattr(engine, "close"):
                    engine.close()
            except Exception as e:
                logger.error(f"Database connection failed: {str(e)}")
                raise

    def _should_handle_hitl(
        self,
        file_name: str,
        file_hash: FileHash,
        workflow: Workflow,
        input_file_path: str,
        file_execution_id: str,
    ) -> bool:
        """Determines if HITL processing should be performed, returning True if data was pushed to the queue."""
        # Check packet_id first - it takes precedence over hitl_queue_name
        if self.packet_id:
            logger.info(
                f"API packet override: pushing to packet queue for file {file_name}"
            )
            self._push_data_to_queue(
                file_name=file_name,
                workflow=workflow,
                input_file_path=input_file_path,
                file_execution_id=file_execution_id,
            )
            return True

        # Check if API deployment requested HITL override
        if self.hitl_queue_name:
            logger.info(f"API HITL override: pushing to queue for file {file_name}")
            self._push_data_to_queue(
                file_name=file_name,
                workflow=workflow,
                input_file_path=input_file_path,
                file_execution_id=file_execution_id,
            )
            return True

        # Skip HITL validation if we're using file_history and no execution result is available
        if self.is_api and self.use_file_history:
            return False

        # Otherwise use existing workflow-based HITL logic
        execution_result = self.get_tool_execution_result()

        if WorkflowUtil.validate_db_rule(
            execution_result, workflow, file_hash.file_destination
        ):
            self._push_data_to_queue(
                file_name=file_name,
                workflow=workflow,
                input_file_path=input_file_path,
                file_execution_id=file_execution_id,
            )
            return True

        return False

    def _push_data_to_queue(
        self,
        file_name: str,
        workflow: Workflow,
        input_file_path: str,
        file_execution_id: str,
    ) -> None:
        result = self.get_tool_execution_result()
        meta_data = self.get_metadata()
        self._push_to_queue(
            file_name=file_name,
            workflow=workflow,
            result=result,
            input_file_path=input_file_path,
            meta_data=meta_data,
            file_execution_id=file_execution_id,
        )

    def handle_output(
        self,
        file_name: str,
        file_hash: FileHash,
        file_history: FileHistory | None,
        workflow: Workflow,
        input_file_path: str,
        file_execution_id: str = None,
        error: str | None = None,
    ) -> str | None:
        """Handle the output based on the connection type."""
        connection_type = self.endpoint.connection_type
        tool_execution_result: str | None = None
        if connection_type == WorkflowEndpoint.ConnectionType.FILESYSTEM:
            self.copy_output_to_output_directory()

        elif connection_type == WorkflowEndpoint.ConnectionType.DATABASE:
            # For error cases, skip HITL and directly insert error record
            if error:
                self.insert_into_db(input_file_path=input_file_path, error=error)
            else:
                # For success cases, check HITL first, then insert if not HITL
                if not self._should_handle_hitl(
                    file_name=file_name,
                    file_hash=file_hash,
                    workflow=workflow,
                    input_file_path=input_file_path,
                    file_execution_id=file_execution_id,
                ):
                    self.insert_into_db(input_file_path=input_file_path, error=error)

        elif connection_type == WorkflowEndpoint.ConnectionType.API:
            logger.info(f"API connection type detected for file {file_name}")
            # Check for HITL (Manual Review Queue) override for API deployments
            if not self._should_handle_hitl(
                file_name=file_name,
                file_hash=file_hash,
                workflow=workflow,
                input_file_path=input_file_path,
                file_execution_id=file_execution_id,
            ):
                logger.info(
                    f"No HITL override, getting tool execution result for {file_name}"
                )
                tool_execution_result = self.get_tool_execution_result(file_history)

        elif connection_type == WorkflowEndpoint.ConnectionType.MANUALREVIEW:
            self._push_data_to_queue(
                file_name,
                workflow,
                input_file_path,
                file_execution_id,
            )

        self.workflow_log.publish_log(
            message=f"File '{file_name}' processed successfully"
        )
        return tool_execution_result

    def copy_output_to_output_directory(self) -> None:
        """Copy output to the destination directory."""
        connector: ConnectorInstance = self.endpoint.connector_instance
        connector_settings: dict[str, Any] = connector.connector_metadata
        destination_configurations: dict[str, Any] = self.endpoint.configuration
        root_path = str(connector_settings.get(DestinationKey.PATH, ""))

        output_directory = str(
            destination_configurations.get(DestinationKey.OUTPUT_FOLDER, "/")
        )
        destination_fs = self.get_fs_connector(
            settings=connector_settings, connector_id=connector.connector_id
        )
        output_directory = destination_fs.get_connector_root_dir(
            input_dir=output_directory, root_path=root_path
        )
        logger.debug(f"destination output directory {output_directory}")
        destination_volume_path = os.path.join(
            self.file_execution_dir, ToolExecKey.OUTPUT_DIR
        )

        try:
            destination_fs.create_dir_if_not_exists(input_dir=output_directory)
            # Traverse local directory and create the same structure in the
            # output_directory
            file_system = FileSystem(FileStorageType.WORKFLOW_EXECUTION)
            fs = file_system.get_file_storage()
            dir_path = fs.walk(str(destination_volume_path))

            for root, dirs, files in dir_path:
                for dir_name in dirs:
                    current_dir = os.path.join(
                        output_directory,
                        os.path.relpath(root, destination_volume_path),
                        dir_name,
                    )
                    destination_fs.create_dir_if_not_exists(input_dir=current_dir)

                for file_name in files:
                    source_path = os.path.join(root, file_name)
                    destination_path = os.path.join(
                        output_directory,
                        os.path.relpath(root, destination_volume_path),
                        file_name,
                    )
                    destination_fs.upload_file_to_storage(
                        source_path=source_path, destination_path=destination_path
                    )
        except ConnectorError as e:
            raise UnstractFSException(core_err=e) from e

    def insert_into_db(self, input_file_path: str, error: str | None = None) -> None:
        """Insert data into the database."""
        connector_instance: ConnectorInstance = self.endpoint.connector_instance
        connector_settings: dict[str, Any] = connector_instance.connector_metadata
        destination_configurations: dict[str, Any] = self.endpoint.configuration
        table_name: str = str(destination_configurations.get(DestinationKey.TABLE))
        include_agent: bool = bool(
            destination_configurations.get(DestinationKey.INCLUDE_AGENT, False)
        )
        include_timestamp = bool(
            destination_configurations.get(DestinationKey.INCLUDE_TIMESTAMP, False)
        )
        agent_name = str(destination_configurations.get(DestinationKey.AGENT_NAME))
        column_mode = str(destination_configurations.get(DestinationKey.COLUMN_MODE))
        single_column_name = str(
            destination_configurations.get(DestinationKey.SINGLE_COLUMN_NAME, "data")
        )
        file_path_name = str(
            destination_configurations.get(DestinationKey.FILE_PATH, "file_path")
        )
        execution_id_name = str(
            destination_configurations.get(DestinationKey.EXECUTION_ID, "execution_id")
        )

        data = self.get_tool_execution_result() if not error else None
        metadata = self.get_combined_metadata()

        if not data and not error:
            logger.info("No data obtained from tool to insert into destination DB.")
            return

        # Log when we're proceeding with error insertion
        if error and not data:
            logger.info(
                f"Proceeding with error record insertion for {input_file_path}: {error}"
            )

        if isinstance(data, dict):
            data.pop("metadata", None)

        db_class = DatabaseUtils.get_db_class(
            connector_id=connector_instance.connector_id,
            connector_settings=connector_settings,
        )

        engine = db_class.get_engine()
        table_info = db_class.get_information_schema(table_name=table_name)

        logger.info(
            f"destination connector table_name: {table_name} with table_info: {table_info}"
        )

        if table_info:
            if db_class.has_no_metadata(table_info=table_info):
                table_info = DatabaseUtils.migrate_table_to_v2(
                    db_class=db_class,
                    engine=engine,
                    table_name=table_name,
                    column_name=single_column_name,
                )

        values = DatabaseUtils.get_columns_and_values(
            column_mode_str=column_mode,
            data=data,
            metadata=metadata,
            include_timestamp=include_timestamp,
            include_agent=include_agent,
            agent_name=agent_name,
            single_column_name=single_column_name,
            file_path_name=file_path_name,
            execution_id_name=execution_id_name,
            table_info=table_info,
            file_path=input_file_path,
            execution_id=self.execution_id,
            error=error,
        )

        logger.debug(f"destination.py values: {values}")

        try:
            # Reuse the same db_class and engine created earlier

            DatabaseUtils.create_table_if_not_exists(
                db_class=db_class,
                engine=engine,
                table_name=table_name,
                database_entry=values,
            )

            sql_columns_and_values = DatabaseUtils.get_sql_query_data(
                conn_cls=db_class,
                table_name=table_name,
                values=values,
            )
            logger.info("destination.py sql_columns_and_values", sql_columns_and_values)
            DatabaseUtils.execute_write_query(
                db_class=db_class,
                engine=engine,
                table_name=table_name,
                sql_keys=list(sql_columns_and_values.keys()),
                sql_values=list(sql_columns_and_values.values()),
            )

        except ConnectorError as e:
            error_msg = f"Database connection failed for {input_file_path}: {str(e)}"
            logger.error(error_msg)
            raise
        except Exception as e:
            error_msg = (
                f"Failed to insert data into database for {input_file_path}: {str(e)}"
            )
            logger.error(error_msg)
            raise
        finally:
            self._close_engine(engine, input_file_path)

    def _close_engine(self, engine: Any, input_file_path: str) -> None:
        """Safely close database engine."""
        if engine:
            try:
                engine.close()
            except Exception as e:
                logger.error(
                    f"Failed to close database engine for {input_file_path}: {str(e)}"
                )

    def _handle_api_result(
        self,
        file_name: str,
        error: str | None = None,
        result: str | None = None,
        metadata: dict[str, Any] | None = None,
    ) -> None:
        """Handle the API result.

        This method is responsible for handling the API result.
        It appends the file name and result to the 'results' list for API resp.

        Args:
            file_name (str): The name of the file.
            result (Optional[str], optional): The result of the API call.
                Defaults to None.

        Returns:
            None
        """
        api_result: dict[str, Any] = {
            "file": file_name,
            "file_execution_id": self.file_execution_id,
        }
        if error:
            api_result.update(
                {"status": ApiDeploymentResultStatus.FAILED, "error": error}
            )
        else:
            if result:
                api_result.update(
                    {
                        "status": ApiDeploymentResultStatus.SUCCESS,
                        "result": result,
                        "metadata": metadata,
                    }
                )
            else:
                api_result.update(
                    {"status": ApiDeploymentResultStatus.SUCCESS, "result": ""}
                )
        self.update_api_results(api_result)

    def parse_string(self, original_string: str) -> Any:
        """Parse the given string, attempting to evaluate it as a Python
        literal.
        ex: a json string to dict method
        Parameters:
        - original_string (str): The input string to be parsed.

        Returns:
        - Any: The parsed result. If the string can be evaluated as a Python
          literal, the result of the evaluation is returned.
          If not, the original string is returned unchanged.

        Note:
        This function uses `ast.literal_eval` to attempt parsing the string as a
        Python literal. If parsing fails due to a SyntaxError or ValueError,
        the original string is returned.

        Example:
        >>> parser.parse_string("42")
        42
        >>> parser.parse_string("[1, 2, 3]")
        [1, 2, 3]
        >>> parser.parse_string("Hello, World!")
        'Hello, World!'
        """
        try:
            # Try to evaluate as a Python literal
            python_literal = ast.literal_eval(original_string)
            return python_literal
        except (SyntaxError, ValueError):
            # If evaluating as a Python literal fails,
            # assume it's a plain string
            return original_string

    def get_tool_execution_result(
        self, file_history: FileHistory | None = None
    ) -> Any | None:
        """Get result data from the output file.

        Returns:
            Union[dict[str, Any], str]: Result data.
        """
        return self.get_tool_execution_result_from_metadata(file_history=file_history)

    def get_tool_execution_result_from_metadata(
        self, file_history: FileHistory | None = None
    ) -> Any | None:
        """Get result data from the output file.

        Returns:
            Union[dict[str, Any], str]: Result data.
        """
        if file_history and file_history.result:
            return self.parse_string(file_history.result)
        output_file = self.infile
        metadata: dict[str, Any] = self.get_workflow_metadata()
        output_type = self.get_output_type(metadata)
        result: dict[str, Any] | str = ""
        file_system = FileSystem(FileStorageType.WORKFLOW_EXECUTION)
        file_storage = file_system.get_file_storage()
        try:
            # TODO: SDK handles validation; consider removing here.
            file_type = file_storage.mime_type(path=output_file)
            if output_type == ToolOutputType.JSON:
                if file_type != EXT_MIME_MAP[ToolOutputType.JSON.lower()]:
                    msg = f"Expected tool output type: JSON, got: '{file_type}'"
                    logger.error(msg)
                    raise ToolOutputTypeMismatch(detail=msg)
                file_content = file_storage.read(output_file, mode="r")
                result = json.loads(file_content)
            elif output_type == ToolOutputType.TXT:
                if file_type == EXT_MIME_MAP[ToolOutputType.JSON.lower()]:
                    msg = f"Expected tool output type: TXT, got: '{file_type}'"
                    logger.error(msg)
                    raise ToolOutputTypeMismatch(detail=msg)
                file_content = file_storage.read(output_file, mode="r")
                result = file_content.encode("utf-8").decode("unicode-escape")
            else:
                raise InvalidToolOutputType()
        except (FileNotFoundError, json.JSONDecodeError) as err:
            msg = f"Error while getting result from the tool: {err}"
            logger.error(msg)
            raise APIException(detail=msg)

        return result

    def has_valid_metadata(self, metadata: Any) -> bool:
        # Check if metadata is not None and is either a non-empty dict or valid string
        if metadata is None:
            return False

        # Handle dict metadata (which is valid and contains extracted_text)
        if isinstance(metadata, dict):
            return bool(metadata)  # Return True if dict is not empty

        # Handle string metadata
        if isinstance(metadata, str):
            if metadata.strip().lower() == "none" or not metadata.strip():
                return False
            return True

        # For other types, consider them valid if they're truthy
        return bool(metadata)

    def get_metadata(
        self, file_history: FileHistory | None = None
    ) -> dict[str, Any] | None:
        """Get metadata from the output file.

        Returns:
            Union[dict[str, Any], str]: Metadata.
        """
        if file_history:
            if self.has_valid_metadata(file_history.metadata):
                return self.parse_string(file_history.metadata)
            else:
                return None
        metadata: dict[str, Any] = self.get_workflow_metadata()
        return metadata

    def get_combined_metadata(self) -> dict[str, Any]:
        """Get combined workflow and usage metadata.

        Returns:
            dict[str, Any]: Combined metadata including workflow and usage data.
        """
        # Get workflow metadata
        workflow_metadata = self.get_metadata()

        # Get file_execution_id from metadata
        file_execution_id = workflow_metadata.get("file_execution_id")
        if not file_execution_id:
            return workflow_metadata

        usage_metadata = UsageHelper.get_aggregated_token_count(file_execution_id)

        # Combine both metadata
        workflow_metadata["usage"] = usage_metadata

        return workflow_metadata

    def delete_file_execution_directory(self) -> None:
        """Delete the file execution directory.

        Returns:
            None
        """
        file_system = FileSystem(FileStorageType.WORKFLOW_EXECUTION)
        file_storage = file_system.get_file_storage()
        if self.file_execution_dir and file_storage.exists(self.file_execution_dir):
            file_storage.rm(self.file_execution_dir, recursive=True)

    @classmethod
    def delete_execution_and_api_storage_dir(
        cls, workflow_id: str, execution_id: str
    ) -> None:
        """Delete the execution and api storage directories.

        Returns:
            None
        """
        cls.delete_execution_directory(workflow_id, execution_id)
        cls.delete_api_storage_dir(workflow_id, execution_id)

    @classmethod
    def delete_api_storage_dir(cls, workflow_id: str, execution_id: str) -> None:
        """Delete the api storage path.

        Returns:
            None
        """
        api_storage_dir = cls.get_api_storage_dir_path(
            workflow_id=workflow_id, execution_id=execution_id
        )
        file_system = FileSystem(FileStorageType.API_EXECUTION)
        file_storage = file_system.get_file_storage()
        if file_storage.exists(api_storage_dir):
            file_storage.rm(api_storage_dir, recursive=True)
            logger.info(f"API storage directory deleted: {api_storage_dir}")

    @classmethod
    def delete_execution_directory(cls, workflow_id: str, execution_id: str) -> None:
        """Delete the execution directory.

        Returns:
            None
        """
        execution_dir = cls.get_execution_dir_path(
            workflow_id=workflow_id, execution_id=execution_id
        )
        file_system = FileSystem(FileStorageType.WORKFLOW_EXECUTION)
        file_storage = file_system.get_file_storage()
        if file_storage.exists(execution_dir):
            file_storage.rm(execution_dir, recursive=True)
            logger.info(f"Execution directory deleted: {execution_dir}")

    @classmethod
    def create_endpoint_for_workflow(
        cls,
        workflow: Workflow,
    ) -> None:
        """Create a workflow endpoint for the destination.

        Args:
            workflow (Workflow): Workflow for which the endpoint is created.
        """
        endpoint = WorkflowEndpoint(
            workflow=workflow,
            endpoint_type=WorkflowEndpoint.EndpointType.DESTINATION,
        )
        endpoint.save()

    @classmethod
    def get_json_schema_for_database(cls) -> dict[str, Any]:
        """Get JSON schema for the database.

        Returns:
            dict[str, Any]: JSON schema for the database.
        """
        schema_path = os.path.join(os.path.dirname(__file__), "static", "dest", "db.json")
        return cls.get_json_schema(file_path=schema_path)

    @classmethod
    def get_json_schema_for_file_system(cls) -> dict[str, Any]:
        """Get JSON schema for the file system.

        Returns:
            dict[str, Any]: JSON schema for the file system.
        """
        schema_path = os.path.join(
            os.path.dirname(__file__), "static", "dest", "file.json"
        )
        return cls.get_json_schema(file_path=schema_path)

    @classmethod
    def get_json_schema_for_api(cls) -> dict[str, Any]:
        """Json schema for api.

        Returns:
            dict[str, Any]: _description_
        """
        schema_path = os.path.join(
            os.path.dirname(__file__), "static", "dest", "api.json"
        )
        return cls.get_json_schema(file_path=schema_path)

    def get_config(self) -> DestinationConfig:
        """Get serializable configuration for the destination connector.

        Returns:
            DestinationConfig: Configuration containing all necessary data to reconstruct the connector
        """
        return DestinationConfig(
            workflow_id=self.workflow.id,
            execution_id=self.execution_id,
            use_file_history=self.use_file_history,
            hitl_queue_name=self.hitl_queue_name,
            packet_id=self.packet_id,
        )

    @classmethod
    def from_config(
        cls, workflow_log: WorkflowLog, config: DestinationConfig
    ) -> "DestinationConnector":
        """Create a DestinationConnector instance from configuration.

        Args:
            config (DestinationConfig): Configuration containing all necessary data to reconstruct the connector

        Returns:
            DestinationConnector: New instance
        """
        logger.info(
            f"Creating DestinationConnector from config: hitl_queue_name={config.hitl_queue_name}"
        )
        # Reconstruct workflow
        workflow = Workflow.objects.get(id=config.workflow_id)

        # Create destination connector instance
        destination = cls(
            workflow=workflow,
            execution_id=config.execution_id,
            workflow_log=workflow_log,
            use_file_history=config.use_file_history,
            file_execution_id=config.file_execution_id,
            hitl_queue_name=config.hitl_queue_name,
            packet_id=config.packet_id,
        )

        return destination

    def _get_review_queue_name(self) -> str:
        """Generate review queue name with optional HITL override for manual review processing.

        Returns:
            str: Queue name in the appropriate format:
                - Custom HITL queue: review_queue_{org}_{workflow_id}:{hitl_queue_name}
                - Standard queue: review_queue_{org}_{workflow_id}
        """
        logger.debug(f"Queue naming - hitl_queue_name={self.hitl_queue_name}")

        # Base queue format: review_queue_{org}_{workflow_id}
        base_queue_name = f"review_queue_{self.organization_id}_{str(self.workflow_id)}"

        if self.hitl_queue_name:
            # Custom HITL queue with user-specified name
            q_name = f"{base_queue_name}:{self.hitl_queue_name}"
            logger.debug(f"Using custom HITL queue: {q_name}")
        else:
            # Standard queue format for workflow-based processing
            q_name = base_queue_name
            logger.debug(f"Using standard queue name: {q_name}")

        return q_name

    def _push_to_queue(
        self,
        file_name: str,
        workflow: Workflow,
        result: str | None = None,
        input_file_path: str | None = None,
        meta_data: dict[str, Any] | None = None,
        file_execution_id: str = None,
    ) -> None:
        """Handle the Manual Review QUEUE result.

        This method is responsible for pushing the input file and result to
        review queue.

        Args:
            file_name (str): The name of the file.
            workflow (Workflow): The workflow object containing
            details about the workflow.
            result (Optional[str], optional): The result of the API call.
                Defaults to None.
            input_file_path (Optional[str], optional):
            The path to the input file.
                Defaults to None.
            meta_data (Optional[dict[str, Any]], optional):
                A dictionary containing additional
                metadata related to the file. Defaults to None.

        Returns:
            None
        """
        # Handle missing result for packet processing
        if not result:
            if not self.packet_id:
                return
            result = json.dumps({"status": "pending", "message": "Awaiting processing"})

        # Delegate to appropriate handler based on deployment type
        if self.is_api:
            self._push_to_queue_for_api_deployment(
                file_name, result, input_file_path, file_execution_id, meta_data
            )
        else:
            self._push_to_queue_for_connector(
                file_name,
                workflow,
                result,
                input_file_path,
                file_execution_id,
                meta_data,
            )

    def _enqueue_to_packet_or_regular_queue(
        self,
        file_name: str,
        queue_result: dict[str, Any],
        queue_result_json: str,
        q_name: str,
        ttl_seconds: int | None = None,
    ) -> None:
        """Route to packet queue or regular queue based on packet_id.

        Args:
            file_name: Name of the file being queued
            queue_result: Queue result dictionary
            queue_result_json: JSON string of queue result
            q_name: Queue name for regular queue
            ttl_seconds: TTL in seconds (optional, for regular queue)
        """
        # Get queue instance
        conn = QueueUtils.get_queue_inst()

        if self.packet_id:
            # Route to packet queue
            success = conn.enqueue_to_packet(
                packet_id=self.packet_id, queue_result=queue_result
            )
            if not success:
                error_msg = f"Failed to push {file_name} to packet {self.packet_id}"
                logger.error(error_msg)
                raise RuntimeError(error_msg)
            return

<<<<<<< HEAD
            queue_result_json = json.dumps(queue_result)
            # Get organization_id for proper HITL queue filtering
            organization_id = UserContext.get_organization_identifier()
            conn = QueueUtils.get_queue_inst(
                {"use_hitl_backend": True, "organization_id": organization_id}
            )
            # API deployments don't have TTL, use system actor
            conn.enqueue_with_ttl(
                queue_name=q_name,
                message=queue_result_json,
                ttl_seconds=None,  # No TTL for API deployments
                actor_id=None,  # System-initiated enqueue
            )
            logger.info(
                f"Pushed {file_name} to queue {q_name} with organization_id {organization_id}"
            )
            return
        connector_settings: dict[str, Any] = connector.connector_metadata
=======
        # Route to regular queue
        if ttl_seconds:
            conn.enqueue_with_ttl(
                queue_name=q_name, message=queue_result_json, ttl_seconds=ttl_seconds
            )
        else:
            conn.enqueue(queue_name=q_name, message=queue_result_json)
        logger.info(f"Pushed {file_name} to queue {q_name} with file content")

    def _create_queue_result(
        self,
        file_name: str,
        result: str,
        file_content_base64: str,
        file_execution_id: str,
        meta_data: dict[str, Any] | None = None,
        ttl_seconds: int | None = None,
    ) -> dict[str, Any]:
        """Create QueueResult dictionary.

        Args:
            file_name: Name of the file
            result: Processing result
            file_content_base64: Base64 encoded file content
            file_execution_id: File execution ID
            meta_data: Optional metadata
            ttl_seconds: Optional TTL in seconds

        Returns:
            QueueResult as dictionary
        """
        whisper_hash = meta_data.get("whisper-hash") if meta_data else None
        extracted_text = meta_data.get("extracted_text") if meta_data else None

        queue_result_obj = QueueResult(
            file=file_name,
            status=QueueResultStatus.SUCCESS,
            result=result,
            workflow_id=str(self.workflow_id),
            file_content=file_content_base64,
            whisper_hash=whisper_hash,
            file_execution_id=file_execution_id,
            extracted_text=extracted_text,
            ttl_seconds=ttl_seconds,
        )
        return queue_result_obj.to_dict()

    def _push_to_queue_for_api_deployment(
        self,
        file_name: str,
        result: str,
        input_file_path: str,
        file_execution_id: str,
        meta_data: dict[str, Any] | None = None,
    ) -> None:
        """Handle queue push for API deployments.

        Args:
            file_name: Name of the file
            result: Processing result
            input_file_path: Path to input file
            file_execution_id: File execution ID
            meta_data: Optional metadata
        """
        file_content_base64 = self._read_file_content_for_queue(
            input_file_path, file_name
        )
        q_name = self._get_review_queue_name()

        queue_result = self._create_queue_result(
            file_name=file_name,
            result=result,
            file_content_base64=file_content_base64,
            file_execution_id=file_execution_id,
            meta_data=meta_data,
        )

        queue_result_json = json.dumps(queue_result)
        self._enqueue_to_packet_or_regular_queue(
            file_name, queue_result, queue_result_json, q_name
        )

    def _push_to_queue_for_connector(
        self,
        file_name: str,
        workflow: Workflow,
        result: str,
        input_file_path: str,
        file_execution_id: str,
        meta_data: dict[str, Any] | None = None,
    ) -> None:
        """Handle queue push for connector-based deployments.

        Args:
            file_name: Name of the file
            workflow: Workflow object
            result: Processing result
            input_file_path: Path to input file
            file_execution_id: File execution ID
            meta_data: Optional metadata
        """
        connector = self.source_endpoint.connector_instance
        connector_settings = connector.connector_metadata
>>>>>>> 7a2182c3

        source_fs = self.get_fsspec(
            settings=connector_settings, connector_id=connector.connector_id
        )

        with source_fs.open(input_file_path, "rb") as remote_file:
            file_content = remote_file.read()
            file_content_base64 = base64.b64encode(file_content).decode("utf-8")

        q_name = self._get_review_queue_name()
        ttl_seconds = WorkflowUtil.get_hitl_ttl_seconds(workflow)

        queue_result = self._create_queue_result(
            file_name=file_name,
            result=result,
            file_content_base64=file_content_base64,
            file_execution_id=file_execution_id,
            meta_data=meta_data,
            ttl_seconds=ttl_seconds,
        )

<<<<<<< HEAD
            # Get organization_id for proper HITL queue filtering
            organization_id = UserContext.get_organization_identifier()
            conn = QueueUtils.get_queue_inst(
                {"use_hitl_backend": True, "organization_id": organization_id}
            )
            # Use TTL from workflow settings, system actor for workflow enqueue
            ttl_seconds = queue_result_obj.ttl_seconds
            conn.enqueue_with_ttl(
                queue_name=q_name,
                message=queue_result_json,
                ttl_seconds=ttl_seconds,
                actor_id=None,  # System-initiated enqueue
            )
            logger.info(
                f"Pushed {file_name} to queue {q_name} with organization_id {organization_id} and TTL {ttl_seconds}"
            )
=======
        queue_result_json = json.dumps(queue_result)

        # Validate JSON is not empty
        if not queue_result_json or queue_result_json.strip() == "":
            logger.error(f"Attempted to enqueue empty JSON with TTL for file {file_name}")
            raise ValueError("Cannot enqueue empty JSON message")

        self._enqueue_to_packet_or_regular_queue(
            file_name, queue_result, queue_result_json, q_name, ttl_seconds
        )
>>>>>>> 7a2182c3

    def _read_file_content_for_queue(self, input_file_path: str, file_name: str) -> str:
        """Read and encode file content for queue message.

        Args:
            input_file_path: Path to the file to read
            file_name: Name of the file for logging purposes

        Returns:
            Base64 encoded file content

        Raises:
            APIException: If file cannot be read or doesn't exist
        """
        try:
            file_system = FileSystem(FileStorageType.WORKFLOW_EXECUTION)
            file_storage = file_system.get_file_storage()

            if not file_storage.exists(input_file_path):
                raise APIException(f"File not found: {input_file_path}")

            file_bytes = file_storage.read(input_file_path, mode="rb")
            if isinstance(file_bytes, str):
                file_bytes = file_bytes.encode("utf-8")
            return base64.b64encode(file_bytes).decode("utf-8")
        except Exception as e:
            logger.error(f"Failed to read file content for {file_name}: {e}")
            raise APIException(f"Failed to read file content for queue: {e}")<|MERGE_RESOLUTION|>--- conflicted
+++ resolved
@@ -892,48 +892,45 @@
             q_name: Queue name for regular queue
             ttl_seconds: TTL in seconds (optional, for regular queue)
         """
-        # Get queue instance
-        conn = QueueUtils.get_queue_inst()
-
+        # Get organization_id for proper HITL queue filtering
+        organization_id = UserContext.get_organization_identifier()
+
+        # Get HITL backend queue instance with organization context
+        conn = QueueUtils.get_queue_inst(
+            {"use_hitl_backend": True, "organization_id": organization_id}
+        )
+
+        # Check if this is packet processing
         if self.packet_id:
-            # Route to packet queue
+            # Route to packet queue (Enterprise feature)
+            logger.info(f"Routing {file_name} to packet queue {self.packet_id}")
             success = conn.enqueue_to_packet(
-                packet_id=self.packet_id, queue_result=queue_result
+                packet_id=self.packet_id,
+                queue_result=queue_result,
+                organization_id=organization_id,
             )
             if not success:
                 error_msg = f"Failed to push {file_name} to packet {self.packet_id}"
                 logger.error(error_msg)
                 raise RuntimeError(error_msg)
+            logger.info(
+                f"Pushed {file_name} to packet {self.packet_id} with organization_id {organization_id}"
+            )
             return
 
-<<<<<<< HEAD
-            queue_result_json = json.dumps(queue_result)
-            # Get organization_id for proper HITL queue filtering
-            organization_id = UserContext.get_organization_identifier()
-            conn = QueueUtils.get_queue_inst(
-                {"use_hitl_backend": True, "organization_id": organization_id}
-            )
-            # API deployments don't have TTL, use system actor
-            conn.enqueue_with_ttl(
-                queue_name=q_name,
-                message=queue_result_json,
-                ttl_seconds=None,  # No TTL for API deployments
-                actor_id=None,  # System-initiated enqueue
-            )
-            logger.info(
-                f"Pushed {file_name} to queue {q_name} with organization_id {organization_id}"
-            )
-            return
-        connector_settings: dict[str, Any] = connector.connector_metadata
-=======
         # Route to regular queue
         if ttl_seconds:
             conn.enqueue_with_ttl(
                 queue_name=q_name, message=queue_result_json, ttl_seconds=ttl_seconds
             )
+            logger.info(
+                f"Pushed {file_name} to queue {q_name} with organization_id {organization_id} and TTL {ttl_seconds}"
+            )
         else:
             conn.enqueue(queue_name=q_name, message=queue_result_json)
-        logger.info(f"Pushed {file_name} to queue {q_name} with file content")
+            logger.info(
+                f"Pushed {file_name} to queue {q_name} with organization_id {organization_id}"
+            )
 
     def _create_queue_result(
         self,
@@ -1029,7 +1026,6 @@
         """
         connector = self.source_endpoint.connector_instance
         connector_settings = connector.connector_metadata
->>>>>>> 7a2182c3
 
         source_fs = self.get_fsspec(
             settings=connector_settings, connector_id=connector.connector_id
@@ -1051,24 +1047,6 @@
             ttl_seconds=ttl_seconds,
         )
 
-<<<<<<< HEAD
-            # Get organization_id for proper HITL queue filtering
-            organization_id = UserContext.get_organization_identifier()
-            conn = QueueUtils.get_queue_inst(
-                {"use_hitl_backend": True, "organization_id": organization_id}
-            )
-            # Use TTL from workflow settings, system actor for workflow enqueue
-            ttl_seconds = queue_result_obj.ttl_seconds
-            conn.enqueue_with_ttl(
-                queue_name=q_name,
-                message=queue_result_json,
-                ttl_seconds=ttl_seconds,
-                actor_id=None,  # System-initiated enqueue
-            )
-            logger.info(
-                f"Pushed {file_name} to queue {q_name} with organization_id {organization_id} and TTL {ttl_seconds}"
-            )
-=======
         queue_result_json = json.dumps(queue_result)
 
         # Validate JSON is not empty
@@ -1079,7 +1057,6 @@
         self._enqueue_to_packet_or_regular_queue(
             file_name, queue_result, queue_result_json, q_name, ttl_seconds
         )
->>>>>>> 7a2182c3
 
     def _read_file_content_for_queue(self, input_file_path: str, file_name: str) -> str:
         """Read and encode file content for queue message.
