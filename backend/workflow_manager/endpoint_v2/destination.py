import ast
import base64
import json
import logging
import os
from typing import Any

from connector_v2.models import ConnectorInstance
from pluggable_apps.manual_review_v2.packet_queue_utils import PacketQueueUtils
from plugins.workflow_manager.workflow_v2.utils import WorkflowUtil
from rest_framework.exceptions import APIException
from usage_v2.helper import UsageHelper
from utils.user_context import UserContext
from workflow_manager.endpoint_v2.base_connector import BaseConnector
from workflow_manager.endpoint_v2.constants import (
    ApiDeploymentResultStatus,
    DestinationKey,
)
from workflow_manager.endpoint_v2.database_utils import DatabaseUtils
from workflow_manager.endpoint_v2.dto import DestinationConfig, FileHash
from workflow_manager.endpoint_v2.exceptions import (
    DestinationConnectorNotConfigured,
    InvalidDestinationConnectionType,
    InvalidToolOutputType,
    MissingDestinationConnectionType,
    ToolOutputTypeMismatch,
)
from workflow_manager.endpoint_v2.models import WorkflowEndpoint
from workflow_manager.endpoint_v2.queue_utils import (
    QueueResult,
    QueueResultStatus,
    QueueUtils,
)
from workflow_manager.utils.workflow_log import WorkflowLog
from workflow_manager.workflow_v2.models.file_history import FileHistory
from workflow_manager.workflow_v2.models.workflow import Workflow

from backend.exceptions import UnstractFSException
from unstract.connectors.exceptions import ConnectorError
from unstract.filesystem import FileStorageType, FileSystem
from unstract.flags.feature_flag import check_feature_flag_status
from unstract.workflow_execution.constants import ToolOutputType

if check_feature_flag_status("sdk1"):
    from unstract.sdk1.constants import ToolExecKey
    from unstract.sdk1.tool.mime_types import EXT_MIME_MAP
else:
    from unstract.sdk.constants import ToolExecKey
    from unstract.sdk.tool.mime_types import EXT_MIME_MAP

logger = logging.getLogger(__name__)


class DestinationConnector(BaseConnector):
    """A class representing a Destination connector for a workflow.

    This class extends the BaseConnector class and provides methods for
    interacting with different types of destination connectors,
    such as file system connectors and API connectors and DB connectors.

    Attributes:
        workflow (Workflow): The workflow associated with
            the destination connector.
    """

    def __init__(
        self,
        workflow: Workflow,
        execution_id: str,
        workflow_log: WorkflowLog,
        use_file_history: bool,
        file_execution_id: str | None = None,
        hitl_queue_name: str | None = None,
        packet_id: str | None = None,
    ) -> None:
        """Initialize a DestinationConnector object.

        Args:
            workflow (Workflow): _description_
        """
        organization_id = UserContext.get_organization_identifier()
        super().__init__(workflow.id, execution_id, organization_id, file_execution_id)
        self.endpoint = self._get_endpoint_for_workflow(workflow=workflow)
        self.source_endpoint = self._get_source_endpoint_for_workflow(workflow=workflow)
        self.execution_id = execution_id
        self.queue_results: list[dict[str, Any]] = []
        self.is_api: bool = (
            self.endpoint.connection_type == WorkflowEndpoint.ConnectionType.API
        )
        self.workflow_log = workflow_log
        self.use_file_history = use_file_history
        self.hitl_queue_name = hitl_queue_name
        self.packet_id = packet_id
        self.workflow = workflow

    def _get_endpoint_for_workflow(
        self,
        workflow: Workflow,
    ) -> WorkflowEndpoint:
        """Get WorkflowEndpoint instance.

        Args:
            workflow (Workflow): Workflow associated with the
                destination connector.

        Returns:
            WorkflowEndpoint: WorkflowEndpoint instance.
        """
        endpoint: WorkflowEndpoint = WorkflowEndpoint.objects.get(
            workflow=workflow,
            endpoint_type=WorkflowEndpoint.EndpointType.DESTINATION,
        )
        return endpoint

    def _get_source_endpoint_for_workflow(
        self,
        workflow: Workflow,
    ) -> WorkflowEndpoint:
        """Get WorkflowEndpoint instance.

        Args:
            workflow (Workflow): Workflow associated with the
                destination connector.

        Returns:
            WorkflowEndpoint: WorkflowEndpoint instance.
        """
        endpoint: WorkflowEndpoint = WorkflowEndpoint.objects.get(
            workflow=workflow,
            endpoint_type=WorkflowEndpoint.EndpointType.SOURCE,
        )
        return endpoint

    def validate(self) -> None:
        connection_type = self.endpoint.connection_type
        connector: ConnectorInstance = self.endpoint.connector_instance
        if connection_type is None:
            raise MissingDestinationConnectionType()
        if connection_type not in WorkflowEndpoint.ConnectionType.values:
            raise InvalidDestinationConnectionType()
        if (
            connection_type != WorkflowEndpoint.ConnectionType.API
            and connection_type != WorkflowEndpoint.ConnectionType.MANUALREVIEW
            and connector is None
        ):
            raise DestinationConnectorNotConfigured()

        # Validate database connection if it's a database destination
        if connection_type == WorkflowEndpoint.ConnectionType.DATABASE and connector:
            try:
                # Get database class and test connection
                db_class = DatabaseUtils.get_db_class(
                    connector_id=connector.connector_id,
                    connector_settings=connector.connector_metadata,
                )
                engine = db_class.get_engine()
                if hasattr(engine, "close"):
                    engine.close()
            except Exception as e:
                logger.error(f"Database connection failed: {str(e)}")
                raise

    def _should_handle_hitl(
        self,
        file_name: str,
        file_hash: FileHash,
        workflow: Workflow,
        input_file_path: str,
        file_execution_id: str,
    ) -> bool:
        """Determines if HITL processing should be performed, returning True if data was pushed to the queue."""
        # Check if API deployment requested HITL override
        if self.hitl_queue_name:
            logger.info(f"API HITL override: pushing to queue for file {file_name}")
            self._push_data_to_queue(
                file_name=file_name,
                workflow=workflow,
                input_file_path=input_file_path,
                file_execution_id=file_execution_id,
            )
            logger.info(f"Successfully pushed {file_name} to HITL queue")
            return True

        if self.packet_id:
            self._push_data_to_queue(
                file_name=file_name,
                workflow=workflow,
                input_file_path=input_file_path,
                file_execution_id=file_execution_id,
            )
            logger.info(f"Successfully pushed {file_name} to packet queue")
            return True

        # Skip HITL validation if we're using file_history and no execution result is available
        if self.is_api and self.use_file_history:
            return False

        # Otherwise use existing workflow-based HITL logic
        execution_result = self.get_tool_execution_result()

        if WorkflowUtil.validate_db_rule(
            execution_result, workflow, file_hash.file_destination
        ):
            self._push_data_to_queue(
                file_name=file_name,
                workflow=workflow,
                input_file_path=input_file_path,
                file_execution_id=file_execution_id,
            )
            return True

        return False

    def _push_data_to_queue(
        self,
        file_name: str,
        workflow: Workflow,
        input_file_path: str,
        file_execution_id: str,
    ) -> None:
        result = self.get_tool_execution_result()
        meta_data = self.get_metadata()
        self._push_to_queue(
            file_name=file_name,
            workflow=workflow,
            result=result,
            input_file_path=input_file_path,
            meta_data=meta_data,
            file_execution_id=file_execution_id,
        )

    def handle_output(
        self,
        file_name: str,
        file_hash: FileHash,
        file_history: FileHistory | None,
        workflow: Workflow,
        input_file_path: str,
        file_execution_id: str = None,
        error: str | None = None,
    ) -> str | None:
        """Handle the output based on the connection type."""
        connection_type = self.endpoint.connection_type
        tool_execution_result: str | None = None

        if connection_type == WorkflowEndpoint.ConnectionType.FILESYSTEM:
            self.copy_output_to_output_directory()

        elif connection_type == WorkflowEndpoint.ConnectionType.DATABASE:
            # For error cases, skip HITL and directly insert error record
            if error:
                self.insert_into_db(input_file_path=input_file_path, error=error)
            else:
                # For success cases, check HITL first, then insert if not HITL
                if not self._should_handle_hitl(
                    file_name=file_name,
                    file_hash=file_hash,
                    workflow=workflow,
                    input_file_path=input_file_path,
                    file_execution_id=file_execution_id,
                ):
                    self.insert_into_db(input_file_path=input_file_path, error=error)

        elif connection_type == WorkflowEndpoint.ConnectionType.API:
            logger.info(f"API connection type detected for file {file_name}")
            # Check for HITL (Manual Review Queue) override for API deployments
            if not self._should_handle_hitl(
                file_name=file_name,
                file_hash=file_hash,
                workflow=workflow,
                input_file_path=input_file_path,
                file_execution_id=file_execution_id,
            ):
                logger.info(
                    f"No HITL override, getting tool execution result for {file_name}"
                )
                tool_execution_result = self.get_tool_execution_result(file_history)

        elif connection_type == WorkflowEndpoint.ConnectionType.MANUALREVIEW:
            self._push_data_to_queue(
                file_name,
                workflow,
                input_file_path,
                file_execution_id,
            )

        self.workflow_log.publish_log(
            message=f"File '{file_name}' processed successfully"
        )
        return tool_execution_result

    def copy_output_to_output_directory(self) -> None:
        """Copy output to the destination directory."""
        connector: ConnectorInstance = self.endpoint.connector_instance
        connector_settings: dict[str, Any] = connector.connector_metadata
        destination_configurations: dict[str, Any] = self.endpoint.configuration
        root_path = str(connector_settings.get(DestinationKey.PATH, ""))

        output_directory = str(
            destination_configurations.get(DestinationKey.OUTPUT_FOLDER, "/")
        )
        destination_fs = self.get_fs_connector(
            settings=connector_settings, connector_id=connector.connector_id
        )
        output_directory = destination_fs.get_connector_root_dir(
            input_dir=output_directory, root_path=root_path
        )
        logger.debug(f"destination output directory {output_directory}")
        destination_volume_path = os.path.join(
            self.file_execution_dir, ToolExecKey.OUTPUT_DIR
        )

        try:
            destination_fs.create_dir_if_not_exists(input_dir=output_directory)
            # Traverse local directory and create the same structure in the
            # output_directory
            file_system = FileSystem(FileStorageType.WORKFLOW_EXECUTION)
            fs = file_system.get_file_storage()
            dir_path = fs.walk(str(destination_volume_path))

            for root, dirs, files in dir_path:
                for dir_name in dirs:
                    current_dir = os.path.join(
                        output_directory,
                        os.path.relpath(root, destination_volume_path),
                        dir_name,
                    )
                    destination_fs.create_dir_if_not_exists(input_dir=current_dir)

                for file_name in files:
                    source_path = os.path.join(root, file_name)
                    destination_path = os.path.join(
                        output_directory,
                        os.path.relpath(root, destination_volume_path),
                        file_name,
                    )
                    destination_fs.upload_file_to_storage(
                        source_path=source_path, destination_path=destination_path
                    )
        except ConnectorError as e:
            raise UnstractFSException(core_err=e) from e

    def insert_into_db(self, input_file_path: str, error: str | None = None) -> None:
        """Insert data into the database."""
        connector_instance: ConnectorInstance = self.endpoint.connector_instance
        connector_settings: dict[str, Any] = connector_instance.connector_metadata
        destination_configurations: dict[str, Any] = self.endpoint.configuration
        table_name: str = str(destination_configurations.get(DestinationKey.TABLE))
        include_agent: bool = bool(
            destination_configurations.get(DestinationKey.INCLUDE_AGENT, False)
        )
        include_timestamp = bool(
            destination_configurations.get(DestinationKey.INCLUDE_TIMESTAMP, False)
        )
        agent_name = str(destination_configurations.get(DestinationKey.AGENT_NAME))
        column_mode = str(destination_configurations.get(DestinationKey.COLUMN_MODE))
        single_column_name = str(
            destination_configurations.get(DestinationKey.SINGLE_COLUMN_NAME, "data")
        )
        file_path_name = str(
            destination_configurations.get(DestinationKey.FILE_PATH, "file_path")
        )
        execution_id_name = str(
            destination_configurations.get(DestinationKey.EXECUTION_ID, "execution_id")
        )

        data = self.get_tool_execution_result() if not error else None
        metadata = self.get_combined_metadata()

        if not data and not error:
            logger.info("No data obtained from tool to insert into destination DB.")
            return

        # Log when we're proceeding with error insertion
        if error and not data:
            logger.info(
                f"Proceeding with error record insertion for {input_file_path}: {error}"
            )

        if isinstance(data, dict):
            data.pop("metadata", None)

        db_class = DatabaseUtils.get_db_class(
            connector_id=connector_instance.connector_id,
            connector_settings=connector_settings,
        )

        engine = db_class.get_engine()
        table_info = db_class.get_information_schema(table_name=table_name)

        logger.info(
            f"destination connector table_name: {table_name} with table_info: {table_info}"
        )

        if table_info:
            if db_class.has_no_metadata(table_info=table_info):
                table_info = DatabaseUtils.migrate_table_to_v2(
                    db_class=db_class,
                    engine=engine,
                    table_name=table_name,
                    column_name=single_column_name,
                )

        values = DatabaseUtils.get_columns_and_values(
            column_mode_str=column_mode,
            data=data,
            metadata=metadata,
            include_timestamp=include_timestamp,
            include_agent=include_agent,
            agent_name=agent_name,
            single_column_name=single_column_name,
            file_path_name=file_path_name,
            execution_id_name=execution_id_name,
            table_info=table_info,
            file_path=input_file_path,
            execution_id=self.execution_id,
            error=error,
        )

        logger.debug(f"destination.py values: {values}")

        try:
            # Reuse the same db_class and engine created earlier

            DatabaseUtils.create_table_if_not_exists(
                db_class=db_class,
                engine=engine,
                table_name=table_name,
                database_entry=values,
            )

            sql_columns_and_values = DatabaseUtils.get_sql_query_data(
                conn_cls=db_class,
                table_name=table_name,
                values=values,
            )
            logger.info("destination.py sql_columns_and_values", sql_columns_and_values)
            DatabaseUtils.execute_write_query(
                db_class=db_class,
                engine=engine,
                table_name=table_name,
                sql_keys=list(sql_columns_and_values.keys()),
                sql_values=list(sql_columns_and_values.values()),
            )

        except ConnectorError as e:
            error_msg = f"Database connection failed for {input_file_path}: {str(e)}"
            logger.error(error_msg)
            raise
        except Exception as e:
            error_msg = (
                f"Failed to insert data into database for {input_file_path}: {str(e)}"
            )
            logger.error(error_msg)
            raise
        finally:
            self._close_engine(engine, input_file_path)

    def _close_engine(self, engine: Any, input_file_path: str) -> None:
        """Safely close database engine."""
        if engine:
            try:
                engine.close()
            except Exception as e:
                logger.error(
                    f"Failed to close database engine for {input_file_path}: {str(e)}"
                )

    def _handle_api_result(
        self,
        file_name: str,
        error: str | None = None,
        result: str | None = None,
        metadata: dict[str, Any] | None = None,
    ) -> None:
        """Handle the API result.

        This method is responsible for handling the API result.
        It appends the file name and result to the 'results' list for API resp.

        Args:
            file_name (str): The name of the file.
            result (Optional[str], optional): The result of the API call.
                Defaults to None.

        Returns:
            None
        """
        api_result: dict[str, Any] = {
            "file": file_name,
            "file_execution_id": self.file_execution_id,
        }
        if error:
            api_result.update(
                {"status": ApiDeploymentResultStatus.FAILED, "error": error}
            )
        else:
            if result:
                api_result.update(
                    {
                        "status": ApiDeploymentResultStatus.SUCCESS,
                        "result": result,
                        "metadata": metadata,
                    }
                )
            else:
                api_result.update(
                    {"status": ApiDeploymentResultStatus.SUCCESS, "result": ""}
                )
        self.update_api_results(api_result)

    def parse_string(self, original_string: str) -> Any:
        """Parse the given string, attempting to evaluate it as a Python
        literal.
        ex: a json string to dict method
        Parameters:
        - original_string (str): The input string to be parsed.

        Returns:
        - Any: The parsed result. If the string can be evaluated as a Python
          literal, the result of the evaluation is returned.
          If not, the original string is returned unchanged.

        Note:
        This function uses `ast.literal_eval` to attempt parsing the string as a
        Python literal. If parsing fails due to a SyntaxError or ValueError,
        the original string is returned.

        Example:
        >>> parser.parse_string("42")
        42
        >>> parser.parse_string("[1, 2, 3]")
        [1, 2, 3]
        >>> parser.parse_string("Hello, World!")
        'Hello, World!'
        """
        try:
            # Try to evaluate as a Python literal
            python_literal = ast.literal_eval(original_string)
            return python_literal
        except (SyntaxError, ValueError):
            # If evaluating as a Python literal fails,
            # assume it's a plain string
            return original_string

    def get_tool_execution_result(
        self, file_history: FileHistory | None = None
    ) -> Any | None:
        """Get result data from the output file.

        Returns:
            Union[dict[str, Any], str]: Result data.
        """
        return self.get_tool_execution_result_from_metadata(file_history=file_history)

    def get_tool_execution_result_from_metadata(
        self, file_history: FileHistory | None = None
    ) -> Any | None:
        """Get result data from the output file.

        Returns:
            Union[dict[str, Any], str]: Result data.
        """
        if file_history and file_history.result:
            return self.parse_string(file_history.result)
        output_file = self.infile
        metadata: dict[str, Any] = self.get_workflow_metadata()
        output_type = self.get_output_type(metadata)
        result: dict[str, Any] | str = ""
        file_system = FileSystem(FileStorageType.WORKFLOW_EXECUTION)
        file_storage = file_system.get_file_storage()
        try:
            # TODO: SDK handles validation; consider removing here.
            file_type = file_storage.mime_type(path=output_file)
            if output_type == ToolOutputType.JSON:
                if file_type != EXT_MIME_MAP[ToolOutputType.JSON.lower()]:
                    msg = f"Expected tool output type: JSON, got: '{file_type}'"
                    logger.error(msg)
                    raise ToolOutputTypeMismatch(detail=msg)
                file_content = file_storage.read(output_file, mode="r")
                result = json.loads(file_content)
            elif output_type == ToolOutputType.TXT:
                if file_type == EXT_MIME_MAP[ToolOutputType.JSON.lower()]:
                    msg = f"Expected tool output type: TXT, got: '{file_type}'"
                    logger.error(msg)
                    raise ToolOutputTypeMismatch(detail=msg)
                file_content = file_storage.read(output_file, mode="r")
                result = file_content.encode("utf-8").decode("unicode-escape")
            else:
                raise InvalidToolOutputType()
        except (FileNotFoundError, json.JSONDecodeError) as err:
            msg = f"Error while getting result from the tool: {err}"
            logger.error(msg)
            raise APIException(detail=msg)

        return result

    def has_valid_metadata(self, metadata: Any) -> bool:
        # Check if metadata is not None and is either a non-empty dict or valid string
        if metadata is None:
            return False

        # Handle dict metadata (which is valid and contains extracted_text)
        if isinstance(metadata, dict):
            return bool(metadata)  # Return True if dict is not empty

        # Handle string metadata
        if isinstance(metadata, str):
            if metadata.strip().lower() == "none" or not metadata.strip():
                return False
            return True

        # For other types, consider them valid if they're truthy
        return bool(metadata)

    def get_metadata(
        self, file_history: FileHistory | None = None
    ) -> dict[str, Any] | None:
        """Get metadata from the output file.

        Returns:
            Union[dict[str, Any], str]: Metadata.
        """
        if file_history:
            if self.has_valid_metadata(file_history.metadata):
                return self.parse_string(file_history.metadata)
            else:
                return None
        metadata: dict[str, Any] = self.get_workflow_metadata()
        return metadata

    def get_combined_metadata(self) -> dict[str, Any]:
        """Get combined workflow and usage metadata.

        Returns:
            dict[str, Any]: Combined metadata including workflow and usage data.
        """
        # Get workflow metadata
        workflow_metadata = self.get_metadata()

        # Get file_execution_id from metadata
        file_execution_id = workflow_metadata.get("file_execution_id")
        if not file_execution_id:
            return workflow_metadata

        usage_metadata = UsageHelper.get_aggregated_token_count(file_execution_id)

        # Combine both metadata
        workflow_metadata["usage"] = usage_metadata

        return workflow_metadata

    def delete_file_execution_directory(self) -> None:
        """Delete the file execution directory.

        Returns:
            None
        """
        file_system = FileSystem(FileStorageType.WORKFLOW_EXECUTION)
        file_storage = file_system.get_file_storage()
        if self.file_execution_dir and file_storage.exists(self.file_execution_dir):
            file_storage.rm(self.file_execution_dir, recursive=True)

    @classmethod
    def delete_execution_and_api_storage_dir(
        cls, workflow_id: str, execution_id: str
    ) -> None:
        """Delete the execution and api storage directories.

        Returns:
            None
        """
        cls.delete_execution_directory(workflow_id, execution_id)
        cls.delete_api_storage_dir(workflow_id, execution_id)

    @classmethod
    def delete_api_storage_dir(cls, workflow_id: str, execution_id: str) -> None:
        """Delete the api storage path.

        Returns:
            None
        """
        api_storage_dir = cls.get_api_storage_dir_path(
            workflow_id=workflow_id, execution_id=execution_id
        )
        file_system = FileSystem(FileStorageType.API_EXECUTION)
        file_storage = file_system.get_file_storage()
        if file_storage.exists(api_storage_dir):
            file_storage.rm(api_storage_dir, recursive=True)
            logger.info(f"API storage directory deleted: {api_storage_dir}")

    @classmethod
    def delete_execution_directory(cls, workflow_id: str, execution_id: str) -> None:
        """Delete the execution directory.

        Returns:
            None
        """
        execution_dir = cls.get_execution_dir_path(
            workflow_id=workflow_id, execution_id=execution_id
        )
        file_system = FileSystem(FileStorageType.WORKFLOW_EXECUTION)
        file_storage = file_system.get_file_storage()
        if file_storage.exists(execution_dir):
            file_storage.rm(execution_dir, recursive=True)
            logger.info(f"Execution directory deleted: {execution_dir}")

    @classmethod
    def create_endpoint_for_workflow(
        cls,
        workflow: Workflow,
    ) -> None:
        """Create a workflow endpoint for the destination.

        Args:
            workflow (Workflow): Workflow for which the endpoint is created.
        """
        endpoint = WorkflowEndpoint(
            workflow=workflow,
            endpoint_type=WorkflowEndpoint.EndpointType.DESTINATION,
        )
        endpoint.save()

    @classmethod
    def get_json_schema_for_database(cls) -> dict[str, Any]:
        """Get JSON schema for the database.

        Returns:
            dict[str, Any]: JSON schema for the database.
        """
        schema_path = os.path.join(os.path.dirname(__file__), "static", "dest", "db.json")
        return cls.get_json_schema(file_path=schema_path)

    @classmethod
    def get_json_schema_for_file_system(cls) -> dict[str, Any]:
        """Get JSON schema for the file system.

        Returns:
            dict[str, Any]: JSON schema for the file system.
        """
        schema_path = os.path.join(
            os.path.dirname(__file__), "static", "dest", "file.json"
        )
        return cls.get_json_schema(file_path=schema_path)

    @classmethod
    def get_json_schema_for_api(cls) -> dict[str, Any]:
        """Json schema for api.

        Returns:
            dict[str, Any]: _description_
        """
        schema_path = os.path.join(
            os.path.dirname(__file__), "static", "dest", "api.json"
        )
        return cls.get_json_schema(file_path=schema_path)

    def get_config(self) -> DestinationConfig:
        """Get serializable configuration for the destination connector.

        Returns:
            DestinationConfig: Configuration containing all necessary data to reconstruct the connector
        """
        return DestinationConfig(
            workflow_id=self.workflow.id,
            execution_id=self.execution_id,
            use_file_history=self.use_file_history,
            hitl_queue_name=self.hitl_queue_name,
            packet_id=self.packet_id,
        )

    @classmethod
    def from_config(
        cls, workflow_log: WorkflowLog, config: DestinationConfig
    ) -> "DestinationConnector":
        """Create a DestinationConnector instance from configuration.

        Args:
            config (DestinationConfig): Configuration containing all necessary data to reconstruct the connector

        Returns:
            DestinationConnector: New instance
        """
        logger.info(
            f"Creating DestinationConnector from config: hitl_queue_name={config.hitl_queue_name}"
        )
        # Reconstruct workflow
        workflow = Workflow.objects.get(id=config.workflow_id)

        # Create destination connector instance
        destination = cls(
            workflow=workflow,
            execution_id=config.execution_id,
            workflow_log=workflow_log,
            use_file_history=config.use_file_history,
            file_execution_id=config.file_execution_id,
            hitl_queue_name=config.hitl_queue_name,
            packet_id=config.packet_id,
        )

        return destination

    def _get_review_queue_name(self) -> str:
        """Generate review queue name with optional HITL override for manual review processing.

        Returns:
            str: Queue name in the appropriate format:
                - Custom HITL queue: review_queue_{org}_{workflow_id}:{hitl_queue_name}
                - Standard queue: review_queue_{org}_{workflow_id}
        """
        logger.debug(f"Queue naming - hitl_queue_name={self.hitl_queue_name}")

        # Base queue format: review_queue_{org}_{workflow_id}
        base_queue_name = f"review_queue_{self.organization_id}_{str(self.workflow_id)}"

        if self.hitl_queue_name:
            # Custom HITL queue with user-specified name
            q_name = f"{base_queue_name}:{self.hitl_queue_name}"
            logger.debug(f"Using custom HITL queue: {q_name}")
        else:
            # Standard queue format for workflow-based processing
            q_name = base_queue_name
            logger.debug(f"Using standard queue name: {q_name}")

        return q_name

    def _push_to_queue(
        self,
        file_name: str,
        workflow: Workflow,
        result: str | None = None,
        input_file_path: str | None = None,
        meta_data: dict[str, Any] | None = None,
        file_execution_id: str = None,
    ) -> None:
        """Handle the Manual Review QUEUE result.

        This method is responsible for pushing the input file and result to
        review queue.

        Args:
            file_name (str): The name of the file.
            workflow (Workflow): The workflow object containing
            details about the workflow.
            result (Optional[str], optional): The result of the API call.
                Defaults to None.
            input_file_path (Optional[str], optional):
            The path to the input file.
                Defaults to None.
            meta_data (Optional[dict[str, Any]], optional):
                A dictionary containing additional
                metadata related to the file. Defaults to None.

        Returns:
            None
        """
        if not result:
            if not self.packet_id:
                return
            # For packet processing, use a placeholder result if none available
            result = json.dumps({"status": "pending", "message": "Awaiting processing"})
        connector: ConnectorInstance = self.source_endpoint.connector_instance
        # For API deployments, use workflow execution storage instead of connector
        if self.is_api:
            logger.debug(
                f"API deployment detected for {file_name}, using workflow execution file system"
            )
            # For API deployments, read file content from workflow execution storage
            file_content_base64 = self._read_file_content_for_queue(
                input_file_path, file_name
            )

            # Use common queue naming method
            q_name = self._get_review_queue_name()
            whisper_hash = meta_data.get("whisper-hash") if meta_data else None

            # Get extracted text from metadata (added by structure tool)
            extracted_text = meta_data.get("extracted_text") if meta_data else None

            queue_result = QueueResult(
                file=file_name,
                status=QueueResultStatus.SUCCESS,
                result=result,
                workflow_id=str(self.workflow_id),
                file_content=file_content_base64,
                whisper_hash=whisper_hash,
                file_execution_id=file_execution_id,
                extracted_text=extracted_text,
            ).to_dict()

            queue_result_json = json.dumps(queue_result)
<<<<<<< HEAD

            # Check if this is a packet-based execution
            if self.packet_id:
                # Route to packet queue instead of regular HITL queue
                success = PacketQueueUtils.enqueue_to_packet(
                    packet_id=self.packet_id, queue_result=queue_result
                )
                if not success:
                    error_msg = f"Failed to push {file_name} to packet {self.packet_id}"
                    logger.error(error_msg)
                    raise RuntimeError(error_msg)
                return

=======
>>>>>>> 0c5997f9
            conn = QueueUtils.get_queue_inst()
            conn.enqueue(queue_name=q_name, message=queue_result_json)
            logger.info(f"Pushed {file_name} to queue {q_name} with file content")
            return
        connector_settings: dict[str, Any] = connector.connector_metadata

        source_fs = self.get_fsspec(
            settings=connector_settings, connector_id=connector.connector_id
        )
        with source_fs.open(input_file_path, "rb") as remote_file:
            whisper_hash = None
            file_content = remote_file.read()
            # Convert file content to a base64 encoded string
            file_content_base64 = base64.b64encode(file_content).decode("utf-8")

            # Use common queue naming method
            q_name = self._get_review_queue_name()
            if meta_data:
                whisper_hash = meta_data.get("whisper-hash")
                extracted_text = meta_data.get("extracted_text")
            else:
                whisper_hash = None
                extracted_text = None

            # Get TTL from workflow settings
            ttl_seconds = WorkflowUtil.get_hitl_ttl_seconds(workflow)

            # Create QueueResult with TTL metadata
            queue_result_obj = QueueResult(
                file=file_name,
                status=QueueResultStatus.SUCCESS,
                result=result,
                workflow_id=str(self.workflow_id),
                file_content=file_content_base64,
                whisper_hash=whisper_hash,
                file_execution_id=file_execution_id,
                extracted_text=extracted_text,
                ttl_seconds=ttl_seconds,
            )
            # Add TTL metadata based on HITLSettings
            queue_result_obj.ttl_seconds = WorkflowUtil.get_hitl_ttl_seconds(workflow)

            queue_result = queue_result_obj.to_dict()
            queue_result_json = json.dumps(queue_result)

            # Validate the JSON is not empty before enqueuing
            if not queue_result_json or queue_result_json.strip() == "":
                logger.error(
                    f"Attempted to enqueue empty JSON with TTL for file {file_name}"
                )
                raise ValueError("Cannot enqueue empty JSON message")

            # Check if this is a packet-based execution
            if self.packet_id:
                # Route to packet queue instead of regular HITL queue
                success = PacketQueueUtils.enqueue_to_packet(
                    packet_id=self.packet_id, queue_result=queue_result_obj
                )
                if not success:
                    error_msg = f"Failed to push {file_name} to packet {self.packet_id}"
                    logger.error(error_msg)
                    raise RuntimeError(error_msg)
                return

            conn = QueueUtils.get_queue_inst()

            # Use the TTL metadata that was already set in the QueueResult object
            ttl_seconds = queue_result_obj.ttl_seconds

            conn.enqueue_with_ttl(
                queue_name=q_name, message=queue_result_json, ttl_seconds=ttl_seconds
            )
            logger.info(f"Pushed {file_name} to queue {q_name} with file content")

    def _read_file_content_for_queue(self, input_file_path: str, file_name: str) -> str:
        """Read and encode file content for queue message.

        Args:
            input_file_path: Path to the file to read
            file_name: Name of the file for logging purposes

        Returns:
            Base64 encoded file content

        Raises:
            APIException: If file cannot be read or doesn't exist
        """
        try:
            file_system = FileSystem(FileStorageType.WORKFLOW_EXECUTION)
            file_storage = file_system.get_file_storage()

            if not file_storage.exists(input_file_path):
                raise APIException(f"File not found: {input_file_path}")

            file_bytes = file_storage.read(input_file_path, mode="rb")
            if isinstance(file_bytes, str):
                file_bytes = file_bytes.encode("utf-8")
            return base64.b64encode(file_bytes).decode("utf-8")
        except Exception as e:
            logger.error(f"Failed to read file content for {file_name}: {e}")
            raise APIException(f"Failed to read file content for queue: {e}")<|MERGE_RESOLUTION|>--- conflicted
+++ resolved
@@ -889,7 +889,6 @@
             ).to_dict()
 
             queue_result_json = json.dumps(queue_result)
-<<<<<<< HEAD
 
             # Check if this is a packet-based execution
             if self.packet_id:
@@ -903,8 +902,6 @@
                     raise RuntimeError(error_msg)
                 return
 
-=======
->>>>>>> 0c5997f9
             conn = QueueUtils.get_queue_inst()
             conn.enqueue(queue_name=q_name, message=queue_result_json)
             logger.info(f"Pushed {file_name} to queue {q_name} with file content")
