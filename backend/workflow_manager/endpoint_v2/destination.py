--- conflicted
+++ resolved
@@ -839,7 +839,6 @@
             queue_result_json = json.dumps(queue_result)
 
             conn = QueueUtils.get_queue_inst()
-<<<<<<< HEAD
 
             # Use the TTL metadata that was already set in the QueueResult object
             ttl_seconds = queue_result_obj.original_ttl_seconds
@@ -847,36 +846,4 @@
             conn.enqueue_with_ttl(
                 queue_name=q_name, message=queue_result_json, ttl_seconds=ttl_seconds
             )
-=======
-            # Enqueue the JSON string
-            conn.enqueue(queue_name=q_name, message=queue_result_json)
-            logger.info(f"Pushed {file_name} to queue {q_name} with file content")
-
-    def _read_file_content_for_queue(self, input_file_path: str, file_name: str) -> str:
-        """Read and encode file content for queue message.
-
-        Args:
-            input_file_path: Path to the file to read
-            file_name: Name of the file for logging purposes
-
-        Returns:
-            Base64 encoded file content
-
-        Raises:
-            APIException: If file cannot be read or doesn't exist
-        """
-        try:
-            file_system = FileSystem(FileStorageType.WORKFLOW_EXECUTION)
-            file_storage = file_system.get_file_storage()
-
-            if not file_storage.exists(input_file_path):
-                raise APIException(f"File not found: {input_file_path}")
-
-            file_bytes = file_storage.read(input_file_path, mode="rb")
-            if isinstance(file_bytes, str):
-                file_bytes = file_bytes.encode("utf-8")
-            return base64.b64encode(file_bytes).decode("utf-8")
-        except Exception as e:
-            logger.error(f"Failed to read file content for {file_name}: {e}")
-            raise APIException(f"Failed to read file content for queue: {e}")
->>>>>>> 9e809aa1
+            logger.info(f"Pushed {file_name} to queue {q_name} with file content")