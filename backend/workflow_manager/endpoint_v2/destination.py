import ast
import base64
import json
import logging
import os
from typing import Any

from connector_v2.models import ConnectorInstance
from plugins.workflow_manager.workflow_v2.utils import WorkflowUtil
from rest_framework.exceptions import APIException
from usage_v2.helper import UsageHelper
from utils.user_context import UserContext
from workflow_manager.endpoint_v2.base_connector import BaseConnector
from workflow_manager.endpoint_v2.constants import (
    ApiDeploymentResultStatus,
    DestinationKey,
)
from workflow_manager.endpoint_v2.database_utils import DatabaseUtils
from workflow_manager.endpoint_v2.dto import DestinationConfig, FileHash
from workflow_manager.endpoint_v2.exceptions import (
    DestinationConnectorNotConfigured,
    InvalidDestinationConnectionType,
    InvalidToolOutputType,
    MissingDestinationConnectionType,
    ToolOutputTypeMismatch,
)
from workflow_manager.endpoint_v2.models import WorkflowEndpoint
from workflow_manager.endpoint_v2.queue_utils import (
    QueueResult,
    QueueResultStatus,
    QueueUtils,
)
from workflow_manager.utils.workflow_log import WorkflowLog
from workflow_manager.workflow_v2.models.file_history import FileHistory
from workflow_manager.workflow_v2.models.workflow import Workflow

from backend.exceptions import UnstractFSException
from unstract.connectors.exceptions import ConnectorError
from unstract.filesystem import FileStorageType, FileSystem
from unstract.flags.feature_flag import check_feature_flag_status
from unstract.workflow_execution.constants import ToolOutputType

if check_feature_flag_status("sdk1"):
    from unstract.sdk1.constants import ToolExecKey
    from unstract.sdk1.tool.mime_types import EXT_MIME_MAP
else:
    from unstract.sdk.constants import ToolExecKey
    from unstract.sdk.tool.mime_types import EXT_MIME_MAP

logger = logging.getLogger(__name__)


class DestinationConnector(BaseConnector):
    """A class representing a Destination connector for a workflow.

    This class extends the BaseConnector class and provides methods for
    interacting with different types of destination connectors,
    such as file system connectors and API connectors and DB connectors.

    Attributes:
        workflow (Workflow): The workflow associated with
            the destination connector.
    """

    def __init__(
        self,
        workflow: Workflow,
        execution_id: str,
        workflow_log: WorkflowLog,
        use_file_history: bool,
        file_execution_id: str | None = None,
        hitl_queue_name: str | None = None,
    ) -> None:
        """Initialize a DestinationConnector object.

        Args:
            workflow (Workflow): _description_
        """
        organization_id = UserContext.get_organization_identifier()
        super().__init__(workflow.id, execution_id, organization_id, file_execution_id)
        self.endpoint = self._get_endpoint_for_workflow(workflow=workflow)
        self.source_endpoint = self._get_source_endpoint_for_workflow(workflow=workflow)
        self.execution_id = execution_id
        self.queue_results: list[dict[str, Any]] = []
        self.is_api: bool = (
            self.endpoint.connection_type == WorkflowEndpoint.ConnectionType.API
        )
        self.workflow_log = workflow_log
        self.use_file_history = use_file_history
        self.hitl_queue_name = hitl_queue_name
        self.workflow = workflow

    def _get_endpoint_for_workflow(
        self,
        workflow: Workflow,
    ) -> WorkflowEndpoint:
        """Get WorkflowEndpoint instance.

        Args:
            workflow (Workflow): Workflow associated with the
                destination connector.

        Returns:
            WorkflowEndpoint: WorkflowEndpoint instance.
        """
        endpoint: WorkflowEndpoint = WorkflowEndpoint.objects.get(
            workflow=workflow,
            endpoint_type=WorkflowEndpoint.EndpointType.DESTINATION,
        )
        return endpoint

    def _get_source_endpoint_for_workflow(
        self,
        workflow: Workflow,
    ) -> WorkflowEndpoint:
        """Get WorkflowEndpoint instance.

        Args:
            workflow (Workflow): Workflow associated with the
                destination connector.

        Returns:
            WorkflowEndpoint: WorkflowEndpoint instance.
        """
        endpoint: WorkflowEndpoint = WorkflowEndpoint.objects.get(
            workflow=workflow,
            endpoint_type=WorkflowEndpoint.EndpointType.SOURCE,
        )
        return endpoint

    def validate(self) -> None:
        connection_type = self.endpoint.connection_type
        connector: ConnectorInstance = self.endpoint.connector_instance
        if connection_type is None:
            raise MissingDestinationConnectionType()
        if connection_type not in WorkflowEndpoint.ConnectionType.values:
            raise InvalidDestinationConnectionType()
        if (
            connection_type != WorkflowEndpoint.ConnectionType.API
            and connection_type != WorkflowEndpoint.ConnectionType.MANUALREVIEW
            and connector is None
        ):
            raise DestinationConnectorNotConfigured()

        # Validate database connection if it's a database destination
        if connection_type == WorkflowEndpoint.ConnectionType.DATABASE and connector:
            try:
                # Get database class and test connection
                db_class = DatabaseUtils.get_db_class(
                    connector_id=connector.connector_id,
                    connector_settings=connector.connector_metadata,
                )
                engine = db_class.get_engine()
                if hasattr(engine, "close"):
                    engine.close()
            except Exception as e:
                logger.error(f"Database connection failed: {str(e)}")
                raise

    def _should_handle_hitl(
        self,
        file_name: str,
        file_hash: FileHash,
        workflow: Workflow,
        input_file_path: str,
        file_execution_id: str,
    ) -> bool:
        """Determines if HITL processing should be performed, returning True if data was pushed to the queue."""
        # Check if API deployment requested HITL override
        if self.hitl_queue_name:
            logger.info(f"API HITL override: pushing to queue for file {file_name}")
            self._push_data_to_queue(
                file_name=file_name,
                workflow=workflow,
                input_file_path=input_file_path,
                file_execution_id=file_execution_id,
            )
            logger.info(f"Successfully pushed {file_name} to HITL queue")
            return True

        # Skip HITL validation if we're using file_history and no execution result is available
        if self.is_api and self.use_file_history:
            return False

        # Otherwise use existing workflow-based HITL logic
        execution_result = self.get_tool_execution_result()

        if WorkflowUtil.validate_db_rule(
            execution_result, workflow, file_hash.file_destination
        ):
            self._push_data_to_queue(
                file_name=file_name,
                workflow=workflow,
                input_file_path=input_file_path,
                file_execution_id=file_execution_id,
            )
            return True

        return False

    def _push_data_to_queue(
        self,
        file_name: str,
        workflow: Workflow,
        input_file_path: str,
        file_execution_id: str,
    ) -> None:
        result = self.get_tool_execution_result()
        meta_data = self.get_metadata()
        self._push_to_queue(
            file_name=file_name,
            workflow=workflow,
            result=result,
            input_file_path=input_file_path,
            meta_data=meta_data,
            file_execution_id=file_execution_id,
        )

    def handle_output(
        self,
        file_name: str,
        file_hash: FileHash,
        file_history: FileHistory | None,
        workflow: Workflow,
        input_file_path: str,
        file_execution_id: str = None,
        error: str | None = None,
    ) -> str | None:
        """Handle the output based on the connection type."""
        connection_type = self.endpoint.connection_type
        tool_execution_result: str | None = None
        if connection_type == WorkflowEndpoint.ConnectionType.FILESYSTEM:
            self.copy_output_to_output_directory()

        elif connection_type == WorkflowEndpoint.ConnectionType.DATABASE:
            # For error cases, skip HITL and directly insert error record
            if error:
                self.insert_into_db(input_file_path=input_file_path, error=error)
            else:
                # For success cases, check HITL first, then insert if not HITL
                if not self._should_handle_hitl(
                    file_name=file_name,
                    file_hash=file_hash,
                    workflow=workflow,
                    input_file_path=input_file_path,
                    file_execution_id=file_execution_id,
                ):
                    self.insert_into_db(input_file_path=input_file_path, error=error)

        elif connection_type == WorkflowEndpoint.ConnectionType.API:
            logger.info(f"API connection type detected for file {file_name}")
            # Check for HITL (Manual Review Queue) override for API deployments
            if not self._should_handle_hitl(
                file_name=file_name,
                file_hash=file_hash,
                workflow=workflow,
                input_file_path=input_file_path,
                file_execution_id=file_execution_id,
            ):
                logger.info(
                    f"No HITL override, getting tool execution result for {file_name}"
                )
                tool_execution_result = self.get_tool_execution_result(file_history)

        elif connection_type == WorkflowEndpoint.ConnectionType.MANUALREVIEW:
            self._push_data_to_queue(
                file_name,
                workflow,
                input_file_path,
                file_execution_id,
            )

        self.workflow_log.publish_log(
            message=f"File '{file_name}' processed successfully"
        )
        return tool_execution_result

    def copy_output_to_output_directory(self) -> None:
        """Copy output to the destination directory."""
        connector: ConnectorInstance = self.endpoint.connector_instance
        connector_settings: dict[str, Any] = connector.connector_metadata
        destination_configurations: dict[str, Any] = self.endpoint.configuration
        root_path = str(connector_settings.get(DestinationKey.PATH, ""))

        output_directory = str(
            destination_configurations.get(DestinationKey.OUTPUT_FOLDER, "/")
        )
        destination_fs = self.get_fs_connector(
            settings=connector_settings, connector_id=connector.connector_id
        )
        output_directory = destination_fs.get_connector_root_dir(
            input_dir=output_directory, root_path=root_path
        )
        logger.debug(f"destination output directory {output_directory}")
        destination_volume_path = os.path.join(
            self.file_execution_dir, ToolExecKey.OUTPUT_DIR
        )

        try:
            destination_fs.create_dir_if_not_exists(input_dir=output_directory)
            # Traverse local directory and create the same structure in the
            # output_directory
            file_system = FileSystem(FileStorageType.WORKFLOW_EXECUTION)
            fs = file_system.get_file_storage()
            dir_path = fs.walk(str(destination_volume_path))

            for root, dirs, files in dir_path:
                for dir_name in dirs:
                    current_dir = os.path.join(
                        output_directory,
                        os.path.relpath(root, destination_volume_path),
                        dir_name,
                    )
                    destination_fs.create_dir_if_not_exists(input_dir=current_dir)

                for file_name in files:
                    source_path = os.path.join(root, file_name)
                    destination_path = os.path.join(
                        output_directory,
                        os.path.relpath(root, destination_volume_path),
                        file_name,
                    )
                    destination_fs.upload_file_to_storage(
                        source_path=source_path, destination_path=destination_path
                    )
        except ConnectorError as e:
            raise UnstractFSException(core_err=e) from e

    def insert_into_db(self, input_file_path: str, error: str | None = None) -> None:
        """Insert data into the database."""
        connector_instance: ConnectorInstance = self.endpoint.connector_instance
        connector_settings: dict[str, Any] = connector_instance.connector_metadata
        destination_configurations: dict[str, Any] = self.endpoint.configuration
        table_name: str = str(destination_configurations.get(DestinationKey.TABLE))
        include_agent: bool = bool(
            destination_configurations.get(DestinationKey.INCLUDE_AGENT, False)
        )
        include_timestamp = bool(
            destination_configurations.get(DestinationKey.INCLUDE_TIMESTAMP, False)
        )
        agent_name = str(destination_configurations.get(DestinationKey.AGENT_NAME))
        column_mode = str(destination_configurations.get(DestinationKey.COLUMN_MODE))
        single_column_name = str(
            destination_configurations.get(DestinationKey.SINGLE_COLUMN_NAME, "data")
        )
        file_path_name = str(
            destination_configurations.get(DestinationKey.FILE_PATH, "file_path")
        )
        execution_id_name = str(
            destination_configurations.get(DestinationKey.EXECUTION_ID, "execution_id")
        )

        data = self.get_tool_execution_result() if not error else None
        metadata = self.get_combined_metadata()

        if not data and not error:
            logger.info("No data obtained from tool to insert into destination DB.")
            return

        # Log when we're proceeding with error insertion
        if error and not data:
            logger.info(
                f"Proceeding with error record insertion for {input_file_path}: {error}"
            )

        if isinstance(data, dict):
            data.pop("metadata", None)

        db_class = DatabaseUtils.get_db_class(
            connector_id=connector_instance.connector_id,
            connector_settings=connector_settings,
        )

        engine = db_class.get_engine()
        table_info = db_class.get_information_schema(table_name=table_name)

        logger.info(
            f"destination connector table_name: {table_name} with table_info: {table_info}"
        )

        if table_info:
            if db_class.has_no_metadata(table_info=table_info):
                table_info = DatabaseUtils.migrate_table_to_v2(
                    db_class=db_class,
                    engine=engine,
                    table_name=table_name,
                    column_name=single_column_name,
                )

        values = DatabaseUtils.get_columns_and_values(
            column_mode_str=column_mode,
            data=data,
            metadata=metadata,
            include_timestamp=include_timestamp,
            include_agent=include_agent,
            agent_name=agent_name,
            single_column_name=single_column_name,
            file_path_name=file_path_name,
            execution_id_name=execution_id_name,
            table_info=table_info,
            file_path=input_file_path,
            execution_id=self.execution_id,
            error=error,
        )

        logger.debug(f"destination.py values: {values}")

        try:
            # Reuse the same db_class and engine created earlier

            DatabaseUtils.create_table_if_not_exists(
                db_class=db_class,
                engine=engine,
                table_name=table_name,
                database_entry=values,
            )

            sql_columns_and_values = DatabaseUtils.get_sql_query_data(
                conn_cls=db_class,
                table_name=table_name,
                values=values,
            )
            logger.info("destination.py sql_columns_and_values", sql_columns_and_values)
            DatabaseUtils.execute_write_query(
                db_class=db_class,
                engine=engine,
                table_name=table_name,
                sql_keys=list(sql_columns_and_values.keys()),
                sql_values=list(sql_columns_and_values.values()),
            )

        except ConnectorError as e:
            error_msg = f"Database connection failed for {input_file_path}: {str(e)}"
            logger.error(error_msg)
            raise
        except Exception as e:
            error_msg = (
                f"Failed to insert data into database for {input_file_path}: {str(e)}"
            )
            logger.error(error_msg)
            raise
        finally:
            self._close_engine(engine, input_file_path)

    def _close_engine(self, engine: Any, input_file_path: str) -> None:
        """Safely close database engine."""
        if engine:
            try:
                engine.close()
            except Exception as e:
                logger.error(
                    f"Failed to close database engine for {input_file_path}: {str(e)}"
                )

    def _handle_api_result(
        self,
        file_name: str,
        error: str | None = None,
        result: str | None = None,
        metadata: dict[str, Any] | None = None,
    ) -> None:
        """Handle the API result.

        This method is responsible for handling the API result.
        It appends the file name and result to the 'results' list for API resp.

        Args:
            file_name (str): The name of the file.
            result (Optional[str], optional): The result of the API call.
                Defaults to None.

        Returns:
            None
        """
        api_result: dict[str, Any] = {
            "file": file_name,
            "file_execution_id": self.file_execution_id,
        }
        if error:
            api_result.update(
                {"status": ApiDeploymentResultStatus.FAILED, "error": error}
            )
        else:
            if result:
                api_result.update(
                    {
                        "status": ApiDeploymentResultStatus.SUCCESS,
                        "result": result,
                        "metadata": metadata,
                    }
                )
            else:
                api_result.update(
                    {"status": ApiDeploymentResultStatus.SUCCESS, "result": ""}
                )
        self.update_api_results(api_result)

    def parse_string(self, original_string: str) -> Any:
        """Parse the given string, attempting to evaluate it as a Python
        literal.
        ex: a json string to dict method
        Parameters:
        - original_string (str): The input string to be parsed.

        Returns:
        - Any: The parsed result. If the string can be evaluated as a Python
          literal, the result of the evaluation is returned.
          If not, the original string is returned unchanged.

        Note:
        This function uses `ast.literal_eval` to attempt parsing the string as a
        Python literal. If parsing fails due to a SyntaxError or ValueError,
        the original string is returned.

        Example:
        >>> parser.parse_string("42")
        42
        >>> parser.parse_string("[1, 2, 3]")
        [1, 2, 3]
        >>> parser.parse_string("Hello, World!")
        'Hello, World!'
        """
        try:
            # Try to evaluate as a Python literal
            python_literal = ast.literal_eval(original_string)
            return python_literal
        except (SyntaxError, ValueError):
            # If evaluating as a Python literal fails,
            # assume it's a plain string
            return original_string

    def get_tool_execution_result(
        self, file_history: FileHistory | None = None
    ) -> Any | None:
        """Get result data from the output file.

        Returns:
            Union[dict[str, Any], str]: Result data.
        """
        return self.get_tool_execution_result_from_metadata(file_history=file_history)

    def get_tool_execution_result_from_metadata(
        self, file_history: FileHistory | None = None
    ) -> Any | None:
        """Get result data from the output file.

        Returns:
            Union[dict[str, Any], str]: Result data.
        """
        if file_history and file_history.result:
            return self.parse_string(file_history.result)
        output_file = self.infile
        metadata: dict[str, Any] = self.get_workflow_metadata()
        output_type = self.get_output_type(metadata)
        result: dict[str, Any] | str = ""
        file_system = FileSystem(FileStorageType.WORKFLOW_EXECUTION)
        file_storage = file_system.get_file_storage()
        try:
            # TODO: SDK handles validation; consider removing here.
            file_type = file_storage.mime_type(path=output_file)
            if output_type == ToolOutputType.JSON:
                if file_type != EXT_MIME_MAP[ToolOutputType.JSON.lower()]:
                    msg = f"Expected tool output type: JSON, got: '{file_type}'"
                    logger.error(msg)
                    raise ToolOutputTypeMismatch(detail=msg)
                file_content = file_storage.read(output_file, mode="r")
                result = json.loads(file_content)
            elif output_type == ToolOutputType.TXT:
                if file_type == EXT_MIME_MAP[ToolOutputType.JSON.lower()]:
                    msg = f"Expected tool output type: TXT, got: '{file_type}'"
                    logger.error(msg)
                    raise ToolOutputTypeMismatch(detail=msg)
                file_content = file_storage.read(output_file, mode="r")
                result = file_content.encode("utf-8").decode("unicode-escape")
            else:
                raise InvalidToolOutputType()
        except (FileNotFoundError, json.JSONDecodeError) as err:
            msg = f"Error while getting result from the tool: {err}"
            logger.error(msg)
            raise APIException(detail=msg)

        return result

    def has_valid_metadata(self, metadata: Any) -> bool:
        # Check if metadata is not None and is either a non-empty dict or valid string
        if metadata is None:
            return False

        # Handle dict metadata (which is valid and contains extracted_text)
        if isinstance(metadata, dict):
            return bool(metadata)  # Return True if dict is not empty

        # Handle string metadata
        if isinstance(metadata, str):
            if metadata.strip().lower() == "none" or not metadata.strip():
                return False
            return True

        # For other types, consider them valid if they're truthy
        return bool(metadata)

    def get_metadata(
        self, file_history: FileHistory | None = None
    ) -> dict[str, Any] | None:
        """Get metadata from the output file.

        Returns:
            Union[dict[str, Any], str]: Metadata.
        """
        if file_history:
            if self.has_valid_metadata(file_history.metadata):
                return self.parse_string(file_history.metadata)
            else:
                return None
        metadata: dict[str, Any] = self.get_workflow_metadata()
        return metadata

    def get_combined_metadata(self) -> dict[str, Any]:
        """Get combined workflow and usage metadata.

        Returns:
            dict[str, Any]: Combined metadata including workflow and usage data.
        """
        # Get workflow metadata
        workflow_metadata = self.get_metadata()

        # Get file_execution_id from metadata
        file_execution_id = workflow_metadata.get("file_execution_id")
        if not file_execution_id:
            return workflow_metadata

        usage_metadata = UsageHelper.get_aggregated_token_count(file_execution_id)

        # Combine both metadata
        workflow_metadata["usage"] = usage_metadata

        return workflow_metadata

    def delete_file_execution_directory(self) -> None:
        """Delete the file execution directory.

        Returns:
            None
        """
        file_system = FileSystem(FileStorageType.WORKFLOW_EXECUTION)
        file_storage = file_system.get_file_storage()
        if self.file_execution_dir and file_storage.exists(self.file_execution_dir):
            file_storage.rm(self.file_execution_dir, recursive=True)

    @classmethod
    def delete_execution_and_api_storage_dir(
        cls, workflow_id: str, execution_id: str
    ) -> None:
        """Delete the execution and api storage directories.

        Returns:
            None
        """
        cls.delete_execution_directory(workflow_id, execution_id)
        cls.delete_api_storage_dir(workflow_id, execution_id)

    @classmethod
    def delete_api_storage_dir(cls, workflow_id: str, execution_id: str) -> None:
        """Delete the api storage path.

        Returns:
            None
        """
        api_storage_dir = cls.get_api_storage_dir_path(
            workflow_id=workflow_id, execution_id=execution_id
        )
        file_system = FileSystem(FileStorageType.API_EXECUTION)
        file_storage = file_system.get_file_storage()
        if file_storage.exists(api_storage_dir):
            file_storage.rm(api_storage_dir, recursive=True)
            logger.info(f"API storage directory deleted: {api_storage_dir}")

    @classmethod
    def delete_execution_directory(cls, workflow_id: str, execution_id: str) -> None:
        """Delete the execution directory.

        Returns:
            None
        """
        execution_dir = cls.get_execution_dir_path(
            workflow_id=workflow_id, execution_id=execution_id
        )
        file_system = FileSystem(FileStorageType.WORKFLOW_EXECUTION)
        file_storage = file_system.get_file_storage()
        if file_storage.exists(execution_dir):
            file_storage.rm(execution_dir, recursive=True)
            logger.info(f"Execution directory deleted: {execution_dir}")

    @classmethod
    def create_endpoint_for_workflow(
        cls,
        workflow: Workflow,
    ) -> None:
        """Create a workflow endpoint for the destination.

        Args:
            workflow (Workflow): Workflow for which the endpoint is created.
        """
        endpoint = WorkflowEndpoint(
            workflow=workflow,
            endpoint_type=WorkflowEndpoint.EndpointType.DESTINATION,
        )
        endpoint.save()

    @classmethod
    def get_json_schema_for_database(cls) -> dict[str, Any]:
        """Get JSON schema for the database.

        Returns:
            dict[str, Any]: JSON schema for the database.
        """
        schema_path = os.path.join(os.path.dirname(__file__), "static", "dest", "db.json")
        return cls.get_json_schema(file_path=schema_path)

    @classmethod
    def get_json_schema_for_file_system(cls) -> dict[str, Any]:
        """Get JSON schema for the file system.

        Returns:
            dict[str, Any]: JSON schema for the file system.
        """
        schema_path = os.path.join(
            os.path.dirname(__file__), "static", "dest", "file.json"
        )
        return cls.get_json_schema(file_path=schema_path)

    @classmethod
    def get_json_schema_for_api(cls) -> dict[str, Any]:
        """Json schema for api.

        Returns:
            dict[str, Any]: _description_
        """
        schema_path = os.path.join(
            os.path.dirname(__file__), "static", "dest", "api.json"
        )
        return cls.get_json_schema(file_path=schema_path)

    def get_config(self) -> DestinationConfig:
        """Get serializable configuration for the destination connector.

        Returns:
            DestinationConfig: Configuration containing all necessary data to reconstruct the connector
        """
        return DestinationConfig(
            workflow_id=self.workflow.id,
            execution_id=self.execution_id,
            use_file_history=self.use_file_history,
            hitl_queue_name=self.hitl_queue_name,
        )

    @classmethod
    def from_config(
        cls, workflow_log: WorkflowLog, config: DestinationConfig
    ) -> "DestinationConnector":
        """Create a DestinationConnector instance from configuration.

        Args:
            config (DestinationConfig): Configuration containing all necessary data to reconstruct the connector

        Returns:
            DestinationConnector: New instance
        """
        logger.info(
            f"Creating DestinationConnector from config: hitl_queue_name={config.hitl_queue_name}"
        )
        # Reconstruct workflow
        workflow = Workflow.objects.get(id=config.workflow_id)

        # Create destination connector instance
        destination = cls(
            workflow=workflow,
            execution_id=config.execution_id,
            workflow_log=workflow_log,
            use_file_history=config.use_file_history,
            file_execution_id=config.file_execution_id,
            hitl_queue_name=config.hitl_queue_name,
        )

        return destination

    def _get_review_queue_name(self) -> str:
        """Generate review queue name with optional HITL override for manual review processing.

        Returns:
            str: Queue name in the appropriate format:
                - Custom HITL queue: review_queue_{org}_{workflow_id}:{hitl_queue_name}
                - Standard queue: review_queue_{org}_{workflow_id}
        """
        logger.debug(f"Queue naming - hitl_queue_name={self.hitl_queue_name}")

        # Base queue format: review_queue_{org}_{workflow_id}
        base_queue_name = f"review_queue_{self.organization_id}_{str(self.workflow_id)}"

        if self.hitl_queue_name:
            # Custom HITL queue with user-specified name
            q_name = f"{base_queue_name}:{self.hitl_queue_name}"
            logger.debug(f"Using custom HITL queue: {q_name}")
        else:
            # Standard queue format for workflow-based processing
            q_name = base_queue_name
            logger.debug(f"Using standard queue name: {q_name}")

        return q_name

    def _push_to_queue(
        self,
        file_name: str,
        workflow: Workflow,
        result: str | None = None,
        input_file_path: str | None = None,
        meta_data: dict[str, Any] | None = None,
        file_execution_id: str = None,
    ) -> None:
        """Handle the Manual Review QUEUE result.

        This method is responsible for pushing the input file and result to
        review queue.

        Args:
            file_name (str): The name of the file.
            workflow (Workflow): The workflow object containing
            details about the workflow.
            result (Optional[str], optional): The result of the API call.
                Defaults to None.
            input_file_path (Optional[str], optional):
            The path to the input file.
                Defaults to None.
            meta_data (Optional[dict[str, Any]], optional):
                A dictionary containing additional
                metadata related to the file. Defaults to None.

        Returns:
            None
        """
        if not result:
            return
        connector: ConnectorInstance = self.source_endpoint.connector_instance
        # For API deployments, use workflow execution storage instead of connector
        if self.is_api:
            logger.debug(
                f"API deployment detected for {file_name}, using workflow execution file system"
            )
            # For API deployments, read file content from workflow execution storage
            file_content_base64 = self._read_file_content_for_queue(
                input_file_path, file_name
            )

            # Use common queue naming method
            q_name = self._get_review_queue_name()
            whisper_hash = meta_data.get("whisper-hash") if meta_data else None

            # Get extracted text from metadata (added by structure tool)
            extracted_text = meta_data.get("extracted_text") if meta_data else None

            queue_result = QueueResult(
                file=file_name,
                status=QueueResultStatus.SUCCESS,
                result=result,
                workflow_id=str(self.workflow_id),
                file_content=file_content_base64,
                whisper_hash=whisper_hash,
                file_execution_id=file_execution_id,
                extracted_text=extracted_text,
            ).to_dict()

            queue_result_json = json.dumps(queue_result)
<<<<<<< HEAD

            # Get organization_id for proper HITL queue filtering
            organization_id = UserContext.get_organization_identifier()
            conn = QueueUtils.get_queue_inst(
                {"use_hitl_backend": True, "organization_id": organization_id}
            )
            # API deployments don't have TTL, use system actor
            conn.enqueue_with_ttl(
                queue_name=q_name,
                message=queue_result_json,
                ttl_seconds=None,  # No TTL for API deployments
                actor_id=None,  # System-initiated enqueue
            )
            logger.info(
                f"Pushed {file_name} to queue {q_name} with organization_id {organization_id}"
            )
=======
            conn = QueueUtils.get_queue_inst()
            conn.enqueue(queue_name=q_name, message=queue_result_json)
            logger.info(f"Pushed {file_name} to queue {q_name} with file content")
>>>>>>> e6b8e94b
            return
        connector_settings: dict[str, Any] = connector.connector_metadata

        source_fs = self.get_fsspec(
            settings=connector_settings, connector_id=connector.connector_id
        )
        with source_fs.open(input_file_path, "rb") as remote_file:
            whisper_hash = None
            file_content = remote_file.read()
            # Convert file content to a base64 encoded string
            file_content_base64 = base64.b64encode(file_content).decode("utf-8")

            # Use common queue naming method
            q_name = self._get_review_queue_name()
            if meta_data:
                whisper_hash = meta_data.get("whisper-hash")
                extracted_text = meta_data.get("extracted_text")
            else:
                whisper_hash = None
                extracted_text = None

            # Get TTL from workflow settings
            ttl_seconds = WorkflowUtil.get_hitl_ttl_seconds(workflow)

            # Create QueueResult with TTL metadata
            queue_result_obj = QueueResult(
                file=file_name,
                status=QueueResultStatus.SUCCESS,
                result=result,
                workflow_id=str(self.workflow_id),
                file_content=file_content_base64,
                whisper_hash=whisper_hash,
                file_execution_id=file_execution_id,
                extracted_text=extracted_text,
                ttl_seconds=ttl_seconds,
            )
            # Add TTL metadata based on HITLSettings
            queue_result_obj.ttl_seconds = WorkflowUtil.get_hitl_ttl_seconds(workflow)

            queue_result = queue_result_obj.to_dict()
            queue_result_json = json.dumps(queue_result)

            # Validate the JSON is not empty before enqueuing
            if not queue_result_json or queue_result_json.strip() == "":
                logger.error(
                    f"Attempted to enqueue empty JSON with TTL for file {file_name}"
                )
                raise ValueError("Cannot enqueue empty JSON message")

            # Get organization_id for proper HITL queue filtering
            organization_id = UserContext.get_organization_identifier()
            conn = QueueUtils.get_queue_inst(
                {"use_hitl_backend": True, "organization_id": organization_id}
            )
            # Use TTL from workflow settings, system actor for workflow enqueue
            ttl_seconds = queue_result_obj.ttl_seconds
            conn.enqueue_with_ttl(
                queue_name=q_name,
                message=queue_result_json,
                ttl_seconds=ttl_seconds,
                actor_id=None,  # System-initiated enqueue
            )
            logger.info(
                f"Pushed {file_name} to queue {q_name} with organization_id {organization_id} and TTL {ttl_seconds}"
            )

    def _read_file_content_for_queue(self, input_file_path: str, file_name: str) -> str:
        """Read and encode file content for queue message.

        Args:
            input_file_path: Path to the file to read
            file_name: Name of the file for logging purposes

        Returns:
            Base64 encoded file content

        Raises:
            APIException: If file cannot be read or doesn't exist
        """
        try:
            file_system = FileSystem(FileStorageType.WORKFLOW_EXECUTION)
            file_storage = file_system.get_file_storage()

            if not file_storage.exists(input_file_path):
                raise APIException(f"File not found: {input_file_path}")

            file_bytes = file_storage.read(input_file_path, mode="rb")
            if isinstance(file_bytes, str):
                file_bytes = file_bytes.encode("utf-8")
            return base64.b64encode(file_bytes).decode("utf-8")
        except Exception as e:
            logger.error(f"Failed to read file content for {file_name}: {e}")
            raise APIException(f"Failed to read file content for queue: {e}")<|MERGE_RESOLUTION|>--- conflicted
+++ resolved
@@ -870,8 +870,6 @@
             ).to_dict()
 
             queue_result_json = json.dumps(queue_result)
-<<<<<<< HEAD
-
             # Get organization_id for proper HITL queue filtering
             organization_id = UserContext.get_organization_identifier()
             conn = QueueUtils.get_queue_inst(
@@ -887,11 +885,6 @@
             logger.info(
                 f"Pushed {file_name} to queue {q_name} with organization_id {organization_id}"
             )
-=======
-            conn = QueueUtils.get_queue_inst()
-            conn.enqueue(queue_name=q_name, message=queue_result_json)
-            logger.info(f"Pushed {file_name} to queue {q_name} with file content")
->>>>>>> e6b8e94b
             return
         connector_settings: dict[str, Any] = connector.connector_metadata
 
