import ast
import base64
import json
import logging
import os
from typing import Any

from connector_v2.models import ConnectorInstance
from plugins.workflow_manager.workflow_v2.utils import WorkflowUtil
from rest_framework.exceptions import APIException
from usage_v2.helper import UsageHelper
from utils.user_context import UserContext
from workflow_manager.endpoint_v2.base_connector import BaseConnector
from workflow_manager.endpoint_v2.constants import (
    ApiDeploymentResultStatus,
    DestinationKey,
)
from workflow_manager.endpoint_v2.database_utils import DatabaseUtils
from workflow_manager.endpoint_v2.dto import DestinationConfig, FileHash
from workflow_manager.endpoint_v2.exceptions import (
    DestinationConnectorNotConfigured,
    InvalidDestinationConnectionType,
    InvalidToolOutputType,
    MissingDestinationConnectionType,
    ToolOutputTypeMismatch,
)
from workflow_manager.endpoint_v2.models import WorkflowEndpoint
from workflow_manager.endpoint_v2.queue_utils import (
    QueueResult,
    QueueResultStatus,
    QueueUtils,
)
from workflow_manager.utils.workflow_log import WorkflowLog
from workflow_manager.workflow_v2.models.file_history import FileHistory
from workflow_manager.workflow_v2.models.workflow import Workflow

from backend.exceptions import UnstractFSException
from unstract.connectors.exceptions import ConnectorError
from unstract.filesystem import FileStorageType, FileSystem
from unstract.sdk.constants import ToolExecKey
from unstract.sdk.tool.mime_types import EXT_MIME_MAP
from unstract.workflow_execution.constants import ToolOutputType

logger = logging.getLogger(__name__)


class DestinationConnector(BaseConnector):
    """A class representing a Destination connector for a workflow.

    This class extends the BaseConnector class and provides methods for
    interacting with different types of destination connectors,
    such as file system connectors and API connectors and DB connectors.

    Attributes:
        workflow (Workflow): The workflow associated with
            the destination connector.
    """

    def __init__(
        self,
        workflow: Workflow,
        execution_id: str,
        workflow_log: WorkflowLog,
        use_file_history: bool,
        file_execution_id: str | None = None,
        hitl_queue_name: str | None = None,
    ) -> None:
        """Initialize a DestinationConnector object.

        Args:
            workflow (Workflow): _description_
        """
        organization_id = UserContext.get_organization_identifier()
        super().__init__(workflow.id, execution_id, organization_id, file_execution_id)
        self.endpoint = self._get_endpoint_for_workflow(workflow=workflow)
        self.source_endpoint = self._get_source_endpoint_for_workflow(workflow=workflow)
        self.execution_id = execution_id
        self.queue_results: list[dict[str, Any]] = []
        self.is_api: bool = (
            self.endpoint.connection_type == WorkflowEndpoint.ConnectionType.API
        )
        self.workflow_log = workflow_log
        self.use_file_history = use_file_history
        self.hitl_queue_name = hitl_queue_name
        self.workflow = workflow

    def _get_endpoint_for_workflow(
        self,
        workflow: Workflow,
    ) -> WorkflowEndpoint:
        """Get WorkflowEndpoint instance.

        Args:
            workflow (Workflow): Workflow associated with the
                destination connector.

        Returns:
            WorkflowEndpoint: WorkflowEndpoint instance.
        """
        endpoint: WorkflowEndpoint = WorkflowEndpoint.objects.get(
            workflow=workflow,
            endpoint_type=WorkflowEndpoint.EndpointType.DESTINATION,
        )
        if endpoint.connector_instance:
            endpoint.connector_instance.connector_metadata = (
                endpoint.connector_instance.metadata
            )
        return endpoint

    def _get_source_endpoint_for_workflow(
        self,
        workflow: Workflow,
    ) -> WorkflowEndpoint:
        """Get WorkflowEndpoint instance.

        Args:
            workflow (Workflow): Workflow associated with the
                destination connector.

        Returns:
            WorkflowEndpoint: WorkflowEndpoint instance.
        """
        endpoint: WorkflowEndpoint = WorkflowEndpoint.objects.get(
            workflow=workflow,
            endpoint_type=WorkflowEndpoint.EndpointType.SOURCE,
        )
        if endpoint.connector_instance:
            endpoint.connector_instance.connector_metadata = (
                endpoint.connector_instance.metadata
            )
        return endpoint

    def validate(self) -> None:
        connection_type = self.endpoint.connection_type
        connector: ConnectorInstance = self.endpoint.connector_instance
        if connection_type is None:
            raise MissingDestinationConnectionType()
        if connection_type not in WorkflowEndpoint.ConnectionType.values:
            raise InvalidDestinationConnectionType()
        if (
            connection_type != WorkflowEndpoint.ConnectionType.API
            and connection_type != WorkflowEndpoint.ConnectionType.MANUALREVIEW
            and connector is None
        ):
            raise DestinationConnectorNotConfigured()

        # Validate database connection if it's a database destination
        if connection_type == WorkflowEndpoint.ConnectionType.DATABASE and connector:
            try:
                # Get database class and test connection
                db_class = DatabaseUtils.get_db_class(
                    connector_id=connector.connector_id,
                    connector_settings=connector.metadata,
                )
                engine = db_class.get_engine()
                if hasattr(engine, "close"):
                    engine.close()
            except Exception as e:
                logger.error(f"Database connection failed: {str(e)}")
                raise

    def _should_handle_hitl(
        self,
        file_name: str,
        file_hash: FileHash,
        workflow: Workflow,
        input_file_path: str,
        file_execution_id: str,
    ) -> bool:
        """Determines if HITL processing should be performed, returning True if data was pushed to the queue."""
        # Check if API deployment requested HITL override
        if self.hitl_queue_name:
            logger.info(f"API HITL override: pushing to queue for file {file_name}")
            self._push_data_to_queue(
                file_name=file_name,
                workflow=workflow,
                input_file_path=input_file_path,
                file_execution_id=file_execution_id,
            )
            logger.info(f"Successfully pushed {file_name} to HITL queue")
            return True

        # Otherwise use existing workflow-based HITL logic
        execution_result = self.get_tool_execution_result()
        if WorkflowUtil.validate_db_rule(
            execution_result, workflow, file_hash.file_destination
        ):
            self._push_data_to_queue(
                file_name=file_name,
                workflow=workflow,
                input_file_path=input_file_path,
                file_execution_id=file_execution_id,
            )
            return True
        return False

    def _push_data_to_queue(
        self,
        file_name: str,
        workflow: Workflow,
        input_file_path: str,
        file_execution_id: str,
    ) -> None:
        result = self.get_tool_execution_result()
        meta_data = self.get_metadata()
        self._push_to_queue(
            file_name=file_name,
            workflow=workflow,
            result=result,
            input_file_path=input_file_path,
            meta_data=meta_data,
            file_execution_id=file_execution_id,
        )

    def handle_output(
        self,
        file_name: str,
        file_hash: FileHash,
        file_history: FileHistory | None,
        workflow: Workflow,
        input_file_path: str,
        file_execution_id: str = None,
    ) -> str | None:
        """Handle the output based on the connection type."""
        connection_type = self.endpoint.connection_type
        tool_execution_result: str | None = None

        if connection_type == WorkflowEndpoint.ConnectionType.FILESYSTEM:
            self.copy_output_to_output_directory()
        elif connection_type == WorkflowEndpoint.ConnectionType.DATABASE:
            if not self._should_handle_hitl(
                file_name=file_name,
                file_hash=file_hash,
                workflow=workflow,
                input_file_path=input_file_path,
                file_execution_id=file_execution_id,
            ):
                self.insert_into_db(input_file_path=input_file_path, error=error)
        elif connection_type == WorkflowEndpoint.ConnectionType.API:
            logger.info(f"API connection type detected for file {file_name}")
            # Check for HITL (Manual Review Queue) override for API deployments
            if not self._should_handle_hitl(
                file_name=file_name,
                file_hash=file_hash,
                workflow=workflow,
                input_file_path=input_file_path,
                file_execution_id=file_execution_id,
            ):
                logger.info(
                    f"No HITL override, getting tool execution result for {file_name}"
                )
                tool_execution_result = self.get_tool_execution_result(file_history)
        elif connection_type == WorkflowEndpoint.ConnectionType.MANUALREVIEW:
            self._push_data_to_queue(
                file_name,
                workflow,
                input_file_path,
                file_execution_id,
            )
        self.workflow_log.publish_log(
            message=f"File '{file_name}' processed successfully"
        )
        return tool_execution_result

    def copy_output_to_output_directory(self) -> None:
        """Copy output to the destination directory."""
        connector: ConnectorInstance = self.endpoint.connector_instance
        connector_settings: dict[str, Any] = connector.connector_metadata
        destination_configurations: dict[str, Any] = self.endpoint.configuration
        root_path = str(connector_settings.get(DestinationKey.PATH, ""))

        output_directory = str(
            destination_configurations.get(DestinationKey.OUTPUT_FOLDER, "/")
        )
        destination_fs = self.get_fs_connector(
            settings=connector_settings, connector_id=connector.connector_id
        )
        output_directory = destination_fs.get_connector_root_dir(
            input_dir=output_directory, root_path=root_path
        )
        logger.debug(f"destination output directory {output_directory}")
        destination_volume_path = os.path.join(
            self.file_execution_dir, ToolExecKey.OUTPUT_DIR
        )

        try:
            destination_fs.create_dir_if_not_exists(input_dir=output_directory)
            # Traverse local directory and create the same structure in the
            # output_directory
            file_system = FileSystem(FileStorageType.WORKFLOW_EXECUTION)
            fs = file_system.get_file_storage()
            dir_path = fs.walk(str(destination_volume_path))

            for root, dirs, files in dir_path:
                for dir_name in dirs:
                    current_dir = os.path.join(
                        output_directory,
                        os.path.relpath(root, destination_volume_path),
                        dir_name,
                    )
                    destination_fs.create_dir_if_not_exists(input_dir=current_dir)

                for file_name in files:
                    source_path = os.path.join(root, file_name)
                    destination_path = os.path.join(
                        output_directory,
                        os.path.relpath(root, destination_volume_path),
                        file_name,
                    )
                    destination_fs.upload_file_to_storage(
                        source_path=source_path, destination_path=destination_path
                    )
        except ConnectorError as e:
            raise UnstractFSException(core_err=e) from e

    def insert_into_db(self, input_file_path: str, error: str | None) -> None:
        """Insert data into the database."""
        connector_instance: ConnectorInstance = self.endpoint.connector_instance
        connector_settings: dict[str, Any] = connector_instance.metadata
        destination_configurations: dict[str, Any] = self.endpoint.configuration
        table_name: str = str(destination_configurations.get(DestinationKey.TABLE))
        include_agent: bool = bool(
            destination_configurations.get(DestinationKey.INCLUDE_AGENT, False)
        )
        include_timestamp = bool(
            destination_configurations.get(DestinationKey.INCLUDE_TIMESTAMP, False)
        )
        agent_name = str(destination_configurations.get(DestinationKey.AGENT_NAME))
        column_mode = str(destination_configurations.get(DestinationKey.COLUMN_MODE))
        single_column_name = str(
            destination_configurations.get(DestinationKey.SINGLE_COLUMN_NAME, "data")
        )
        file_path_name = str(
            destination_configurations.get(DestinationKey.FILE_PATH, "file_path")
        )
        execution_id_name = str(
            destination_configurations.get(DestinationKey.EXECUTION_ID, "execution_id")
        )
<<<<<<< HEAD
        data = self.get_result()

        metadata = self.get_combined_metadata()

=======
        data = self.get_tool_execution_result()
>>>>>>> b169d0e9
        # If data is None, don't execute CREATE or INSERT query
        if not data:
            logger.info("No data obtained from tool to insert into destination DB.")
            return

        # Remove metadata from result
        # Tool text-extractor returns data in the form of string.
        # Don't pop out metadata in this case.
        if isinstance(data, dict):
            data.pop("metadata", None)

        db_class = DatabaseUtils.get_db_class(
            connector_id=connector_instance.connector_id,
            connector_settings=connector_settings,
        )

        engine = db_class.get_engine()

        table_info = db_class.get_information_schema(table_name=table_name)

        # Check whether to migrate table to include new columns
        if table_info:
            is_string = db_class.is_string_column(
                table_info=table_info, column_name=single_column_name
            )
            if is_string:
                db_class.migrate_table_to_v2(
                    table_name=table_name,
                    column_name=single_column_name,
                    engine=engine,
                )

        values = DatabaseUtils.get_columns_and_values(
            column_mode_str=column_mode,
            data=data,
            metadata=metadata,
            include_timestamp=include_timestamp,
            include_agent=include_agent,
            agent_name=agent_name,
            single_column_name=single_column_name,
            file_path_name=file_path_name,
            execution_id_name=execution_id_name,
            table_info=table_info,
            file_path=input_file_path,
            execution_id=self.execution_id,
            error=error,
        )
        engine = None
        try:
            db_class = DatabaseUtils.get_db_class(
                connector_id=connector_instance.connector_id,
                connector_settings=connector_settings,
            )

            engine = db_class.get_engine()
            DatabaseUtils.create_table_if_not_exists(
                db_class=db_class,
                engine=engine,
                table_name=table_name,
                database_entry=values,
            )

            sql_columns_and_values = DatabaseUtils.get_sql_query_data(
                conn_cls=db_class,
                table_name=table_name,
                values=values,
            )

            DatabaseUtils.execute_write_query(
                db_class=db_class,
                engine=engine,
                table_name=table_name,
                sql_keys=list(sql_columns_and_values.keys()),
                sql_values=list(sql_columns_and_values.values()),
            )
        except ConnectorError as e:
            error_msg = f"Database connection failed for {input_file_path}: {str(e)}"
            logger.error(error_msg)
            raise
        except Exception as e:
            error_msg = (
                f"Failed to insert data into database for {input_file_path}: {str(e)}"
            )
            logger.error(error_msg)
            raise
        finally:
            self._close_engine(engine, input_file_path)

    def _close_engine(self, engine: Any, input_file_path: str) -> None:
        """Safely close database engine."""
        if engine:
            try:
                engine.close()
            except Exception as e:
                logger.error(
                    f"Failed to close database engine for {input_file_path}: {str(e)}"
                )

    def _handle_api_result(
        self,
        file_name: str,
        error: str | None = None,
        result: str | None = None,
        metadata: dict[str, Any] | None = None,
    ) -> None:
        """Handle the API result.

        This method is responsible for handling the API result.
        It appends the file name and result to the 'results' list for API resp.

        Args:
            file_name (str): The name of the file.
            result (Optional[str], optional): The result of the API call.
                Defaults to None.

        Returns:
            None
        """
        api_result: dict[str, Any] = {
            "file": file_name,
            "file_execution_id": self.file_execution_id,
        }
        if error:
            api_result.update(
                {"status": ApiDeploymentResultStatus.FAILED, "error": error}
            )
        else:
            if result:
                api_result.update(
                    {
                        "status": ApiDeploymentResultStatus.SUCCESS,
                        "result": result,
                        "metadata": metadata,
                    }
                )
            else:
                api_result.update(
                    {"status": ApiDeploymentResultStatus.SUCCESS, "result": ""}
                )
        self.update_api_results(api_result)

    def parse_string(self, original_string: str) -> Any:
        """Parse the given string, attempting to evaluate it as a Python
        literal.
        ex: a json string to dict method
        Parameters:
        - original_string (str): The input string to be parsed.

        Returns:
        - Any: The parsed result. If the string can be evaluated as a Python
          literal, the result of the evaluation is returned.
          If not, the original string is returned unchanged.

        Note:
        This function uses `ast.literal_eval` to attempt parsing the string as a
        Python literal. If parsing fails due to a SyntaxError or ValueError,
        the original string is returned.

        Example:
        >>> parser.parse_string("42")
        42
        >>> parser.parse_string("[1, 2, 3]")
        [1, 2, 3]
        >>> parser.parse_string("Hello, World!")
        'Hello, World!'
        """
        try:
            # Try to evaluate as a Python literal
            python_literal = ast.literal_eval(original_string)
            return python_literal
        except (SyntaxError, ValueError):
            # If evaluating as a Python literal fails,
            # assume it's a plain string
            return original_string

    def get_tool_execution_result(
        self, file_history: FileHistory | None = None
    ) -> Any | None:
        """Get result data from the output file.

        Returns:
            Union[dict[str, Any], str]: Result data.
        """
        return self.get_tool_execution_result_from_metadata(file_history=file_history)

    def get_tool_execution_result_from_metadata(
        self, file_history: FileHistory | None = None
    ) -> Any | None:
        """Get result data from the output file.

        Returns:
            Union[dict[str, Any], str]: Result data.
        """
        if file_history and file_history.result:
            return self.parse_string(file_history.result)
        output_file = self.infile
        metadata: dict[str, Any] = self.get_workflow_metadata()
        output_type = self.get_output_type(metadata)
        result: dict[str, Any] | str = ""
        file_system = FileSystem(FileStorageType.WORKFLOW_EXECUTION)
        file_storage = file_system.get_file_storage()
        try:
            # TODO: SDK handles validation; consider removing here.
            file_type = file_storage.mime_type(path=output_file)
            if output_type == ToolOutputType.JSON:
                if file_type != EXT_MIME_MAP[ToolOutputType.JSON.lower()]:
                    msg = f"Expected tool output type: JSON, got: '{file_type}'"
                    logger.error(msg)
                    raise ToolOutputTypeMismatch(detail=msg)
                file_content = file_storage.read(output_file, mode="r")
                result = json.loads(file_content)
            elif output_type == ToolOutputType.TXT:
                if file_type == EXT_MIME_MAP[ToolOutputType.JSON.lower()]:
                    msg = f"Expected tool output type: TXT, got: '{file_type}'"
                    logger.error(msg)
                    raise ToolOutputTypeMismatch(detail=msg)
                file_content = file_storage.read(output_file, mode="r")
                result = file_content.encode("utf-8").decode("unicode-escape")
            else:
                raise InvalidToolOutputType()
        except (FileNotFoundError, json.JSONDecodeError) as err:
            msg = f"Error while getting result from the tool: {err}"
            logger.error(msg)
            raise APIException(detail=msg)

        return result

    def has_valid_metadata(self, metadata: Any) -> bool:
        # Check if metadata is not None and metadata is a non-empty string
        if not metadata:
            return False
        if not isinstance(metadata, str):
            return False
        if metadata.strip().lower() == "none":
            return False
        return True

    def get_metadata(
        self, file_history: FileHistory | None = None
    ) -> dict[str, Any] | None:
        """Get metadata from the output file.

        Returns:
            Union[dict[str, Any], str]: Metadata.
        """
        if file_history:
            if self.has_valid_metadata(file_history.metadata):
                return self.parse_string(file_history.metadata)
            else:
                return None
        metadata: dict[str, Any] = self.get_workflow_metadata()

        return metadata

<<<<<<< HEAD
    def get_combined_metadata(self) -> dict[str, Any]:
        """Get combined workflow and usage metadata.

        Returns:
            dict[str, Any]: Combined metadata including workflow and usage data.
        """
        # Get workflow metadata
        workflow_metadata = self.get_metadata()

        # Get file_execution_id from metadata
        file_execution_id = workflow_metadata.get("file_execution_id")
        if not file_execution_id:
            return workflow_metadata

        usage_metadata = UsageHelper.get_aggregated_token_count(file_execution_id)

        # Combine both metadata
        workflow_metadata["usage"] = usage_metadata

        return workflow_metadata

    def delete_execution_directory(self) -> None:
        """Delete the execution directory.
=======
    def delete_file_execution_directory(self) -> None:
        """Delete the file execution directory.
>>>>>>> b169d0e9

        Returns:
            None
        """
        file_system = FileSystem(FileStorageType.WORKFLOW_EXECUTION)
        file_storage = file_system.get_file_storage()
        if self.file_execution_dir and file_storage.exists(self.file_execution_dir):
            file_storage.rm(self.file_execution_dir, recursive=True)

    @classmethod
    def delete_execution_and_api_storage_dir(
        cls, workflow_id: str, execution_id: str
    ) -> None:
        """Delete the execution and api storage directories.

        Returns:
            None
        """
        cls.delete_execution_directory(workflow_id, execution_id)
        cls.delete_api_storage_dir(workflow_id, execution_id)

    @classmethod
    def delete_api_storage_dir(cls, workflow_id: str, execution_id: str) -> None:
        """Delete the api storage path.

        Returns:
            None
        """
        api_storage_dir = cls.get_api_storage_dir_path(
            workflow_id=workflow_id, execution_id=execution_id
        )
        file_system = FileSystem(FileStorageType.API_EXECUTION)
        file_storage = file_system.get_file_storage()
        if file_storage.exists(api_storage_dir):
            file_storage.rm(api_storage_dir, recursive=True)
            logger.info(f"API storage directory deleted: {api_storage_dir}")

    @classmethod
    def delete_execution_directory(cls, workflow_id: str, execution_id: str) -> None:
        """Delete the execution directory.

        Returns:
            None
        """
        execution_dir = cls.get_execution_dir_path(
            workflow_id=workflow_id, execution_id=execution_id
        )
        file_system = FileSystem(FileStorageType.WORKFLOW_EXECUTION)
        file_storage = file_system.get_file_storage()
        if file_storage.exists(execution_dir):
            file_storage.rm(execution_dir, recursive=True)
            logger.info(f"Execution directory deleted: {execution_dir}")

    @classmethod
    def create_endpoint_for_workflow(
        cls,
        workflow: Workflow,
    ) -> None:
        """Create a workflow endpoint for the destination.

        Args:
            workflow (Workflow): Workflow for which the endpoint is created.
        """
        endpoint = WorkflowEndpoint(
            workflow=workflow,
            endpoint_type=WorkflowEndpoint.EndpointType.DESTINATION,
        )
        endpoint.save()

    @classmethod
    def get_json_schema_for_database(cls) -> dict[str, Any]:
        """Get JSON schema for the database.

        Returns:
            dict[str, Any]: JSON schema for the database.
        """
        schema_path = os.path.join(os.path.dirname(__file__), "static", "dest", "db.json")
        return cls.get_json_schema(file_path=schema_path)

    @classmethod
    def get_json_schema_for_file_system(cls) -> dict[str, Any]:
        """Get JSON schema for the file system.

        Returns:
            dict[str, Any]: JSON schema for the file system.
        """
        schema_path = os.path.join(
            os.path.dirname(__file__), "static", "dest", "file.json"
        )
        return cls.get_json_schema(file_path=schema_path)

    @classmethod
    def get_json_schema_for_api(cls) -> dict[str, Any]:
        """Json schema for api.

        Returns:
            dict[str, Any]: _description_
        """
        schema_path = os.path.join(
            os.path.dirname(__file__), "static", "dest", "api.json"
        )
        return cls.get_json_schema(file_path=schema_path)

    def get_config(self) -> DestinationConfig:
        """Get serializable configuration for the destination connector.

        Returns:
            DestinationConfig: Configuration containing all necessary data to reconstruct the connector
        """
        return DestinationConfig(
            workflow_id=self.workflow.id,
            execution_id=self.execution_id,
            use_file_history=self.use_file_history,
            hitl_queue_name=self.hitl_queue_name,
        )

    @classmethod
    def from_config(
        cls, workflow_log: WorkflowLog, config: DestinationConfig
    ) -> "DestinationConnector":
        """Create a DestinationConnector instance from configuration.

        Args:
            config (DestinationConfig): Configuration containing all necessary data to reconstruct the connector

        Returns:
            DestinationConnector: New instance
        """
        logger.info(
            f"Creating DestinationConnector from config: hitl_queue_name={config.hitl_queue_name}"
        )
        # Reconstruct workflow
        workflow = Workflow.objects.get(id=config.workflow_id)

        # Create destination connector instance
        destination = cls(
            workflow=workflow,
            execution_id=config.execution_id,
            workflow_log=workflow_log,
            use_file_history=config.use_file_history,
            file_execution_id=config.file_execution_id,
            hitl_queue_name=config.hitl_queue_name,
        )

        return destination

    def _get_review_queue_name(self) -> str:
        """Generate review queue name with optional HITL override for manual review processing.

        Returns:
            str: Queue name in the appropriate format:
                - Custom HITL queue: review_queue_{org}_{workflow_id}:{hitl_queue_name}
                - Standard queue: review_queue_{org}_{workflow_id}
        """
        logger.debug(f"Queue naming - hitl_queue_name={self.hitl_queue_name}")

        # Base queue format: review_queue_{org}_{workflow_id}
        base_queue_name = f"review_queue_{self.organization_id}_{str(self.workflow_id)}"

        if self.hitl_queue_name:
            # Custom HITL queue with user-specified name
            q_name = f"{base_queue_name}:{self.hitl_queue_name}"
            logger.debug(f"Using custom HITL queue: {q_name}")
        else:
            # Standard queue format for workflow-based processing
            q_name = base_queue_name
            logger.debug(f"Using standard queue name: {q_name}")

        return q_name

    def _push_to_queue(
        self,
        file_name: str,
        workflow: Workflow,
        result: str | None = None,
        input_file_path: str | None = None,
        meta_data: dict[str, Any] | None = None,
        file_execution_id: str = None,
    ) -> None:
        """Handle the Manual Review QUEUE result.

        This method is responsible for pushing the input file and result to
        review queue.

        Args:
            file_name (str): The name of the file.
            workflow (Workflow): The workflow object containing
            details about the workflow.
            result (Optional[str], optional): The result of the API call.
                Defaults to None.
            input_file_path (Optional[str], optional):
            The path to the input file.
                Defaults to None.
            meta_data (Optional[dict[str, Any]], optional):
                A dictionary containing additional
                metadata related to the file. Defaults to None.

        Returns:
            None
        """
        if not result:
            return
        connector: ConnectorInstance = self.source_endpoint.connector_instance

        # For API deployments, use workflow execution storage instead of connector
        if self.is_api:
            logger.debug(
                f"API deployment detected for {file_name}, using workflow execution file system"
            )
            # For API deployments, read file content from workflow execution storage
            file_content_base64 = self._read_file_content_for_queue(
                input_file_path, file_name
            )

            # Use common queue naming method
            q_name = self._get_review_queue_name()
            whisper_hash = meta_data.get("whisper-hash") if meta_data else None

            queue_result = QueueResult(
                file=file_name,
                status=QueueResultStatus.SUCCESS,
                result=result,
                workflow_id=str(self.workflow_id),
                file_content=file_content_base64,
                whisper_hash=whisper_hash,
                file_execution_id=file_execution_id,
            ).to_dict()

            queue_result_json = json.dumps(queue_result)
            conn = QueueUtils.get_queue_inst()
            conn.enqueue(queue_name=q_name, message=queue_result_json)
            logger.info(f"Pushed {file_name} to queue {q_name} with file content")
            return

        connector_settings: dict[str, Any] = connector.connector_metadata

        source_fs = self.get_fsspec(
            settings=connector_settings, connector_id=connector.connector_id
        )
        with source_fs.open(input_file_path, "rb") as remote_file:
            whisper_hash = None
            file_content = remote_file.read()
            # Convert file content to a base64 encoded string
            file_content_base64 = base64.b64encode(file_content).decode("utf-8")

            # Use common queue naming method
            q_name = self._get_review_queue_name()
            if meta_data:
                whisper_hash = meta_data.get("whisper-hash")
            else:
                whisper_hash = None
            queue_result = QueueResult(
                file=file_name,
                status=QueueResultStatus.SUCCESS,
                result=result,
                workflow_id=str(self.workflow_id),
                file_content=file_content_base64,
                whisper_hash=whisper_hash,
                file_execution_id=file_execution_id,
            ).to_dict()
            # Convert the result dictionary to a JSON string
            queue_result_json = json.dumps(queue_result)
            conn = QueueUtils.get_queue_inst()
            # Enqueue the JSON string
            conn.enqueue(queue_name=q_name, message=queue_result_json)
            logger.info(f"Pushed {file_name} to queue {q_name} with file content")

    def _read_file_content_for_queue(self, input_file_path: str, file_name: str) -> str:
        """Read and encode file content for queue message.

        Args:
            input_file_path: Path to the file to read
            file_name: Name of the file for logging purposes

        Returns:
            Base64 encoded file content

        Raises:
            APIException: If file cannot be read or doesn't exist
        """
        try:
            file_system = FileSystem(FileStorageType.WORKFLOW_EXECUTION)
            file_storage = file_system.get_file_storage()

            if not file_storage.exists(input_file_path):
                raise APIException(f"File not found: {input_file_path}")

            file_bytes = file_storage.read(input_file_path, mode="rb")
            if isinstance(file_bytes, str):
                file_bytes = file_bytes.encode("utf-8")
            return base64.b64encode(file_bytes).decode("utf-8")
        except Exception as e:
            logger.error(f"Failed to read file content for {file_name}: {e}")
            raise APIException(f"Failed to read file content for queue: {e}")<|MERGE_RESOLUTION|>--- conflicted
+++ resolved
@@ -336,14 +336,10 @@
         execution_id_name = str(
             destination_configurations.get(DestinationKey.EXECUTION_ID, "execution_id")
         )
-<<<<<<< HEAD
-        data = self.get_result()
-
+
+        data = self.get_tool_execution_result()
         metadata = self.get_combined_metadata()
-
-=======
-        data = self.get_tool_execution_result()
->>>>>>> b169d0e9
+    
         # If data is None, don't execute CREATE or INSERT query
         if not data:
             logger.info("No data obtained from tool to insert into destination DB.")
@@ -598,7 +594,6 @@
 
         return metadata
 
-<<<<<<< HEAD
     def get_combined_metadata(self) -> dict[str, Any]:
         """Get combined workflow and usage metadata.
 
@@ -619,13 +614,9 @@
         workflow_metadata["usage"] = usage_metadata
 
         return workflow_metadata
-
-    def delete_execution_directory(self) -> None:
-        """Delete the execution directory.
-=======
+      
     def delete_file_execution_directory(self) -> None:
         """Delete the file execution directory.
->>>>>>> b169d0e9
 
         Returns:
             None
