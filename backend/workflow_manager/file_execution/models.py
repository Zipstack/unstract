--- conflicted
+++ resolved
@@ -1,10 +1,6 @@
 import uuid
-<<<<<<< HEAD
+from datetime import timedelta
 from typing import Any
-=======
-from datetime import timedelta
-from typing import Optional
->>>>>>> ba48b874
 
 from django.db import models
 from utils.common_utils import CommonUtils
@@ -22,18 +18,9 @@
 class WorkflowFileExecutionManager(models.Manager):
     def get_or_create_file_execution(
         self,
-<<<<<<< HEAD
         workflow_execution: Any,
         file_hash: FileHash,
         connection_type: WorkflowEndpoint.ConnectionType,
-=======
-        workflow_execution: WorkflowExecution,
-        file_name: str,
-        file_size: int,
-        file_hash: str,
-        file_path: Optional[str] = None,
-        mime_type: Optional[str] = None,
->>>>>>> ba48b874
     ) -> "WorkflowFileExecution":
         """
         Retrieves or creates a new input file record for a workflow execution.
