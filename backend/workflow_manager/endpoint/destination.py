import ast
import base64
import json
import logging
import os
from typing import Any, Optional

import fsspec
import magic
from connector.models import ConnectorInstance
from django.db import connection
from fsspec.implementations.local import LocalFileSystem
from unstract.sdk.constants import ToolExecKey
from unstract.workflow_execution.constants import ToolOutputType
from workflow_manager.endpoint.base_connector import BaseConnector
from workflow_manager.endpoint.constants import (
    ApiDeploymentResultStatus,
    DestinationKey,
    QueueResultStatus,
    WorkflowFileType,
)
from workflow_manager.endpoint.database_utils import DatabaseUtils
from workflow_manager.endpoint.exceptions import (
    DestinationConnectorNotConfigured,
    InvalidDestinationConnectionType,
    InvalidToolOutputType,
    MissingDestinationConnectionType,
    ToolOutputTypeMismatch,
)
from workflow_manager.endpoint.models import WorkflowEndpoint
from workflow_manager.endpoint.queue_utils import QueueUtils
from workflow_manager.workflow.enums import ExecutionStatus
from workflow_manager.workflow.file_history_helper import FileHistoryHelper
from workflow_manager.workflow.models.file_history import FileHistory
from workflow_manager.workflow.models.workflow import Workflow


logger = logging.getLogger(__name__)


class DestinationConnector(BaseConnector):
    """A class representing a Destination connector for a workflow.

    This class extends the BaseConnector class and provides methods for
    interacting with different types of destination connectors,
    such as file system connectors and API connectors and DB connectors.

    Attributes:
        workflow (Workflow): The workflow associated with
            the destination connector.
    """

    def __init__(self, workflow: Workflow, execution_id: str) -> None:
        """Initialize a DestinationConnector object.

        Args:
            workflow (Workflow): _description_
        """
        organization_id = connection.tenant.schema_name
        super().__init__(workflow.id, execution_id, organization_id)
        self.endpoint = self._get_endpoint_for_workflow(workflow=workflow)
        self.source_endpoint = self._get_source_endpoint_for_workflow(workflow=workflow)
        self.execution_id = execution_id
        self.api_results: list[dict[str, Any]] = []
        self.queue_results: list[dict[str, Any]] = []

    def _get_endpoint_for_workflow(
        self,
        workflow: Workflow,
    ) -> WorkflowEndpoint:
        """Get WorkflowEndpoint instance.

        Args:
            workflow (Workflow): Workflow associated with the
                destination connector.

        Returns:
            WorkflowEndpoint: WorkflowEndpoint instance.
        """
        endpoint: WorkflowEndpoint = WorkflowEndpoint.objects.get(
            workflow=workflow,
            endpoint_type=WorkflowEndpoint.EndpointType.DESTINATION,
        )
        if endpoint.connector_instance:
            endpoint.connector_instance.connector_metadata = (
                endpoint.connector_instance.metadata
            )
        return endpoint

    def _get_source_endpoint_for_workflow(
        self,
        workflow: Workflow,
    ) -> WorkflowEndpoint:
        """Get WorkflowEndpoint instance.

        Args:
            workflow (Workflow): Workflow associated with the
                destination connector.

        Returns:
            WorkflowEndpoint: WorkflowEndpoint instance.
        """
        endpoint: WorkflowEndpoint = WorkflowEndpoint.objects.get(
            workflow=workflow,
            endpoint_type=WorkflowEndpoint.EndpointType.SOURCE,
        )
        if endpoint.connector_instance:
            endpoint.connector_instance.connector_metadata = (
                endpoint.connector_instance.metadata
            )
        return endpoint

    def validate(self) -> None:
        connection_type = self.endpoint.connection_type
        connector: ConnectorInstance = self.endpoint.connector_instance
        if connection_type is None:
            raise MissingDestinationConnectionType()
        if connection_type not in WorkflowEndpoint.ConnectionType.values:
            raise InvalidDestinationConnectionType()
        if (
            connection_type != WorkflowEndpoint.ConnectionType.API
            and connection_type != WorkflowEndpoint.ConnectionType.MANUALREVIEW
            and connector is None
        ):
            raise DestinationConnectorNotConfigured()

    def handle_output(
        self,
        file_name: str,
        file_hash: str,
        workflow: Workflow,
        file_history: Optional[FileHistory] = None,
        error: Optional[str] = None,
        input_file_path: Optional[str] = None,
    ) -> None:
        """Handle the output based on the connection type."""
        connection_type = self.endpoint.connection_type
        result: Optional[str] = None
        meta_data: Optional[str] = None
        if error:
            if connection_type == WorkflowEndpoint.ConnectionType.API:
                self._handle_api_result(file_name=file_name, error=error, result=result)
            return
        if connection_type == WorkflowEndpoint.ConnectionType.FILESYSTEM:
            self.copy_output_to_output_directory()
        elif connection_type == WorkflowEndpoint.ConnectionType.DATABASE:
            self.insert_into_db(file_history)
        elif connection_type == WorkflowEndpoint.ConnectionType.API:
            result = self.get_result(file_history)
<<<<<<< HEAD
            self._handle_api_result(file_name=file_name, error=error, result=result)
        elif connection_type == WorkflowEndpoint.ConnectionType.MANUALREVIEW:
            result = self.get_result(file_history)
            self._push_to_queue(
                file_name=file_name,
                workflow=workflow,
                result=result,
                input_file_path=input_file_path,
=======
            meta_data = self.get_metadata(file_history)

            self._handle_api_result(
                file_name=file_name, error=error, result=result, meta_data=meta_data
>>>>>>> aacae132
            )
        if not file_history:
            FileHistoryHelper.create_file_history(
                cache_key=file_hash,
                workflow=workflow,
                status=ExecutionStatus.COMPLETED,
                result=result,
                metadata=meta_data,
                file_name=file_name,
            )

    def copy_output_to_output_directory(self) -> None:
        """Copy output to the destination directory."""
        connector: ConnectorInstance = self.endpoint.connector_instance
        connector_settings: dict[str, Any] = connector.connector_metadata
        destination_configurations: dict[str, Any] = self.endpoint.configuration
        root_path = str(connector_settings.get(DestinationKey.PATH))
        output_folder = str(
            destination_configurations.get(DestinationKey.OUTPUT_FOLDER, "/")
        )
        overwrite = bool(
            destination_configurations.get(
                DestinationKey.OVERWRITE_OUTPUT_DOCUMENT, False
            )
        )
        output_directory = os.path.join(root_path, output_folder)

        destination_volume_path = os.path.join(
            self.execution_dir, ToolExecKey.OUTPUT_DIR
        )

        connector_fs = self.get_fsspec(
            settings=connector_settings, connector_id=connector.connector_id
        )
        if not connector_fs.isdir(output_directory):
            connector_fs.mkdir(output_directory)

        # Traverse local directory and create the same structure in the
        # output_directory
        for root, dirs, files in os.walk(destination_volume_path):
            for dir_name in dirs:
                connector_fs.mkdir(
                    os.path.join(
                        output_directory,
                        os.path.relpath(root, destination_volume_path),
                        dir_name,
                    )
                )

            for file_name in files:
                source_path = os.path.join(root, file_name)
                destination_path = os.path.join(
                    output_directory,
                    os.path.relpath(root, destination_volume_path),
                    file_name,
                )
                normalized_path = os.path.normpath(destination_path)
                with open(source_path, "rb") as source_file:
                    connector_fs.write_bytes(
                        normalized_path, source_file.read(), overwrite=overwrite
                    )

    def insert_into_db(self, file_history: Optional[FileHistory]) -> None:
        """Insert data into the database."""
        connector_instance: ConnectorInstance = self.endpoint.connector_instance
        connector_settings: dict[str, Any] = connector_instance.metadata
        destination_configurations: dict[str, Any] = self.endpoint.configuration
        table_name: str = str(destination_configurations.get(DestinationKey.TABLE))
        include_agent: bool = bool(
            destination_configurations.get(DestinationKey.INCLUDE_AGENT, False)
        )
        include_timestamp = bool(
            destination_configurations.get(DestinationKey.INCLUDE_TIMESTAMP, False)
        )
        agent_name = str(destination_configurations.get(DestinationKey.AGENT_NAME))
        column_mode = str(destination_configurations.get(DestinationKey.COLUMN_MODE))
        single_column_name = str(
            destination_configurations.get(DestinationKey.SINGLE_COLUMN_NAME, "data")
        )

        data = self.get_result(file_history)
        values = DatabaseUtils.get_columns_and_values(
            column_mode_str=column_mode,
            data=data,
            include_timestamp=include_timestamp,
            include_agent=include_agent,
            agent_name=agent_name,
            single_column_name=single_column_name,
        )
        db_class = DatabaseUtils.get_db_class(
            connector_id=connector_instance.connector_id,
            connector_settings=connector_settings,
        )
        engine = db_class.get_engine()
        # If data is None, don't execute CREATE or INSERT query
        if data is None:
            return
        DatabaseUtils.create_table_if_not_exists(
            db_class=db_class,
            engine=engine,
            table_name=table_name,
            database_entry=values,
        )
        cls_name = db_class.__class__.__name__
        sql_columns_and_values = DatabaseUtils.get_sql_query_data(
            cls_name=cls_name,
            connector_id=connector_instance.connector_id,
            connector_settings=connector_settings,
            table_name=table_name,
            values=values,
        )
        DatabaseUtils.execute_write_query(
            db_class=db_class,
            engine=engine,
            table_name=table_name,
            sql_keys=list(sql_columns_and_values.keys()),
            sql_values=list(sql_columns_and_values.values()),
        )

    def _handle_api_result(
        self,
        file_name: str,
        error: Optional[str] = None,
        result: Optional[str] = None,
        meta_data: Optional[dict[str, Any]] = None,
    ) -> None:
        """Handle the API result.

        This method is responsible for handling the API result.
        It appends the file name and result to the 'results' list for API resp.

        Args:
            file_name (str): The name of the file.
            result (Optional[str], optional): The result of the API call.
                Defaults to None.

        Returns:
            None
        """
        api_result: dict[str, Any] = {"file": file_name}
        if error:
            api_result.update(
                {"status": ApiDeploymentResultStatus.FAILED, "error": error}
            )
        else:
            if result:
                api_result.update(
                    {
                        "status": ApiDeploymentResultStatus.SUCCESS,
                        "result": result,
                        "metadata": meta_data,
                    }
                )
            else:
                api_result.update(
                    {"status": ApiDeploymentResultStatus.SUCCESS, "result": ""}
                )
        self.api_results.append(api_result)

    def parse_string(self, original_string: str) -> Any:
        """Parse the given string, attempting to evaluate it as a Python
        literal.
        ex: a json string to dict method
        Parameters:
        - original_string (str): The input string to be parsed.

        Returns:
        - Any: The parsed result. If the string can be evaluated as a Python
          literal, the result of the evaluation is returned.
          If not, the original string is returned unchanged.

        Note:
        This function uses `ast.literal_eval` to attempt parsing the string as a
        Python literal. If parsing fails due to a SyntaxError or ValueError,
        the original string is returned.

        Example:
        >>> parser.parse_string("42")
        42
        >>> parser.parse_string("[1, 2, 3]")
        [1, 2, 3]
        >>> parser.parse_string("Hello, World!")
        'Hello, World!'
        """
        try:
            # Try to evaluate as a Python literal
            python_literal = ast.literal_eval(original_string)
            return python_literal
        except (SyntaxError, ValueError):
            # If evaluating as a Python literal fails,
            # assume it's a plain string
            return original_string

    def get_result(self, file_history: Optional[FileHistory]) -> Optional[Any]:
        """Get result data from the output file.

        Returns:
            Union[dict[str, Any], str]: Result data.
        """
        if file_history and file_history.result:
            return self.parse_string(file_history.result)
        output_file = os.path.join(self.execution_dir, WorkflowFileType.INFILE)
        metadata: dict[str, Any] = self.get_workflow_metadata()
        output_type = self.get_output_type(metadata)
        result: Optional[Any] = None
        try:
            # TODO: SDK handles validation; consider removing here.
            mime = magic.Magic()
            file_type = mime.from_file(output_file)
            if output_type == ToolOutputType.JSON:
                if "JSON" not in file_type:
                    logger.error(f"Output type json mismatched {file_type}")
                    raise ToolOutputTypeMismatch()
                with open(output_file) as file:
                    result = json.load(file)
            elif output_type == ToolOutputType.TXT:
                if "JSON" in file_type:
                    logger.error(f"Output type txt mismatched {file_type}")
                    raise ToolOutputTypeMismatch()
                with open(output_file) as file:
                    result = file.read()
                    result = result.encode("utf-8").decode("unicode-escape")
            else:
                raise InvalidToolOutputType()
        except (FileNotFoundError, json.JSONDecodeError) as err:
            logger.error(f"Error while getting result {err}")
        return result

    def get_metadata(
        self, file_history: Optional[FileHistory]
    ) -> Optional[dict[str, Any]]:
        """Get meta_data from the output file.

        Returns:
            Union[dict[str, Any], str]: Meta data.
        """
        if file_history and file_history.meta_data:
            return self.parse_string(file_history.meta_data)
        metadata: dict[str, Any] = self.get_workflow_metadata()

        return metadata

    def delete_execution_directory(self) -> None:
        """Delete the execution directory.

        Returns:
            None
        """
        fs: LocalFileSystem = fsspec.filesystem("file")
        fs.rm(self.execution_dir, recursive=True)
        self.delete_api_storage_dir(self.workflow_id, self.execution_id)

    @classmethod
    def delete_api_storage_dir(cls, workflow_id: str, execution_id: str) -> None:
        """Delete the api storage path.

        Returns:
            None
        """
        api_storage_dir = cls.get_api_storage_dir_path(
            workflow_id=workflow_id, execution_id=execution_id
        )
        fs: LocalFileSystem = fsspec.filesystem("file")
        fs.rm(api_storage_dir, recursive=True)

    @classmethod
    def create_endpoint_for_workflow(
        cls,
        workflow: Workflow,
    ) -> None:
        """Create a workflow endpoint for the destination.

        Args:
            workflow (Workflow): Workflow for which the endpoint is created.
        """
        endpoint = WorkflowEndpoint(
            workflow=workflow,
            endpoint_type=WorkflowEndpoint.EndpointType.DESTINATION,
        )
        endpoint.save()

    @classmethod
    def get_json_schema_for_database(cls) -> dict[str, Any]:
        """Get JSON schema for the database.

        Returns:
            dict[str, Any]: JSON schema for the database.
        """
        schema_path = os.path.join(
            os.path.dirname(__file__), "static", "dest", "db.json"
        )
        return cls.get_json_schema(file_path=schema_path)

    @classmethod
    def get_json_schema_for_file_system(cls) -> dict[str, Any]:
        """Get JSON schema for the file system.

        Returns:
            dict[str, Any]: JSON schema for the file system.
        """
        schema_path = os.path.join(
            os.path.dirname(__file__), "static", "dest", "file.json"
        )
        return cls.get_json_schema(file_path=schema_path)

    @classmethod
    def get_json_schema_for_api(cls) -> dict[str, Any]:
        """Json schema for api.

        Returns:
            dict[str, Any]: _description_
        """
        schema_path = os.path.join(
            os.path.dirname(__file__), "static", "dest", "api.json"
        )
        return cls.get_json_schema(file_path=schema_path)

    def _push_to_queue(
        self,
        file_name: str,
        workflow: Workflow,
        result: Optional[str] = None,
        input_file_path: Optional[str] = None,
    ) -> None:
        """Handle the Manual Review QUEUE result.

        This method is responsible for pushing the input file and result to
        review queue.
        Args:
            file_name (str): The name of the file.
            result (Optional[str], optional): The result of the API call.
                Defaults to None.

        Returns:
            None
        """
        if not result:
            return
        connector: ConnectorInstance = self.source_endpoint.connector_instance
        connector_settings: dict[str, Any] = connector.connector_metadata

        source_fs = self.get_fsspec(
            settings=connector_settings, connector_id=connector.connector_id
        )
        with source_fs.open(input_file_path, "rb") as remote_file:
            file_content = remote_file.read()
            # Convert file content to a base64 encoded string
            file_content_base64 = base64.b64encode(file_content).decode("utf-8")
            q_name = f"review_queue_{self.organization_id}_{workflow.workflow_name}"
            queue_result = {
                "file": file_name,
                "status": QueueResultStatus.SUCCESS,
                "result": result,
                "workflow_id": str(self.workflow_id),
                "file_content": file_content_base64,
            }
            # Convert the result dictionary to a JSON string
            queue_result_json = json.dumps(queue_result)
            conn = QueueUtils.get_queue_inst()
            # Enqueue the JSON string
            conn.enqueue(self, queue_name=q_name, message=queue_result_json)<|MERGE_RESOLUTION|>--- conflicted
+++ resolved
@@ -147,8 +147,10 @@
             self.insert_into_db(file_history)
         elif connection_type == WorkflowEndpoint.ConnectionType.API:
             result = self.get_result(file_history)
-<<<<<<< HEAD
-            self._handle_api_result(file_name=file_name, error=error, result=result)
+            meta_data = self.get_metadata(file_history)
+            self._handle_api_result(
+                file_name=file_name, error=error, result=result, meta_data=meta_data
+            )
         elif connection_type == WorkflowEndpoint.ConnectionType.MANUALREVIEW:
             result = self.get_result(file_history)
             self._push_to_queue(
@@ -156,12 +158,6 @@
                 workflow=workflow,
                 result=result,
                 input_file_path=input_file_path,
-=======
-            meta_data = self.get_metadata(file_history)
-
-            self._handle_api_result(
-                file_name=file_name, error=error, result=result, meta_data=meta_data
->>>>>>> aacae132
             )
         if not file_history:
             FileHistoryHelper.create_file_history(
