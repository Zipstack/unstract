--- conflicted
+++ resolved
@@ -75,13 +75,10 @@
             workflow=workflow,
             endpoint_type=WorkflowEndpoint.EndpointType.DESTINATION,
         )
-<<<<<<< HEAD
-=======
         if endpoint.connector_instance:
             endpoint.connector_instance.connector_metadata = (
                 endpoint.connector_instance.metadata
             )
->>>>>>> 513f704e
         return endpoint
 
     def validate(self) -> None:
@@ -185,13 +182,7 @@
     def insert_into_db(self, file_history: Optional[FileHistory]) -> None:
         """Insert data into the database."""
         connector_instance: ConnectorInstance = self.endpoint.connector_instance
-<<<<<<< HEAD
-        connector_settings: dict[str, Any] = (
-            connector_instance.connector_metadata
-        )
-=======
         connector_settings: dict[str, Any] = connector_instance.metadata
->>>>>>> 513f704e
         destination_configurations: dict[str, Any] = self.endpoint.configuration
         table_name: str = str(
             destination_configurations.get(DestinationKey.TABLE)
