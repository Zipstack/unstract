--- conflicted
+++ resolved
@@ -267,17 +267,12 @@
         execution_id_name = str(
             destination_configurations.get(DestinationKey.EXECUTION_ID, "execution_id")
         )
-
-<<<<<<< HEAD
-        data = self.get_result(file_history)
+        data = self.get_result()
         # If data is None, don't execute CREATE or INSERT query
         if not data:
             return
         # Remove metadata from result
         data.pop("metadata", None)
-=======
-        data = self.get_result()
->>>>>>> 3d4b4dc5
         values = DatabaseUtils.get_columns_and_values(
             column_mode_str=column_mode,
             data=data,
