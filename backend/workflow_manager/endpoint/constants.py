class TableColumns:
    CREATED_BY = "created_by"
    CREATED_AT = "created_at"
    PERMANENT_COLUMNS = ["created_by", "created_at"]


class DBConnectionClass:
    SNOWFLAKE = "SnowflakeDB"
    BIGQUERY = "BigQuery"
    MSSQL = "MSSQL"


class Snowflake:
    COLUMN_TYPES = [
        "VARCHAR",
        "CHAR",
        "CHARACTER",
        "STRING",
        "TEXT",
        "BINARY",
        "VARBINARY",
        "DATE",
        "DATETIME",
        "TIME",
        "TIMESTAMP",
        "TIMESTAMP_LTZ",
        "TIMESTAMP_NTZ",
        "TIMESTAMP_TZ",
        "BOOLEAN",
    ]


class FileSystemConnector:
    MAX_FILES = 100


class WorkflowFileType:
    SOURCE = "SOURCE"
    INFILE = "INFILE"
    METADATA_JSON = "METADATA.json"


class SourceKey:
    FILE_EXTENSIONS = "fileExtensions"
    PROCESS_SUB_DIRECTORIES = "processSubDirectories"
    MAX_FILES = "maxFiles"
    ROOT_FOLDER = "rootFolder"


class DestinationKey:
    TABLE = "table"
    INCLUDE_AGENT = "includeAgent"
    INCLUDE_TIMESTAMP = "includeTimestamp"
    AGENT_NAME = "agentName"
    COLUMN_MODE = "columnMode"
    SINGLE_COLUMN_NAME = "singleColumnName"
    PATH = "path"
    OUTPUT_FOLDER = "outputFolder"
    OVERWRITE_OUTPUT_DOCUMENT = "overwriteOutput"


class OutputJsonKey:
    JSON_RESULT_KEY = "result"


class FileType:
    PDF_DOCUMENTS = "PDF documents"
    TEXT_DOCUMENTS = "Text documents"
    IMAGES = "Images"


class FilePattern:
    PDF_DOCUMENTS = ["*.pdf"]
    TEXT_DOCUMENTS = ["*.txt"]
    IMAGES = ["*.jpg", "*.jpeg", "*.png", "*.gif", "*.bmp"]


class SourceConstant:
    MAX_RECURSIVE_DEPTH = 10


class ApiDeploymentResultStatus:
    SUCCESS = "Success"
    FAILED = "Failed"


class BigQuery:
    """In big query, table name has to be in the format {db}.{schema}.{table}
    Throws error if any of the params not set.

    When converted to list table size should be 3
    """

    TABLE_NAME_SIZE = 3
<<<<<<< HEAD


class UnstractFSConnector:
    GOOGLE_DRIVE_FS = "GoogleDriveFS"
    DROPBOX_FS = "DropboxFS"
=======
    COLUMN_TYPES = [
        "DATE",
        "DATETIME",
        "TIME",
        "TIMESTAMP",
    ]


class QueueResultStatus:
    SUCCESS = "Success"
    FAILED = "Failed"
>>>>>>> ce49f153
<|MERGE_RESOLUTION|>--- conflicted
+++ resolved
@@ -92,13 +92,6 @@
     """
 
     TABLE_NAME_SIZE = 3
-<<<<<<< HEAD
-
-
-class UnstractFSConnector:
-    GOOGLE_DRIVE_FS = "GoogleDriveFS"
-    DROPBOX_FS = "DropboxFS"
-=======
     COLUMN_TYPES = [
         "DATE",
         "DATETIME",
@@ -110,4 +103,8 @@
 class QueueResultStatus:
     SUCCESS = "Success"
     FAILED = "Failed"
->>>>>>> ce49f153
+
+
+class UnstractFSConnector:
+    GOOGLE_DRIVE_FS = "GoogleDriveFS"
+    DROPBOX_FS = "DropboxFS"