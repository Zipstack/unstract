<<<<<<< HEAD
from sqlalchemy.sql import text
import os

=======
>>>>>>> c784410e
from django.core.management.base import BaseCommand
from django.db import connection


class Command(BaseCommand):
    help = "Drop the schema"

    def add_arguments(self, parser):
        parser.add_argument(
            "--schema",
            type=str,
            help="Schema to drop",
        )

    def handle(self, *args, **options):
        schema = options.get("schema")
        if not schema:
            self.stdout.write(self.style.ERROR("Schema name is required"))
            return

        with connection.cursor() as cursor:
            # Use parameterized query instead of string formatting
            cursor.execute("DROP SCHEMA IF EXISTS %s CASCADE", [schema])
            self.stdout.write(self.style.SUCCESS(f"Schema {schema} dropped"))<|MERGE_RESOLUTION|>--- conflicted
+++ resolved
@@ -1,9 +1,5 @@
-<<<<<<< HEAD
 from sqlalchemy.sql import text
 import os
-
-=======
->>>>>>> c784410e
 from django.core.management.base import BaseCommand
 from django.db import connection
 
