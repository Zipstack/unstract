import json
import logging
import traceback
from typing import Any, Optional

from django.conf import settings
from django.http import HttpRequest, HttpResponse
from drf_standardized_errors.handler import exception_handler
from rest_framework.response import Response

logger = logging.getLogger(__name__)


# Set via settings.REST_FRAMEWORK.EXCEPTION_HANDLER.
def drf_logging_exc_handler(exc: Exception, context: Any) -> Optional[Response]:
    """Custom exception handler for DRF.

    DRF's exception handler takes care of Http404, PermissionDenied and
    APIExceptions by default. This function helps log the traceback for
    all types of exception and then handles it with DRF or Django

    Args:
        exc (Exception): Implementation of Exception raised
        context (dict[str, Any]): Dictionary containing additional
            metadata on the request itself

    Returns:
        Optional[Response]: Returns either a Response if handled, \
            if None it will be
            handled by another method in the middleware
    """
    request = context.get("request")
<<<<<<< HEAD
    ExceptionLoggingMiddleware.format_exc_and_log(request=request, exception=exc)
    return exception_handler(exc=exc, context=context)
=======
    response = exception_handler(exc=exc, context=context)
    ExceptionLoggingMiddleware.format_exc_and_log(
        request=request, response=response, exception=exc
    )
    return response
>>>>>>> ef70a146


class ExceptionLoggingMiddleware:
    """Custom middleware to log unhandled errors.

    DRF middleware handles most exception types, Django takes care of
    handling the rest.
    """

    def __init__(self, get_response: Any) -> None:
        self.get_response = get_response

    def __call__(self, request: HttpRequest) -> HttpResponse:
        response = self.get_response(request)
        return response

    def process_exception(
        self, request: HttpRequest, exception: Exception
    ) -> Optional[HttpResponse]:
        """Django hook to handle exceptions by a middleware.

        Args:
            request (HttpRequest): Request that was made
            exception (Exception): Exception that was raised

        Returns:
            Optional[HttpResponse]: Returns either a HttpResponse if handled
                If None it will be handled by another method in the middleware
        """
        # Handle only when running in production, for debug mode
        # Django takes care of displaying a detailed HTML page.
        if not settings.DEBUG and exception:
            detail = {"detail": "Error processing the request."}
            return HttpResponse(json.dumps(detail), status=500)
        return None

    @staticmethod
    def format_exc_and_log(
        request: HttpRequest, response: HttpResponse, exception: Exception
    ) -> None:
        """Format the exception to be logged and logs it.

        Args:
            request (HttpRequest): Request to get API endpoint hit
            exception (Exception): Exception that was raised to be logged
        """
        if response.status_code >= 500:
            message = (
                "{method} {url} {status}\n\n{error}\n\n````{tb}````".format(
                    method=request.method,
                    url=request.build_absolute_uri(),
                    status=response.status_code,
                    error=repr(exception),
                    tb=traceback.format_exc(),
                )
            )
        else:
            message = "{method} {url} {status} {error}".format(
                method=request.method,
                url=request.build_absolute_uri(),
                status=response.status_code,
                error=repr(exception),
            )
        logger.error(message)<|MERGE_RESOLUTION|>--- conflicted
+++ resolved
@@ -30,16 +30,11 @@
             handled by another method in the middleware
     """
     request = context.get("request")
-<<<<<<< HEAD
-    ExceptionLoggingMiddleware.format_exc_and_log(request=request, exception=exc)
-    return exception_handler(exc=exc, context=context)
-=======
     response = exception_handler(exc=exc, context=context)
     ExceptionLoggingMiddleware.format_exc_and_log(
         request=request, response=response, exception=exc
     )
     return response
->>>>>>> ef70a146
 
 
 class ExceptionLoggingMiddleware:
@@ -87,14 +82,12 @@
             exception (Exception): Exception that was raised to be logged
         """
         if response.status_code >= 500:
-            message = (
-                "{method} {url} {status}\n\n{error}\n\n````{tb}````".format(
-                    method=request.method,
-                    url=request.build_absolute_uri(),
-                    status=response.status_code,
-                    error=repr(exception),
-                    tb=traceback.format_exc(),
-                )
+            message = "{method} {url} {status}\n\n{error}\n\n````{tb}````".format(
+                method=request.method,
+                url=request.build_absolute_uri(),
+                status=response.status_code,
+                error=repr(exception),
+                tb=traceback.format_exc(),
             )
         else:
             message = "{method} {url} {status} {error}".format(
