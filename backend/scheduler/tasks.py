import json
import logging
import os
from typing import Any

from account.models import Organization
from account.subscription_loader import etl_prerun_check
from celery import shared_task
from django_celery_beat.models import CrontabSchedule, PeriodicTask
from django_tenants.utils import get_tenant_model, tenant_context
from pipeline.models import Pipeline
from pipeline.pipeline_processor import PipelineProcessor
from workflow_manager.workflow.models.workflow import Workflow
from workflow_manager.workflow.workflow_helper import WorkflowHelper

logger = logging.getLogger(__name__)


def create_periodic_task(
    cron_string: str,
    task_name: str,
    task_path: str,
    task_args: list[Any],
) -> None:
    # Convert task_args to JSON
    task_args_json = json.dumps(task_args)

    # Parse the cron string
    minute, hour, day_of_month, month_of_year, day_of_week = cron_string.split()

    # Create a crontab schedule
    schedule, _ = CrontabSchedule.objects.get_or_create(
        minute=minute,
        hour=hour,
        day_of_week=day_of_week,
        day_of_month=day_of_month,
        month_of_year=month_of_year,
    )
    logger.info(f"Creating periodic task {task_name} with cron string: {cron_string}")

    # Create periodic task
    PeriodicTask.objects.create(
        crontab=schedule,
        name=task_name,
        task=task_path,
        args=task_args_json,
    )


# TODO: Remove unused args with a migration
@shared_task
def execute_pipeline_task(
    workflow_id: Any,
    org_schema: Any,
    execution_action: Any,
    execution_id: Any,
    pipepline_id: Any,
    with_logs: Any,
    name: Any,
) -> None:
    logger.info(f"Executing pipeline name: {name}")
    try:
        logger.info(f"Executing workflow id: {workflow_id}")
        tenant: Organization = (
            get_tenant_model().objects.filter(schema_name=org_schema).first()
        )
        with tenant_context(tenant):
            subscription_plugin_available = (
                os.environ.get("SUBSCRIPTION_PLUGIN_AVAILABLE", "False") == "True"
            )
            logger.info(f"Is subscription available: {subscription_plugin_available}")

            if subscription_plugin_available and not etl_prerun_check(org_schema):
                try:
                    logger.info(f"Disabling ETL task: {pipepline_id}")
                    disable_task(pipepline_id)
                except Exception as e:
<<<<<<< HEAD
                    logger.warning(f"Failed to disable task: {pipepline_id}. Error: {e}")
                return
=======
                    logger.warning(
                        f"Failed to disable task: {pipepline_id}. Error: {e}"
                    )
>>>>>>> 83a64249

            workflow = Workflow.objects.get(id=workflow_id)
            logger.info(f"Executing workflow: {workflow}")
            PipelineProcessor.update_pipeline(
                pipepline_id, Pipeline.PipelineStatus.INPROGRESS
            )
            execution_response = WorkflowHelper.complete_execution(
                workflow, execution_id, pipepline_id
            )
            logger.info(f"Execution response: {execution_response}")
        logger.info(f"Execution completed for pipeline: {name}")
    except Exception as e:
        logger.error(f"Failed to execute pipeline: {name}. Error: {e}")


def delete_periodic_task(task_name: str) -> None:
    try:
        task = PeriodicTask.objects.get(name=task_name)
        task.delete()

        logger.info(f"Deleted periodic task: {task_name}")
    except PeriodicTask.DoesNotExist:
        logger.error(f"Periodic task does not exist: {task_name}")


def disable_task(task_name: str) -> None:
    task = PeriodicTask.objects.get(name=task_name)
    task.enabled = False
    task.save()
    PipelineProcessor.update_pipeline(task_name, Pipeline.PipelineStatus.PAUSED, False)


def enable_task(task_name: str) -> None:
    task = PeriodicTask.objects.get(name=task_name)
    task.enabled = True
    task.save()
    PipelineProcessor.update_pipeline(
        task_name, Pipeline.PipelineStatus.RESTARTING, True
    )<|MERGE_RESOLUTION|>--- conflicted
+++ resolved
@@ -75,14 +75,10 @@
                     logger.info(f"Disabling ETL task: {pipepline_id}")
                     disable_task(pipepline_id)
                 except Exception as e:
-<<<<<<< HEAD
-                    logger.warning(f"Failed to disable task: {pipepline_id}. Error: {e}")
-                return
-=======
                     logger.warning(
                         f"Failed to disable task: {pipepline_id}. Error: {e}"
                     )
->>>>>>> 83a64249
+                return
 
             workflow = Workflow.objects.get(id=workflow_id)
             logger.info(f"Executing workflow: {workflow}")
