--- conflicted
+++ resolved
@@ -34,7 +34,6 @@
     path(f"{api_path_prefix}/", include("api.urls")),
     # Feature flags
     path(f"{path_prefix}/flags/", include("feature_flag.urls")),
-<<<<<<< HEAD
     # To load details of an app deployment
     path(
         f"{path_prefix}/apps/",
@@ -45,8 +44,6 @@
         f"{internal_path_prefix}/apps/",
         include("apps.traffic_routing.internal_urls"),
     ),
-]
-=======
 ]
 if settings.ADMIN_ENABLED:
     # Admin URLs
@@ -67,5 +64,4 @@
         path(f"{path_prefix}/", include("pluggable_apps.platform_admin.urls")),
     ]
 except ImportError:
-    pass
->>>>>>> 72a860ae
+    pass