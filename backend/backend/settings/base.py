"""Django settings for backend project.

Generated by 'django-admin startproject' using Django 4.2.1.

For more information on this file, see
https://docs.djangoproject.com/en/4.2/topics/settings/

For the full list of settings and their values, see
https://docs.djangoproject.com/en/4.2/ref/settings/
"""

import os
from pathlib import Path
from typing import Optional
from urllib.parse import quote_plus

from dotenv import find_dotenv, load_dotenv

missing_settings = []


def get_required_setting(
    setting_key: str, default: Optional[str] = None
) -> Optional[str]:
    """Get the value of an environment variable specified by the given key. Add
    missing keys to `missing_settings` so that exception can be raised at the
    end.

    Args:
        key (str): The key of the environment variable
        default (Optional[str], optional): Default value to return incase of
                                           env not found. Defaults to None.

    Returns:
        Optional[str]: The value of the environment variable if found,
                       otherwise the default value.
    """
    data = os.environ.get(setting_key, default)
    if not data:
        missing_settings.append(setting_key)
    return data


# Build paths inside the project like this: BASE_DIR / 'subdir'.
BASE_DIR = Path(__file__).resolve().parent.parent

# Load default log from env
DEFAULT_LOG_LEVEL = os.environ.get("DEFAULT_LOG_LEVEL", "INFO")

LOGGING = {
    "version": 1,
    "disable_existing_loggers": False,
    "filters": {"request_id": {"()": "log_request_id.filters.RequestIDFilter"}},
    "formatters": {
        "enriched": {
            "format": (
                "%(levelname)s : [%(asctime)s] {module:%(module)s process:%(process)d "
                "thread:%(thread)d request_id:%(request_id)s} :- %(message)s"
            ),
        },
        "verbose": {
            "format": "[%(asctime)s] %(levelname)s %(name)s: %(message)s",
            "datefmt": "%d/%b/%Y %H:%M:%S",
        },
        "simple": {
            "format": "{levelname} {message}",
            "style": "{",
        },
    },
    "handlers": {
        "console": {
            "level": DEFAULT_LOG_LEVEL,  # Set the desired logging level here
            "class": "logging.StreamHandler",
            "filters": ["request_id"],
            "formatter": "enriched",
        },
    },
    "root": {
        "handlers": ["console"],
        "level": DEFAULT_LOG_LEVEL,
        # Set the desired logging level here as well
    },
}


ENV_FILE = find_dotenv()
if ENV_FILE:
    load_dotenv(ENV_FILE)

# Loading environment variables

WORKFLOW_ACTION_EXPIRATION_TIME_IN_SECOND = os.environ.get(
    "WORKFLOW_ACTION_EXPIRATION_TIME_IN_SECOND", 10800
)
WEB_APP_ORIGIN_URL = os.environ.get("WEB_APP_ORIGIN_URL", "http://localhost:3000")

WEB_APP_TEMPLATE_ORIGIN_URL = os.environ.get(
    "WEB_APP_TEMPLATE_ORIGIN_URL", "http://localhost:3000"
)
WEB_APP_ALLOWED_ORIGIN_URLS = [WEB_APP_ORIGIN_URL, "http://localhost:3004"]

LOGIN_NEXT_URL = os.environ.get("LOGIN_NEXT_URL", "http://localhost:3000/org")
LANDING_URL = os.environ.get("LANDING_URL", "http://localhost:3000/landing")
ERROR_URL = os.environ.get("ERROR_URL", "http://localhost:3000/error")

DJANGO_APP_BACKEND_URL = os.environ.get(
    "DJANGO_APP_BACKEND_URL", "http://localhost:8000"
)
INTERNAL_SERVICE_API_KEY = os.environ.get("INTERNAL_SERVICE_API_KEY")

GOOGLE_STORAGE_ACCESS_KEY_ID = os.environ.get("GOOGLE_STORAGE_ACCESS_KEY_ID")
GOOGLE_STORAGE_SECRET_ACCESS_KEY = os.environ.get("GOOGLE_STORAGE_SECRET_ACCESS_KEY")
UNSTRACT_FREE_STORAGE_BUCKET_NAME = os.environ.get(
    "UNSTRACT_FREE_STORAGE_BUCKET_NAME", "pandora-user-storage"
)
GOOGLE_STORAGE_BASE_URL = os.environ.get("GOOGLE_STORAGE_BASE_URL")
REDIS_USER = os.environ.get("REDIS_USER", "default")
REDIS_PASSWORD = os.environ.get("REDIS_PASSWORD", "")
REDIS_HOST = os.environ.get("REDIS_HOST", "localhost")
REDIS_PORT = os.environ.get("REDIS_PORT", "6379")
REDIS_DB = os.environ.get("REDIS_DB", "")
SESSION_EXPIRATION_TIME_IN_SECOND = os.environ.get(
    "SESSION_EXPIRATION_TIME_IN_SECOND", 3600
)
SESSION_COOKIE_SECURE = os.environ.get("SESSION_COOKIE_SECURE", True)
CSRF_COOKIE_SECURE = os.environ.get("CSRF_COOKIE_SECURE", True)

PATH_PREFIX = os.environ.get("PATH_PREFIX", "api/v1").strip("/")
API_DEPLOYMENT_PATH_PREFIX = os.environ.get(
    "API_DEPLOYMENT_PATH_PREFIX", "deployment"
).strip("/")

INTERNAL_PATH_PREFIX = os.environ.get("INTERNAL_PATH_PREFIX", "internal")

DB_NAME = os.environ.get("DB_NAME", "unstract_db")
DB_USER = os.environ.get("DB_USER", "unstract_dev")
DB_HOST = os.environ.get("DB_HOST", "backend-db-1")
DB_PASSWORD = os.environ.get("DB_PASSWORD", "unstract_pass")
DB_PORT = os.environ.get("DB_PORT", 5432)

DEFAULT_ORGANIZATION = "default_org"
FLIPT_BASE_URL = os.environ.get("FLIPT_BASE_URL", "http://localhost:9005")
PLATFORM_HOST = os.environ.get("PLATFORM_SERVICE_HOST", "http://localhost")
PLATFORM_PORT = os.environ.get("PLATFORM_SERVICE_PORT", 3001)
PROMPT_HOST = os.environ.get("PROMPT_HOST", "http://localhost")
PROMPT_PORT = os.environ.get("PROMPT_PORT", 3003)
PROMPT_STUDIO_FILE_PATH = os.environ.get(
    "PROMPT_STUDIO_FILE_PATH", "/app/prompt-studio-data"
)
X2TEXT_HOST = os.environ.get("X2TEXT_HOST", "http://localhost")
X2TEXT_PORT = os.environ.get("X2TEXT_PORT", 3004)
STRUCTURE_TOOL_IMAGE_URL = get_required_setting("STRUCTURE_TOOL_IMAGE_URL")
STRUCTURE_TOOL_IMAGE_NAME = get_required_setting("STRUCTURE_TOOL_IMAGE_NAME")
STRUCTURE_TOOL_IMAGE_TAG = get_required_setting("STRUCTURE_TOOL_IMAGE_TAG")
WORKFLOW_DATA_DIR = os.environ.get("WORKFLOW_DATA_DIR")
API_STORAGE_DIR = os.environ.get("API_STORAGE_DIR")
CACHE_TTL_SEC = os.environ.get("CACHE_TTL_SEC", 10800)

DEFAULT_AUTH_USERNAME = os.environ.get("DEFAULT_AUTH_USERNAME", "unstract")
DEFAULT_AUTH_PASSWORD = os.environ.get("DEFAULT_AUTH_PASSWORD", "unstract")
SYSTEM_ADMIN_USERNAME = get_required_setting("SYSTEM_ADMIN_USERNAME")
SYSTEM_ADMIN_PASSWORD = get_required_setting("SYSTEM_ADMIN_PASSWORD")
SYSTEM_ADMIN_EMAIL = get_required_setting("SYSTEM_ADMIN_EMAIL")
SESSION_COOKIE_AGE = int(get_required_setting("SESSION_COOKIE_AGE", "86400"))
ENABLE_LOG_HISTORY = get_required_setting("ENABLE_LOG_HISTORY")
LOG_HISTORY_CONSUMER_INTERVAL = int(
    get_required_setting("LOG_HISTORY_CONSUMER_INTERVAL", "60")
)
LOGS_BATCH_LIMIT = int(get_required_setting("LOGS_BATCH_LIMIT", "30"))

# Flag to Enable django admin
ADMIN_ENABLED = False

# Quick-start development settings - unsuitable for production
# See https://docs.djangoproject.com/en/4.2/howto/deployment/checklist/

# SECURITY WARNING: keep the secret key used in production secret!
SECRET_KEY = get_required_setting("DJANGO_SECRET_KEY")
ENCRYPTION_KEY = get_required_setting("ENCRYPTION_KEY")

# SECURITY WARNING: don't run with debug turned on in production!
DEBUG = True

ALLOWED_HOSTS = ["*"]
CSRF_TRUSTED_ORIGINS = WEB_APP_ALLOWED_ORIGIN_URLS
CORS_ALLOW_ALL_ORIGINS = False


# Application definition
SHARED_APPS = (
    # Multitenancy
    "django_tenants",
    "corsheaders",
    # For the organization model
    "account",
    # Django apps should go below this line
    "django.contrib.admin",
    "django.contrib.auth",
    "django.contrib.contenttypes",
    "django.contrib.sessions",
    "django.contrib.messages",
    "django.contrib.staticfiles",
    "django.contrib.admindocs",
    # Third party apps should go below this line,
    "rest_framework",
    # Connector OAuth
    "connector_auth",
    "social_django",
    # Doc generator
    "drf_yasg",
    "docs",
    # Plugins
    "plugins",
    "feature_flag",
    "django_celery_beat",
    "apps.traffic_routing",
)

TENANT_APPS = (
    # your tenant-specific apps
    "django.contrib.admin",
    "django.contrib.auth",
    "django.contrib.contenttypes",
    "django.contrib.messages",
    "django.contrib.staticfiles",
    "tenant_account",
    "project",
    "prompt",
    "connector",
    "adapter_processor",
    "file_management",
    "workflow_manager.endpoint",
    "workflow_manager.workflow",
    "tool_instance",
    "pipeline",
    "platform_settings",
    "api",
    "prompt_studio.prompt_profile_manager",
    "prompt_studio.prompt_studio",
    "prompt_studio.prompt_studio_core",
    "prompt_studio.prompt_studio_registry",
    "prompt_studio.prompt_studio_output_manager",
<<<<<<< HEAD
    "apps.app_deployment",
    "apps.canned_question",
    "apps.chat_history",
    "apps.chat_transcript",
    "apps.document_management",
=======
    "prompt_studio.prompt_studio_document_manager",
    "prompt_studio.prompt_studio_index_manager",
    "usage",
>>>>>>> 72a860ae
)

INSTALLED_APPS = list(SHARED_APPS) + [
    app for app in TENANT_APPS if app not in SHARED_APPS
]
DEFAULT_MODEL_BACKEND = "django.contrib.auth.backends.ModelBackend"
GOOGLE_MODEL_BACKEND = "social_core.backends.google.GoogleOAuth2"

AUTHENTICATION_BACKENDS = (
    DEFAULT_MODEL_BACKEND,
    GOOGLE_MODEL_BACKEND,
)

TENANT_MODEL = "account.Organization"
TENANT_DOMAIN_MODEL = "account.Domain"
AUTH_USER_MODEL = "account.User"
PUBLIC_ORG_ID = "public"

MIDDLEWARE = [
    "log_request_id.middleware.RequestIDMiddleware",
    "corsheaders.middleware.CorsMiddleware",
    "django_tenants.middleware.TenantSubfolderMiddleware",
    "django.middleware.security.SecurityMiddleware",
    "django.contrib.sessions.middleware.SessionMiddleware",
    "django.middleware.csrf.CsrfViewMiddleware",
    "django.middleware.common.CommonMiddleware",
    "django.contrib.auth.middleware.AuthenticationMiddleware",
    "django.contrib.messages.middleware.MessageMiddleware",
    "django.middleware.clickjacking.XFrameOptionsMiddleware",
    "account.custom_auth_middleware.CustomAuthMiddleware",
    "middleware.exception.ExceptionLoggingMiddleware",
    "social_django.middleware.SocialAuthExceptionMiddleware",
    "middleware.remove_allow_header.RemoveAllowHeaderMiddleware",
]

PUBLIC_SCHEMA_URLCONF = "backend.public_urls"
ROOT_URLCONF = "backend.urls"
TENANT_SUBFOLDER_PREFIX = f"/{PATH_PREFIX}/unstract"
SHOW_PUBLIC_IF_NO_TENANT_FOUND = True

TEMPLATES = [
    {
        "BACKEND": "django.template.backends.django.DjangoTemplates",
        "DIRS": [],
        "APP_DIRS": True,
        "OPTIONS": {
            "context_processors": [
                "django.template.context_processors.debug",
                "django.template.context_processors.request",
                "django.contrib.auth.context_processors.auth",
                "django.contrib.messages.context_processors.messages",
            ],
        },
    },
]

WSGI_APPLICATION = "backend.wsgi.application"


# Database
# https://docs.djangoproject.com/en/4.2/ref/settings/#databases

DATABASES = {
    "default": {
        "ENGINE": "django_tenants.postgresql_backend",
        "NAME": f"{DB_NAME}",
        "USER": f"{DB_USER}",
        "HOST": f"{DB_HOST}",
        "PASSWORD": f"{DB_PASSWORD}",
        "PORT": f"{DB_PORT}",
        "ATOMIC_REQUESTS": True,
    }
}

DATABASE_ROUTERS = ("django_tenants.routers.TenantSyncRouter",)

CACHES = {
    "default": {
        "BACKEND": "django_redis.cache.RedisCache",
        "LOCATION": f"redis://{REDIS_HOST}:{REDIS_PORT}",
        "OPTIONS": {
            "CLIENT_CLASS": "django_redis.client.DefaultClient",
            "SERIALIZER": "django_redis.serializers.json.JSONSerializer",
            "DB": REDIS_DB,
            "USERNAME": REDIS_USER,
            "PASSWORD": REDIS_PASSWORD,
        },
        "KEY_FUNCTION": "utils.redis_cache.custom_key_function",
    }
}

SESSION_ENGINE = "django.contrib.sessions.backends.cached_db"

RQ_QUEUES = {
    "default": {"USE_REDIS_CACHE": "default"},
}

# Used for asynchronous/Queued execution
# Celery based scheduler
CELERY_BROKER_URL = f"redis://{REDIS_HOST}:{REDIS_PORT}"

# CELERY_RESULT_BACKEND = f"redis://{REDIS_HOST}:{REDIS_PORT}/1"
# Postgres as result backend
CELERY_RESULT_BACKEND = (
    f"db+postgresql://{DB_USER}:{quote_plus(DB_PASSWORD)}"
    f"@{DB_HOST}:{DB_PORT}/{DB_NAME}"
)
CELERY_ACCEPT_CONTENT = ["json"]
CELERY_TASK_SERIALIZER = "json"
CELERY_RESULT_SERIALIZER = "json"
CELERY_TIMEZONE = "UTC"
CELERY_TASK_MAX_RETRIES = 3
CELERY_TASK_RETRY_BACKOFF = 60  # Time in seconds before retrying the task

# Feature Flag
FEATURE_FLAG_SERVICE_URL = {"evaluate": f"{FLIPT_BASE_URL}/api/v1/flags/evaluate/"}

# Password validation
# https://docs.djangoproject.com/en/4.2/ref/settings/#auth-password-validators

AUTH_PASSWORD_VALIDATORS = [
    {
        "NAME": "django.contrib.auth.password_validation."
        "UserAttributeSimilarityValidator",
    },
    {
        "NAME": "django.contrib.auth.password_validation." "MinimumLengthValidator",
    },
    {
        "NAME": "django.contrib.auth.password_validation." "CommonPasswordValidator",
    },
    {
        "NAME": "django.contrib.auth.password_validation." "NumericPasswordValidator",
    },
]


# Internationalization
# https://docs.djangoproject.com/en/4.2/topics/i18n/

LANGUAGE_CODE = "en-us"

TIME_ZONE = "UTC"

USE_I18N = True

USE_TZ = True


# Static files (CSS, JavaScript, Images)
# https://docs.djangoproject.com/en/4.2/howto/static-files/
STATIC_URL = f"/{PATH_PREFIX}/static/"
STATIC_ROOT = os.path.join(BASE_DIR, "static")

# Default primary key field type
# https://docs.djangoproject.com/en/4.2/ref/settings/#default-auto-field

DEFAULT_AUTO_FIELD = "django.db.models.BigAutoField"

REST_FRAMEWORK = {
    "DEFAULT_PERMISSION_CLASSES": [],  # TODO: Update once auth is figured
    "TEST_REQUEST_DEFAULT_FORMAT": "json",
    "EXCEPTION_HANDLER": "middleware.exception.drf_logging_exc_handler",
}

# These paths will work without authentication
WHITELISTED_PATHS_LIST = [
    "/login",
    "/home",
    "/callback",
    "/favicon.ico",
    "/logout",
    "/signup",
    "/static",
]
WHITELISTED_PATHS = [f"/{PATH_PREFIX}{PATH}" for PATH in WHITELISTED_PATHS_LIST]
# White lists workflow-api-deployment path
WHITELISTED_PATHS.append(f"/{API_DEPLOYMENT_PATH_PREFIX}")

<<<<<<< HEAD
# White list paths under tenant paths
TENANT_ACCESSIBLE_PUBLIC_PATHS_LIST = [
    "/oauth",
    "/organization",
    "/doc",
    "/apps/load/",
]
TENANT_ACCESSIBLE_PUBLIC_PATHS = [
    f"/{PATH_PREFIX}{PATH}" for PATH in TENANT_ACCESSIBLE_PUBLIC_PATHS_LIST
]
=======
>>>>>>> 72a860ae

# API Doc Generator Settings
# https://drf-yasg.readthedocs.io/en/stable/settings.html
REDOC_SETTINGS = {
    "PATH_IN_MIDDLE": True,
    "REQUIRED_PROPS_FIRST": True,
}

# Social Auth Settings
SOCIAL_AUTH_LOGIN_REDIRECT_URL = f"{WEB_APP_ORIGIN_URL}/oauth-status/?status=success"
SOCIAL_AUTH_LOGIN_ERROR_URL = f"{WEB_APP_ORIGIN_URL}/oauth-status/?status=error"
SOCIAL_AUTH_EXTRA_DATA_EXPIRATION_TIME_IN_SECOND = os.environ.get(
    "SOCIAL_AUTH_EXTRA_DATA_EXPIRATION_TIME_IN_SECOND", 3600
)
SOCIAL_AUTH_USER_MODEL = "account.User"
SOCIAL_AUTH_STORAGE = "connector_auth.models.ConnectorDjangoStorage"
SOCIAL_AUTH_JSONFIELD_ENABLED = True
SOCIAL_AUTH_URL_NAMESPACE = "social"
SOCIAL_AUTH_FIELDS_STORED_IN_SESSION = ["oauth-key", "connector-guid"]
SOCIAL_AUTH_TRAILING_SLASH = False

for key in [
    "GOOGLE_OAUTH2_KEY",
    "GOOGLE_OAUTH2_SECRET",
]:
    exec("SOCIAL_AUTH_{key} = os.environ.get('{key}')".format(key=key))

SOCIAL_AUTH_PIPELINE = (
    # Checks if user is authenticated
    "connector_auth.pipeline.common.check_user_exists",
    # Gets user details from provider
    "social_core.pipeline.social_auth.social_details",
    "social_core.pipeline.social_auth.social_uid",
    # Cache secrets and fields in redis
    "connector_auth.pipeline.common.cache_oauth_creds",
)

# Social Auth: Google OAuth2
# Default takes care of sign in flow which we don't need for connectors
SOCIAL_AUTH_GOOGLE_OAUTH2_IGNORE_DEFAULT_SCOPE = True
SOCIAL_AUTH_GOOGLE_OAUTH2_SCOPE = [
    "https://www.googleapis.com/auth/userinfo.profile",
    "https://www.googleapis.com/auth/drive",
]
SOCIAL_AUTH_GOOGLE_OAUTH2_AUTH_EXTRA_ARGUMENTS = {
    "access_type": "offline",
    "include_granted_scopes": "true",
    "prompt": "consent",
}
SOCIAL_AUTH_GOOGLE_OAUTH2_USE_UNIQUE_USER_ID = True

APP_TEMPLATE_DOMAIN = get_required_setting("APP_TEMPLATE_DOMAIN")
APP_DEPLOYMENT_SERVICE = get_required_setting("APP_DEPLOYMENT_SERVICE")
DNS_PROVIDER = get_required_setting("DNS_PROVIDER")
DNS_PROVIDER_CONFIG = get_required_setting("DNS_PROVIDER_CONFIG")

# Always keep this line at the bottom of the file.
if missing_settings:
    ERROR_MESSAGE = "Below required settings are missing.\n" + ",\n".join(
        missing_settings
    )
    raise ValueError(ERROR_MESSAGE)<|MERGE_RESOLUTION|>--- conflicted
+++ resolved
@@ -240,17 +240,14 @@
     "prompt_studio.prompt_studio_core",
     "prompt_studio.prompt_studio_registry",
     "prompt_studio.prompt_studio_output_manager",
-<<<<<<< HEAD
     "apps.app_deployment",
     "apps.canned_question",
     "apps.chat_history",
     "apps.chat_transcript",
     "apps.document_management",
-=======
     "prompt_studio.prompt_studio_document_manager",
     "prompt_studio.prompt_studio_index_manager",
     "usage",
->>>>>>> 72a860ae
 )
 
 INSTALLED_APPS = list(SHARED_APPS) + [
@@ -430,7 +427,6 @@
 # White lists workflow-api-deployment path
 WHITELISTED_PATHS.append(f"/{API_DEPLOYMENT_PATH_PREFIX}")
 
-<<<<<<< HEAD
 # White list paths under tenant paths
 TENANT_ACCESSIBLE_PUBLIC_PATHS_LIST = [
     "/oauth",
@@ -441,8 +437,7 @@
 TENANT_ACCESSIBLE_PUBLIC_PATHS = [
     f"/{PATH_PREFIX}{PATH}" for PATH in TENANT_ACCESSIBLE_PUBLIC_PATHS_LIST
 ]
-=======
->>>>>>> 72a860ae
+
 
 # API Doc Generator Settings
 # https://drf-yasg.readthedocs.io/en/stable/settings.html
