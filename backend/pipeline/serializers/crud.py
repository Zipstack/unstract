--- conflicted
+++ resolved
@@ -5,19 +5,13 @@
 from connector.connector_instance_helper import ConnectorInstanceHelper
 from connector.models import ConnectorInstance
 from connector_processor.connector_processor import ConnectorProcessor
-<<<<<<< HEAD
 from croniter import croniter
+from django.conf import settings
 from pipeline.constants import PipelineConstants as PC
 from pipeline.constants import PipelineKey as PK
 from pipeline.models import Pipeline
 from rest_framework import serializers
-=======
-from django.conf import settings
-from pipeline.constants import PipelineConstants as PC
-from pipeline.constants import PipelineKey as PK
-from pipeline.models import Pipeline
 from rest_framework.serializers import SerializerMethodField
->>>>>>> 089055b6
 from scheduler.helper import SchedulerHelper
 from utils.serializer_utils import SerializerUtils
 from workflow_manager.endpoint.models import WorkflowEndpoint
@@ -37,7 +31,6 @@
         model = Pipeline
         fields = "__all__"
 
-<<<<<<< HEAD
     def validate_cron_string(self, value: Optional[str] = None) -> Optional[str]:
         """Validate the cron string provided in the serializer data.
 
@@ -74,7 +67,7 @@
             raise serializers.ValidationError("Invalid cron string format.")
 
         return cron_string
-=======
+
     def get_api_endpoint(self, instance: Pipeline):
         """Retrieve the API endpoint URL for a given Pipeline instance.
 
@@ -89,7 +82,6 @@
             str: The API endpoint URL associated with the Pipeline instance.
         """
         return instance.api_endpoint
->>>>>>> 089055b6
 
     def create(self, validated_data: dict[str, Any]) -> Any:
         # TODO: Deduce pipeline type based on WF?
