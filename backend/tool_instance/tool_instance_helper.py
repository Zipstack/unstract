--- conflicted
+++ resolved
@@ -9,12 +9,8 @@
 from adapter_processor.adapter_processor import AdapterProcessor
 from adapter_processor.models import AdapterInstance
 from connector.connector_instance_helper import ConnectorInstanceHelper
-<<<<<<< HEAD
 from django.core.exceptions import PermissionDenied
-from jsonschema import ValidationError
-=======
 from jsonschema.exceptions import UnknownType, ValidationError
->>>>>>> 0cb56dc4
 from tool_instance.constants import JsonSchemaKey
 from tool_instance.models import ToolInstance
 from tool_instance.tool_processor import ToolProcessor
@@ -366,8 +362,9 @@
         except JSONDecodeError as e:
             return False, str(e)
         except ValidationError as e:
-<<<<<<< HEAD
-            return False, str(e.schema["description"])
+              return False, str(tool_name + ": " + e.schema["description"])
+        except UnknownType as e:
+              return False, str(e)
 
     @staticmethod
     def validate_adapter_permissions(
@@ -421,8 +418,3 @@
             raise PermissionDenied(
                 "You don't have permission to perform this action."
             )
-=======
-            return False, str(tool_name + ": " + e.schema["description"])
-        except UnknownType as e:
-            return False, str(e)
->>>>>>> 0cb56dc4
