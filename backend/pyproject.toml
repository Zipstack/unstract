[project]
name = "unstract-backend"
version = "0.0.1"
description = "Unstract backend built with Django to build and schedule ETL pipelines around unstructured data."
authors = [{ name = "Zipstack Inc.", email = "devsupport@zipstack.com" }]

requires-python = ">=3.12,<3.13"
readme = "README.md"
classifiers = [
    "Private :: Do Not Upload",
    "Framework :: Django",
    "Programming Language :: Python",
]

dependencies = [
    "Authlib==1.2.1", # For Auth plugins
    "boto3~=1.34.0", # For Unstract-cloud-storage
    "celery[amqp]>=5.3.4", # For Celery
    "flower>=2.0.1", # Celery Monitoring
    "cron-descriptor==1.4.0", # For cron string description
    "cryptography>=41.0.7",
    "django==4.2.1",
    "djangorestframework==3.14.0",
    "django-cors-headers==4.3.1",
    # Pinning django-celery-beat to avoid build issues
    "django-celery-beat==2.5.0",
    "django-log-request-id>=2.1.0",
    "django-redis==5.4.0",
    "django-tenants==3.5.0",
    "drf-standardized-errors>=0.12.6",
    "drf-yasg==1.21.7", # For API docs
    "psycopg2-binary==2.9.9",
    "python-dotenv==1.0.1",
    "python-magic==0.4.27", # For file upload/download
    "python-socketio==5.9.0", # For log_events
    "social-auth-app-django==5.3.0", # For OAuth
    "social-auth-core==4.4.2", # For OAuth
    # TODO: Temporarily removing the extra dependencies of aws and gcs from unstract-sdk
    # to resolve lock file. Will have to be re-looked into
<<<<<<< HEAD
    "unstract-sdk[azure]~=0.78.0",
    "gcsfs==2024.10.0",
    "s3fs==2024.10.0",
=======
    "unstract-sdk[azure]~=0.77.3",
>>>>>>> 1c0eec75
    "azure-identity==1.16.0",
    "azure-mgmt-apimanagement==3.0.0",
    "croniter>=3.0.3",
    "django-filter>=24.3",
    "httpx>=0.27.0",
    # Hence required to add all indirect local dependencies too here.
    "unstract-connectors",
    "unstract-core",
    "unstract-filesystem",
    "unstract-flags",
    "unstract-sdk1[aws,gcs,azure]",
    "unstract-tool-registry",
    "unstract-tool-sandbox",
    "unstract-workflow-execution",
    "unstract-filesystem",
    "google-cloud-recaptcha-enterprise>=1.28.2",
    "gunicorn>=23.0.0",
    "stripe>=12.5.1",
]

[dependency-groups]
dev = [
    "unstract-connectors",
    "unstract-core",
    "unstract-flags",
    "unstract-tool-registry",
    "unstract-tool-sandbox",
    "unstract-workflow-execution",
    "unstract-filesystem",
    # For file watching
    "inotify>=0.2.10",
    "poethepoet>=0.33.1",
    "debugpy>=1.8.14",
    "pytest>=8.3.5",
    "responses>=0.25.7",
    "psutil>=7.0.0",
]
test = ["pytest>=8.0.1", "pytest-dotenv==0.5.2"]
deploy = [
    "gunicorn~=23.0", # For serving the application
    # Keep versions empty and let uv decide version
    # since we use no code instrumentation and don't use in code
    "opentelemetry-distro",
    "opentelemetry-exporter-otlp",
]

[tool.uv.sources]
unstract-connectors = { path = "../unstract/connectors", editable = true }
unstract-core = { path = "../unstract/core", editable = true }
unstract-filesystem = { path = "../unstract/filesystem", editable = true }
unstract-flags = { path = "../unstract/flags", editable = true }
unstract-sdk1 = { path = "../unstract/sdk1", editable = true }
unstract-tool-registry = { path = "../unstract/tool-registry", editable = true }
unstract-tool-sandbox = { path = "../unstract/tool-sandbox", editable = true }
unstract-workflow-execution = { path = "../unstract/workflow-execution", editable = true }

[tool.uv]
constraint-dependencies = [
    # (unstract-connectors) To address issue with Python 3.12 and Numpy 2.0
    # https://github.com/numpy/numpy/issues/26710
    "numpy<2.0.0", "pandas<2.2.0"
]

[tool.pytest.ini_options]
env_files = "test.env" # Load env from particular env file
addopts = "-s"

[tool.poe]
envfile = ".env"

[tool.poe.tasks.backend]
cmd = "./entrypoint.sh"
help = "Runs the Unstract backend (Gunicorn)"

[tool.poe.tasks.migrate-db]
cmd = "uv run manage.py migrate"
help = "Performs DB migrations for Unstract backend"

[tool.poe.tasks.worker]
cmd = "celery -A backend worker --loglevel=info -Q celery --autoscale 4,1"
help = "Runs the Unstract default worker"

[tool.poe.tasks.worker-logging]
cmd = "celery -A backend worker --loglevel=info -Q celery_periodic_logs,celery_log_task_queue --autoscale 4,1"
help = "Runs the Unstract log management worker"

[tool.poe.tasks.worker-api-deployment]
cmd = "celery -A backend worker --loglevel=info -Q celery_api_deployments --autoscale 4,1"
help = "Runs the Unstract API deployment worker"

[tool.poe.tasks.worker-file-processing]
cmd = "celery -A backend.workers.file_processing worker --loglevel=info -Q file_processing --autoscale 4,1"
help = "Runs the Unstract file processing worker"

[tool.poe.tasks.worker-api-file-processing]
cmd = "celery -A backend.workers.file_processing worker --loglevel=info -Q api_file_processing --autoscale 4,1"
help = "Runs the Unstract file processing api worker"

[tool.poe.tasks.worker-file-processing-callback]
cmd = "celery -A backend.workers.file_processing_callback worker --loglevel=info -Q file_processing_callback --autoscale 4,1"
help = "Runs the Unstract file processing callback worker"

[tool.poe.tasks.worker-api-file-processing-callback]
cmd = "celery -A backend.workers.file_processing_callback worker --loglevel=info -Q api_file_processing_callback --autoscale 4,1"
help = "Runs the Unstract api file processing callback worker"

[tool.poe.tasks.flower]
cmd = "celery -A backend flower --port=5555"
help = "Runs the Unstract Celery Monitoring Tool"

[tool.poe.tasks.beat]
cmd = "celery -A backend beat --loglevel=info"
help = "Runs the Unstract Celery Beat service"

# [build-system]
# requires = ["hatchling"]
# build-backend = "hatchling.build"

# [tool.hatch.build.targets.wheel]
# packages = ["unstract"]<|MERGE_RESOLUTION|>--- conflicted
+++ resolved
@@ -35,15 +35,7 @@
     "python-socketio==5.9.0", # For log_events
     "social-auth-app-django==5.3.0", # For OAuth
     "social-auth-core==4.4.2", # For OAuth
-    # TODO: Temporarily removing the extra dependencies of aws and gcs from unstract-sdk
-    # to resolve lock file. Will have to be re-looked into
-<<<<<<< HEAD
-    "unstract-sdk[azure]~=0.78.0",
-    "gcsfs==2024.10.0",
-    "s3fs==2024.10.0",
-=======
-    "unstract-sdk[azure]~=0.77.3",
->>>>>>> 1c0eec75
+    "unstract-sdk[aws,gcs,azure]~=0.78.0",
     "azure-identity==1.16.0",
     "azure-mgmt-apimanagement==3.0.0",
     "croniter>=3.0.3",
