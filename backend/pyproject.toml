--- conflicted
+++ resolved
@@ -32,11 +32,7 @@
     "python-socketio==5.9.0", # For log_events
     "social-auth-app-django==5.3.0", # For OAuth
     "social-auth-core==4.4.2", # For OAuth
-<<<<<<< HEAD
-    "unstract-sdk~=0.43.0",
-=======
     "unstract-sdk~=0.44.0",
->>>>>>> 3d4b4dc5
     # ! IMPORTANT!
     # Indirect local dependencies usually need to be added in their own projects
     # as: https://pdm-project.org/latest/usage/dependency/#local-dependencies.
