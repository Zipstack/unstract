--- conflicted
+++ resolved
@@ -32,11 +32,7 @@
     "python-socketio==5.9.0", # For log_events
     "social-auth-app-django==5.3.0", # For OAuth
     "social-auth-core==4.4.2", # For OAuth
-<<<<<<< HEAD
-    "unstract-sdk~=0.54.0rc1",
-=======
-    "unstract-sdk~=0.53.2",
->>>>>>> c4a6593c
+    "unstract-sdk~=0.54.0rc2",
     # ! IMPORTANT!
     # Indirect local dependencies usually need to be added in their own projects
     # as: https://pdm-project.org/latest/usage/dependency/#local-dependencies.
