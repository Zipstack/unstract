[project]
name = "unstract-backend"
version = "0.0.1"
description = "Unstract backend built with Django to build and schedule ETL pipelines around unstructured data."
authors = [{ name = "Zipstack Inc.", email = "devsupport@zipstack.com" }]

requires-python = ">=3.12,<3.13"
readme = "README.md"
classifiers = [
    "Private :: Do Not Upload",
    "Framework :: Django",
    "Programming Language :: Python",
]

dependencies = [
    "Authlib==1.2.1", # For Auth plugins
    "boto3~=1.34.0", # For Unstract-cloud-storage
    "celery[amqp]>=5.3.4", # For Celery
    "flower>=2.0.1", # Celery Monitoring
    "cron-descriptor==1.4.0", # For cron string description
    "cryptography>=41.0.7",
    "django==4.2.1",
    "djangorestframework==3.14.0",
    "django-cors-headers==4.3.1",
    # Pinning django-celery-beat to avoid build issues
    "django-celery-beat==2.5.0",
    "django-log-request-id>=2.1.0",
    "django-redis==5.4.0",
    "django-tenants==3.5.0",
    "drf-standardized-errors>=0.12.6",
    "drf-yasg==1.21.7", # For API docs
    "psycopg2-binary==2.9.9",
    "python-dotenv==1.0.1",
<<<<<<< HEAD
    "python-magic==0.4.27", # For file upload/download
    "python-socketio==5.9.0", # For log_events
    "social-auth-app-django==5.3.0", # For OAuth
    "social-auth-core==4.4.2", # For OAuth
    # TODO: Temporarily removing the extra dependencies of aws and gcs from unstract-sdk
    # to resolve lock file. Will have to be re-looked into
    "unstract-sdk[azure]~=0.77.1",
=======
    "python-magic==0.4.27",            # For file upload/download
    "python-socketio==5.9.0",          # For log_events
    "social-auth-app-django==5.3.0",   # For OAuth
    "social-auth-core==4.4.2",         # For OAuth
    # TODO: Temporarily removing the extra dependencies of aws and gcs from unstract-sdk
    # to resolve lock file. Will have to be re-looked into
    "unstract-sdk[azure]~=0.77.3",
>>>>>>> 97974893
    "gcsfs==2024.10.0",
    "s3fs==2024.10.0",
    "azure-identity==1.16.0",
    "azure-mgmt-apimanagement==3.0.0",
    "croniter>=3.0.3",
    "django-filter>=24.3",
    "httpx>=0.27.0",
    # Hence required to add all indirect local dependencies too here.
    "unstract-connectors",
    "unstract-core",
    "unstract-filesystem",
    "unstract-flags",
    "unstract-sdk1",
    "unstract-tool-registry",
    "unstract-tool-sandbox",
    "unstract-workflow-execution",
    "unstract-filesystem",
    "google-cloud-recaptcha-enterprise>=1.28.2",
    "gunicorn>=23.0.0",
    "stripe>=12.5.1",
]

[dependency-groups]
dev = [
    "unstract-connectors",
    "unstract-core",
    "unstract-flags",
    "unstract-tool-registry",
    "unstract-tool-sandbox",
    "unstract-workflow-execution",
    "unstract-filesystem",
    # For file watching
    "inotify>=0.2.10",
    "poethepoet>=0.33.1",
    "debugpy>=1.8.14"
]
test = ["pytest>=8.0.1", "pytest-dotenv==0.5.2"]
deploy = [
    "gunicorn~=23.0", # For serving the application
    # Keep versions empty and let uv decide version
    # since we use no code instrumentation and don't use in code
    "opentelemetry-distro",
    "opentelemetry-exporter-otlp",
]

[tool.uv.sources]
unstract-connectors = { path = "../unstract/connectors", editable = true }
unstract-core = { path = "../unstract/core", editable = true }
unstract-filesystem = { path = "../unstract/filesystem", editable = true }
unstract-flags = { path = "../unstract/flags", editable = true }
unstract-sdk1 = { path = "../unstract/sdk1", editable = true }
unstract-tool-registry = { path = "../unstract/tool-registry", editable = true }
unstract-tool-sandbox = { path = "../unstract/tool-sandbox", editable = true }
unstract-workflow-execution = { path = "../unstract/workflow-execution", editable = true }

[tool.uv]
constraint-dependencies = [
    # (unstract-connectors) To address issue with Python 3.12 and Numpy 2.0
    # https://github.com/numpy/numpy/issues/26710
    "numpy<2.0.0", "pandas<2.2.0"
]

[tool.pytest.ini_options]
env_files = "test.env" # Load env from particular env file
addopts = "-s"

[tool.poe]
envfile = ".env"

[tool.poe.tasks.backend]
cmd = "./entrypoint.sh"
help = "Runs the Unstract backend (Gunicorn)"

[tool.poe.tasks.migrate-db]
cmd = "uv run manage.py migrate"
help = "Performs DB migrations for Unstract backend"

[tool.poe.tasks.worker]
cmd = "celery -A backend worker --loglevel=info -Q celery --autoscale 4,1"
help = "Runs the Unstract default worker"

[tool.poe.tasks.worker-logging]
cmd = "celery -A backend worker --loglevel=info -Q celery_periodic_logs,celery_log_task_queue --autoscale 4,1"
help = "Runs the Unstract log management worker"

[tool.poe.tasks.worker-api-deployment]
cmd = "celery -A backend worker --loglevel=info -Q celery_api_deployments --autoscale 4,1"
help = "Runs the Unstract API deployment worker"

[tool.poe.tasks.worker-file-processing]
cmd = "celery -A backend.workers.file_processing worker --loglevel=info -Q file_processing --autoscale 4,1"
help = "Runs the Unstract file processing worker"

[tool.poe.tasks.worker-api-file-processing]
cmd = "celery -A backend.workers.file_processing worker --loglevel=info -Q api_file_processing --autoscale 4,1"
help = "Runs the Unstract file processing api worker"

[tool.poe.tasks.worker-file-processing-callback]
cmd = "celery -A backend.workers.file_processing_callback worker --loglevel=info -Q file_processing_callback --autoscale 4,1"
help = "Runs the Unstract file processing callback worker"

[tool.poe.tasks.worker-api-file-processing-callback]
cmd = "celery -A backend.workers.file_processing_callback worker --loglevel=info -Q api_file_processing_callback --autoscale 4,1"
help = "Runs the Unstract api file processing callback worker"

[tool.poe.tasks.flower]
cmd = "celery -A backend flower --port=5555"
help = "Runs the Unstract Celery Monitoring Tool"

[tool.poe.tasks.beat]
cmd = "celery -A backend beat --loglevel=info"
help = "Runs the Unstract Celery Beat service"

# [build-system]
# requires = ["hatchling"]
# build-backend = "hatchling.build"

# [tool.hatch.build.targets.wheel]
# packages = ["unstract"]<|MERGE_RESOLUTION|>--- conflicted
+++ resolved
@@ -31,15 +31,6 @@
     "drf-yasg==1.21.7", # For API docs
     "psycopg2-binary==2.9.9",
     "python-dotenv==1.0.1",
-<<<<<<< HEAD
-    "python-magic==0.4.27", # For file upload/download
-    "python-socketio==5.9.0", # For log_events
-    "social-auth-app-django==5.3.0", # For OAuth
-    "social-auth-core==4.4.2", # For OAuth
-    # TODO: Temporarily removing the extra dependencies of aws and gcs from unstract-sdk
-    # to resolve lock file. Will have to be re-looked into
-    "unstract-sdk[azure]~=0.77.1",
-=======
     "python-magic==0.4.27",            # For file upload/download
     "python-socketio==5.9.0",          # For log_events
     "social-auth-app-django==5.3.0",   # For OAuth
@@ -47,7 +38,6 @@
     # TODO: Temporarily removing the extra dependencies of aws and gcs from unstract-sdk
     # to resolve lock file. Will have to be re-looked into
     "unstract-sdk[azure]~=0.77.3",
->>>>>>> 97974893
     "gcsfs==2024.10.0",
     "s3fs==2024.10.0",
     "azure-identity==1.16.0",
