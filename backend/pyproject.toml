--- conflicted
+++ resolved
@@ -78,11 +78,7 @@
 migrate_db.env_file = ".env"
 migrate_db.help = "Performs DB migrations for Unstract backend"
 # Commands for backend execution
-<<<<<<< HEAD
-consumer.cmd = "celery -A backend worker --loglevel=info -Q celery,celery_periodic_logs --autoscale=8,1"
-=======
 consumer.cmd = "celery -A backend worker --loglevel=info -Q celery,celery_periodic_logs,celery_log_task_queue --autoscale 8,1"
->>>>>>> 0ee58329
 consumer.env_file = ".env"
 consumer.help = "Runs the Unstract consumer"
 # Celery Flower
