--- conflicted
+++ resolved
@@ -37,11 +37,7 @@
     "social-auth-core==4.4.2",         # For OAuth
     # TODO: Temporarily removing the extra dependencies of aws and gcs from unstract-sdk
     # to resolve lock file. Will have to be re-looked into
-<<<<<<< HEAD
-    "unstract-sdk[azure]~=0.71.0",
-=======
     "unstract-sdk[azure]~=0.72.0",
->>>>>>> a59d8a8a
     "gcsfs==2024.10.0",
     "s3fs==2024.10.0",
     "azure-identity==1.16.0",
