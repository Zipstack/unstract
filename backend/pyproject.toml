--- conflicted
+++ resolved
@@ -62,15 +62,7 @@
     "unstract-filesystem",
 ]
 
-<<<<<<< HEAD
 [dependency-groups]
-=======
-[tool.pdm.dev-dependencies]
-test = [
-    "pytest>=8.0.1",
-    "pytest-dotenv==0.5.2",
-]
->>>>>>> 92bd819e
 dev = [
     "unstract-connectors",
     "unstract-core",
@@ -84,15 +76,16 @@
     "inotify>=0.2.10",
     "poethepoet>=0.33.1",
 ]
-
-<<<<<<< HEAD
-deploy = ["gunicorn>=21.2.0"]
-
 test = ["pytest>=8.0.1", "pytest-dotenv==0.5.2"]
+deploy = [
+    "gunicorn~=23.0", # For serving the application
+    # Keep versions empty and let pdm decide version
+    # since we use no code instrumentation and don't use in code
+    "opentelemetry-distro",
+    "opentelemetry-exporter-otlp",
+]
 
 [tool.uv.sources]
-# unstract-sdk = { git = "https://github.com/Zipstack/unstract-sdk", branch = "python-upgrade" }
-# unstract-sdk = { path = "/Users/jaseemjas/Projects/Unstract/unstract-sdk", editable = true }
 unstract-filesystem = { path = "../unstract/filesystem", editable = true }
 unstract-workflow-execution = { path = "../unstract/workflow-execution", editable = true }
 unstract-tool-sandbox = { path = "../unstract/tool-sandbox", editable = true }
@@ -100,16 +93,6 @@
 unstract-flags = { path = "../unstract/flags", editable = true }
 unstract-core = { path = "../unstract/core", editable = true }
 unstract-connectors = { path = "../unstract/connectors", editable = true }
-=======
-[project.optional-dependencies]
-deploy = [
-    "gunicorn~=23.0", # For serving the application
-    # Keep versions empty and let pdm decide version
-    # since we use no code instrumentation and don't use in code
-    "opentelemetry-distro",
-    "opentelemetry-exporter-otlp",
-]
->>>>>>> 92bd819e
 
 [tool.pytest.ini_options]
 env_files = "test.env" # Load env from particular env file
