[build-system]
requires = ["pdm-backend"]
build-backend = "pdm.backend"

[project]
name = "unstract-backend"
version = "0.0.1"
description = "Unstract backend built with Django to build and schedule ETL pipelines around unstructured data."
authors = [
	{name = "Zipstack Inc.", email = "devsupport@zipstack.com"}
]
dependencies = [
    "Authlib==1.2.1", # For Auth plugins
    "boto3~=1.34.0", # For Unstract-cloud-storage
    "celery>=5.3.4", # For Celery
    "flower>=2.0.1", # Celery Monitoring
    "cron-descriptor==1.4.0", # For cron string description
    "cryptography>=41.0.7",
    "django==4.2.1",
    "djangorestframework==3.14.0",
    "django-cors-headers==4.3.1",
    # Pinning django-celery-beat to avoid build issues
    "django-celery-beat==2.5.0",
    "django-log-request-id>=2.1.0",
    "django-redis==5.4.0",
    "django-tenants==3.5.0",
    "drf-standardized-errors>=0.12.6",
    "drf-yasg==1.21.7", # For API docs
    "psycopg2-binary==2.9.9",
    "python-dotenv==1.0.0",
    "python-magic==0.4.27", # For file upload/download
    "python-socketio==5.9.0", # For log_events
    "social-auth-app-django==5.3.0", # For OAuth
    "social-auth-core==4.4.2", # For OAuth
    #ToDo: Temporarily removing the extra dependencies of aws and gcs from unstract-sdk
    #to resolve lock file. Will have to be re-looked into
<<<<<<< HEAD
    "unstract-sdk~=0.60.0",
=======
    "unstract-sdk[azure]~=0.59.0",
>>>>>>> c7f0ecf3
    "gcsfs==2024.10.0",
    "s3fs==2024.10.0",
    # ! IMPORTANT!
    # Indirect local dependencies usually need to be added in their own projects
    # as: https://pdm-project.org/latest/usage/dependency/#local-dependencies.
    #
    # However, such indirect local dependencies which are not direct dependency of
    # main project appear as absolute paths in pdm.lock of main project, making it
    # impossible to check in the lock file.
    #
    # Hence required to add all indirect local dependencies too here.
    "unstract-connectors @ file:///${PROJECT_ROOT}/../unstract/connectors",
    "unstract-core @ file:///${PROJECT_ROOT}/../unstract/core",
    "unstract-flags @ file:///${PROJECT_ROOT}/../unstract/flags",
    "unstract-tool-registry @ file:///${PROJECT_ROOT}/../unstract/tool-registry",
    "unstract-tool-sandbox @ file:///${PROJECT_ROOT}/../unstract/tool-sandbox",
    "unstract-workflow-execution @ file:///${PROJECT_ROOT}/../unstract/workflow-execution",
    "unstract-filesystem @ file:///${PROJECT_ROOT}/../unstract/filesystem",
    "azure-identity==1.16.0",
    "azure-mgmt-apimanagement==3.0.0",
    "croniter>=3.0.3",
    "django-filter>=24.3",
]
# <3.11.1 due to resolution error from Unstract SDK
requires-python = ">=3.9,<3.11.1"
readme = "README.md"
classifiers = [
	"Private :: Do Not Upload",
	"Framework :: Django",
	"Programming Language :: Python"
]

[tool.pdm.dev-dependencies]
deploy = [
    "gunicorn>=21.2.0",
]
test = [
    "pytest>=8.0.1",
    "pytest-dotenv==0.5.2",
]
dev = [
    "-e unstract-connectors @ file:///${PROJECT_ROOT}/../unstract/connectors",
    "-e unstract-core @ file:///${PROJECT_ROOT}/../unstract/core",
    "-e unstract-flags @ file:///${PROJECT_ROOT}/../unstract/flags",
    "-e unstract-tool-registry @ file:///${PROJECT_ROOT}/../unstract/tool-registry",
    "-e unstract-tool-sandbox @ file:///${PROJECT_ROOT}/../unstract/tool-sandbox",
    "-e unstract-workflow-execution @ file:///${PROJECT_ROOT}/../unstract/workflow-execution",
    "-e unstract-filesystem @ file:///${PROJECT_ROOT}/../unstract/filesystem",
    # For file watching
    "inotify>=0.2.10",
]

[tool.pytest.ini_options]
env_files = "test.env" # Load env from particular env file
addopts = "-s"

[tool.pdm.resolution.overrides]
aioboto3 = "13.1.1"
aiobotocore = "2.13.1"
boto3 = "1.34.131"

[tool.pdm.scripts]
# Commands for backend
backend.cmd = "./entrypoint.sh"
backend.env_file = ".env"
backend.help = "Runs the Unstract backend"
# Commands for backend db migration
migrate_db.cmd = "python manage.py migrate"
migrate_db.env_file = ".env"
migrate_db.help = "Performs DB migrations for Unstract backend"
# Commands for execution consumer
worker.cmd = "celery -A backend worker --loglevel=info -Q celery --autoscale 4,1"
worker.env_file = ".env"
worker.help = "Runs the Unstract default worker"
# Commands for log-manager
worker-logging.cmd = "celery -A backend worker --loglevel=info -Q celery_periodic_logs,celery_log_task_queue --autoscale 4,1"
worker-logging.env_file = ".env"
worker-logging.help = "Runs the Unstract log management worker."
# Commands for api deployment executor
worker-api-deployment.cmd = "celery -A backend worker --loglevel=info -Q celery_api_deployments --autoscale 4,1"
worker-api-deployment.env_file = ".env"
worker-api-deployment.help = "Runs the Unstract API deployment worker."

# Celery Flower
flower.cmd = "celery -A backend flower --port=5555"
flower.env_file = ".env"
flower.help = "Runs the Unstract Celery Monitoring Tool"
# Celery Beat
beat.cmd = "celery -A backend beat --loglevel=info"
beat.env_file = ".env"
beat.help = "Runs the Unstract Celery Beat service"<|MERGE_RESOLUTION|>--- conflicted
+++ resolved
@@ -34,11 +34,7 @@
     "social-auth-core==4.4.2", # For OAuth
     #ToDo: Temporarily removing the extra dependencies of aws and gcs from unstract-sdk
     #to resolve lock file. Will have to be re-looked into
-<<<<<<< HEAD
-    "unstract-sdk~=0.60.0",
-=======
-    "unstract-sdk[azure]~=0.59.0",
->>>>>>> c7f0ecf3
+    "unstract-sdk[azure]~=0.60.0",
     "gcsfs==2024.10.0",
     "s3fs==2024.10.0",
     # ! IMPORTANT!
