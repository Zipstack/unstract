--- conflicted
+++ resolved
@@ -297,7 +297,6 @@
             AdapterKeys.PLATFORM_PROVIDED_UNSTRACT_KEY, False
         ):
             use_platform_unstract_key = True
-<<<<<<< HEAD
         # Get the adapter instance for update
         adapter = self.get_object()
         if use_platform_unstract_key:
@@ -307,7 +306,7 @@
             # Get adapter_type from validated data (consistent with create method)
             adapter_type = serializer.validated_data.get(AdapterKeys.ADAPTER_TYPE)
 
-            if adapter_type == AdapterKeys.X2TEXT and use_platform_unstract_key:
+            if adapter_type == AdapterKeys.X2TEXT:
                 adapter_metadata_b = serializer.validated_data.get(
                     AdapterKeys.ADAPTER_METADATA_B
                 )
@@ -329,20 +328,6 @@
                 return Response(serializer.data)
         
         # For non-platform-key cases, handle shared users separately if needed
-=======
-
-        # Get the adapter instance and check if it's an X2TEXT adapter
-        adapter = self.get_object()
-        if adapter.adapter_type == AdapterKeys.X2TEXT and use_platform_unstract_key:
-            # If adapter_metadata_b is in the request data, update it with the Unstract key
-            if AdapterKeys.ADAPTER_METADATA_B in request.data:
-                adapter_metadata_b = request.data.get(AdapterKeys.ADAPTER_METADATA_B)
-                updated_metadata_b = AdapterProcessor.update_adapter_metadata(
-                    adapter_metadata_b, is_paid_subscription=True
-                )
-                request.data[AdapterKeys.ADAPTER_METADATA_B] = updated_metadata_b
-
->>>>>>> 690140b5
         if AdapterKeys.SHARED_USERS in request.data:
             self._handle_shared_users_update(request, adapter)
 
