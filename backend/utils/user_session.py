from typing import Optional

from django.http import HttpRequest
<<<<<<< HEAD
from tenant_account.models import OrganizationMember as OrganizationMember
=======
from utils.constants import FeatureFlag

from unstract.flags.feature_flag import check_feature_flag_status
>>>>>>> c3f2d944


class UserSessionUtils:
    @staticmethod
    def get_organization_id(request: HttpRequest) -> Optional[str]:
        session_org_id = request.session.get("organization")
        if check_feature_flag_status(FeatureFlag.MULTI_TENANCY_V2):
            requested_org_id = request.organization_id
            if requested_org_id and (session_org_id != requested_org_id):
                return None
        return session_org_id

    @staticmethod
    def set_organization_id(request: HttpRequest, organization_id: str) -> None:
        request.session["organization"] = organization_id

    @staticmethod
    def get_user_id(request: HttpRequest) -> Optional[str]:
        return request.session.get("user_id")

    @staticmethod
    def set_organization_member_role(
        request: HttpRequest, member: OrganizationMember
    ) -> None:
        request.session["role"] = member.role

    @staticmethod
    def get_organization_member_role(request: HttpRequest) -> Optional[str]:
        return request.session.get("role")<|MERGE_RESOLUTION|>--- conflicted
+++ resolved
@@ -1,13 +1,11 @@
 from typing import Optional
 
 from django.http import HttpRequest
-<<<<<<< HEAD
 from tenant_account.models import OrganizationMember as OrganizationMember
-=======
 from utils.constants import FeatureFlag
 
 from unstract.flags.feature_flag import check_feature_flag_status
->>>>>>> c3f2d944
+
 
 
 class UserSessionUtils:
