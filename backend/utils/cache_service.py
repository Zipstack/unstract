--- conflicted
+++ resolved
@@ -1,8 +1,4 @@
-<<<<<<< HEAD
 from typing import Any, Optional
-=======
-from typing import Any, List, Optional
->>>>>>> 68516da2
 
 from django.conf import settings
 from django.core.cache import cache
@@ -33,11 +29,7 @@
         )
 
     @staticmethod
-<<<<<<< HEAD
     def get_all_keys(key_pattern: str) -> Any:
-=======
-    def get_all_keys(key_pattern: str) -> list[str]:
->>>>>>> 68516da2
         keys = redis_cache.keys(key_pattern)
         # Ensure all keys are strings
         return [key.decode("utf-8") if isinstance(key, bytes) else key for key in keys]
