import os
import threading
from enum import Enum
from typing import Any


class ConcurrencyMode(Enum):
    THREAD = "thread"
    COROUTINE = "coroutine"


class Exceptions:
    UNKNOWN_MODE = "Unknown concurrency mode"


class StateStore:

<<<<<<< HEAD
    mode = os.environ.get(
        "CONCURRENCY_MODE", ConcurrencyMode.THREAD
    )
=======
    mode = os.environ.get("CONCURRENCY_MODE", ConcurrencyMode.THREAD)
>>>>>>> 8edade75
    # Thread-safe storage.
    thread_local = threading.local()

    @classmethod
    def _get_thread_local(cls, key: str) -> Any:
        return getattr(cls.thread_local, key, None)

    @classmethod
    def _set_thread_local(cls, key: str, val: Any) -> None:
        setattr(cls.thread_local, key, val)

    @classmethod
    def _del_thread_local(cls, key: str) -> None:
        delattr(cls.thread_local, key)

    @classmethod
    def get(cls, key: str) -> Any:
        if cls.mode == ConcurrencyMode.THREAD:
            return cls._get_thread_local(key)
        else:
            raise RuntimeError(Exceptions.UNKNOWN_MODE)

    @classmethod
    def set(cls, key: str, val: Any) -> None:
        if cls.mode == ConcurrencyMode.THREAD:
            return cls._set_thread_local(key, val)
        else:
            raise RuntimeError(Exceptions.UNKNOWN_MODE)

    @classmethod
    def clear(cls, key: str) -> None:
        if cls.mode == ConcurrencyMode.THREAD:
            return cls._del_thread_local(key)
        else:
            raise RuntimeError(Exceptions.UNKNOWN_MODE)<|MERGE_RESOLUTION|>--- conflicted
+++ resolved
@@ -15,13 +15,7 @@
 
 class StateStore:
 
-<<<<<<< HEAD
-    mode = os.environ.get(
-        "CONCURRENCY_MODE", ConcurrencyMode.THREAD
-    )
-=======
     mode = os.environ.get("CONCURRENCY_MODE", ConcurrencyMode.THREAD)
->>>>>>> 8edade75
     # Thread-safe storage.
     thread_local = threading.local()
 
