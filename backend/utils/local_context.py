--- conflicted
+++ resolved
@@ -15,13 +15,7 @@
 
 class StateStore:
 
-<<<<<<< HEAD
-    mode = os.environ.get(
-        "CONCURRENCY_MODE", ConcurrencyMode.THREAD
-    )
-=======
     mode = os.environ.get("CONCURRENCY_MODE", ConcurrencyMode.THREAD)
->>>>>>> 43dce88d
     # Thread-safe storage.
     thread_local = threading.local()
 
