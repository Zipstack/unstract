import base64
import logging
import mimetypes
import os
from pathlib import Path
from typing import Any

import magic
from connector.models import ConnectorInstance
from django.conf import settings
from django.http import HttpResponse, StreamingHttpResponse
from file_management.exceptions import (
    ConnectorApiRequestError,
    ConnectorClassNotFound,
    FileDeletionFailed,
    FileListError,
    FileNotFound,
    InvalidFileType,
    MissingConnectorParams,
    OrgIdNotValid,
    TenantDirCreationError,
)
from file_management.file_management_dto import FileInformation
from fsspec import AbstractFileSystem
from pydrive2.files import ApiRequestError

from unstract.connectors.filesystems import connectors as fs_connectors
from unstract.connectors.filesystems.unstract_file_system import UnstractFileSystem


class FileManagerHelper:
    logger = logging.getLogger(__name__)

    @staticmethod
    def get_file_system(connector: ConnectorInstance) -> UnstractFileSystem:
        """Creates the `UnstractFileSystem` for the corresponding connector."""
        metadata = connector.metadata
        if connector.connector_id in fs_connectors:
            connector = fs_connectors[connector.connector_id]["metadata"]["connector"]
            connector_class: UnstractFileSystem = connector(metadata)
            return connector_class
        else:
            FileManagerHelper.logger.error(
                f"Class not Found for {connector.connector_id}"
            )
            raise ConnectorClassNotFound
        
    @staticmethod
<<<<<<< HEAD
    def get_file_path(file_system: UnstractFileSystem, path: str) -> Any:
=======
    def list_files(file_system: UnstractFileSystem, path: str) -> list[FileInformation]:
>>>>>>> 72a860ae
        fs = file_system.get_fsspec_fs()
        file_path = f"{path}"
        # TODO: Add below logic by checking each connector?
        try:
            if file_system.path and (not path or path == "/"):
                file_path = file_system.path
        except AttributeError:
            if hasattr(fs, "path") and fs.path and (not path or path == "/"):
                file_path = fs.path
        except Exception:
            FileManagerHelper.logger.error(f"Missing path Atribute in {fs}")
            raise MissingConnectorParams()
        return [fs, file_path]
    
    @staticmethod
    def list_files(
        file_system: UnstractFileSystem, path: str
    ) -> list[FileInformation]:
        fs, file_path = FileManagerHelper.get_file_path(
            file_system=file_system, path=path
        )
        try:
            return FileManagerHelper.get_files(fs, file_path)
        except Exception as e:
            FileManagerHelper.logger.error(f"Error listing files: {e}")
            raise FileListError()

    @staticmethod
    def get_files(fs: AbstractFileSystem, file_path: str) -> list[FileInformation]:
        """Iterate through the directories and make a list of
        FileInformation."""
        if not file_path.endswith("/"):
            file_path += "/"

        files = fs.ls(file_path, detail=True)
        file_list = []
        for file_info in files:
            file_name = file_info.get("name")
            if os.path.normpath(file_path) == os.path.normpath(file_name):
                continue

            # Call fs.info() to get file size if its missing
            if file_info.get("type") == "file" and file_info.get("size") is None:
                file_info = fs.info(file_name)

            file_content_type = file_info.get("ContentType")
            if not file_content_type:
                file_content_type, _ = mimetypes.guess_type(file_name)
            file_list.append(FileInformation(file_info, file_content_type))
        return file_list

    @staticmethod
    def list_directories(
        file_system: UnstractFileSystem, path: str
    ) -> list[FileInformation]:
        fs, file_path = FileManagerHelper.get_file_path(
            file_system=file_system, path=path
        )
        try:
            return FileManagerHelper.get_directories(fs, file_path)
        except Exception as e:
            FileManagerHelper.logger.error(f"Error listing files: {e}")
            raise FileListError()

    @staticmethod
    def get_directories(
        fs: AbstractFileSystem, file_path: str
    ) -> list[FileInformation]:
        """Iterate through to return the directories list."""
        if not file_path.endswith("/"):
            file_path += "/"

        files = fs.ls(file_path, detail=True)
        file_list = []
        for file_info in files:
            file_name = file_info.get("name")
            if os.path.normpath(file_path) == os.path.normpath(file_name):
                continue

            if file_info.get("type") == "directory":
                file_content_type = file_info.get("ContentType")
                if not file_content_type:
                    file_content_type, _ = mimetypes.guess_type(file_name)
                    file_list.append(
                        FileInformation(file_info, file_content_type)
                    )
        return file_list
    
    @staticmethod
    def download_file(
        file_system: UnstractFileSystem, file_path: str, only_view: bool
    ) -> Any:
        fs = file_system.get_fsspec_fs()
        file_info = fs.info(file_path)
        file_name = file_info.get("name")
        base_name = os.path.basename(file_name)

        file_content_type = file_info.get("ContentType")
        file_type = file_info.get("type")
        if file_type != "file":
            raise InvalidFileType
        try:
            if not file_content_type:
                file_content_type, _ = mimetypes.guess_type(file_path)
            if not file_content_type:
                file = fs.open(file_path, "rb", block_size=500)
                file_content_type = magic.from_buffer(file.read(), mime=True)
                file.close()

            file = fs.open(file_path, "rb")
<<<<<<< HEAD
            if only_view:
                response = HttpResponse(content_type="application/octet-stream")
                response[
                    "Content-Disposition"
                ] = f"attachment; filename={base_name}"
                response.write(file.read())
            else:
                response = StreamingHttpResponse(
                    file, content_type=file_content_type
                )
                response[
                    "Content-Disposition"
                ] = f"attachment; filename={base_name}"
            file.close()
=======
            response = StreamingHttpResponse(file, content_type=file_content_type)
            response["Content-Disposition"] = f"attachment; filename={base_name}"
>>>>>>> 72a860ae
            return response
        except ApiRequestError as exception:
            FileManagerHelper.logger.error(
                f"ApiRequestError from {file_info} {exception}"
            )
            raise ConnectorApiRequestError

    @staticmethod
    def upload_file(
        file_system: UnstractFileSystem, path: str, file: Any, file_name: str
    ) -> None:
        fs = file_system.get_fsspec_fs()

        file_path = f"{path}"
        try:
            if file_system.path and (not path or path == "/"):
                file_path = f"{file_system.path}/"
        except AttributeError:
            if fs.path and (not path or path == "/"):
                file_path = f"{fs.path}/"

        file_path = file_path + "/" if not file_path.endswith("/") else file_path

        # adding filename with path
        file_path += file_name
        with fs.open(file_path, mode="wb") as remote_file:
            remote_file.write(file.read())

    @staticmethod
    def fetch_file_contents(file_system: UnstractFileSystem, file_path: str) -> Any:
        fs = file_system.get_fsspec_fs()
        try:
            file_info = fs.info(file_path)
        except FileNotFoundError:
            raise FileNotFound

        file_content_type = file_info.get("ContentType")
        file_type = file_info.get("type")
        if file_type != "file":
            raise InvalidFileType
        try:
            if not file_content_type:
                file_content_type, _ = mimetypes.guess_type(file_path)
            if not file_content_type:
                file = fs.open(file_path, "rb", block_size=500)
                file_content_type = magic.from_buffer(file.read(), mime=True)
                file.close()

        except ApiRequestError as exception:
            FileManagerHelper.logger.error(
                f"ApiRequestError from {file_info} {exception}"
            )
            raise ConnectorApiRequestError
        if file_content_type == "application/pdf":
            # Read contents of PDF file into a string
            with fs.open(file_path, "rb") as file:
                encoded_string = base64.b64encode(file.read())
                return encoded_string

        elif file_content_type == "text/plain":
            with fs.open(file_path, "r") as file:
                FileManagerHelper.logger.info(f"Reading text file: {file_path}")
                text_content = file.read()
                return text_content
        else:
            raise InvalidFileType

    @staticmethod
    def delete_file(file_system: UnstractFileSystem, path: str, file_name: str) -> bool:
        fs = file_system.get_fsspec_fs()

        file_path = f"{path}"
        try:
            if file_system.path and (not path or path == "/"):
                file_path = f"{file_system.path}/"
        except AttributeError:
            if fs.path and (not path or path == "/"):
                file_path = f"{fs.path}/"

        file_path = file_path + "/" if not file_path.endswith("/") else file_path

        # adding filename with path
        file_path += file_name
        try:
            with fs.open(file_path, mode="wb") as remote_file:
                return remote_file.fs.delete(remote_file.path)  # type:ignore
        except Exception as e:
            FileManagerHelper.logger.info(f"Unable to delete file {e}")
            raise FileDeletionFailed(f"Unable to delete file {e}")

    @staticmethod
    def handle_sub_directory_for_tenants(
        org_id: str, user_id: str, tool_id: str, is_create: bool
    ) -> str:
        """Resolves a directory path meant for a user running prompt studio.

        Args:
            org_id (str): Organization ID
            user_id (str): User ID
            tool_id (str): ID of the prompt studio tool
            is_create (bool): Flag to create the directory

        Returns:
            str: The absolute path to the directory meant for prompt studio
        """
        if not org_id:
            raise OrgIdNotValid()
        base_path = Path(settings.PROMPT_STUDIO_FILE_PATH)
        file_path: Path = base_path / org_id / user_id / tool_id
        extract_file_path: Path = Path(file_path, "extract")
        summarize_file_path: Path = Path(file_path, "summarize")
        if is_create:
            try:
                os.makedirs(file_path, exist_ok=True)
                os.makedirs(extract_file_path, exist_ok=True)
                os.makedirs(summarize_file_path, exist_ok=True)
            except OSError as e:
                FileManagerHelper.logger.error(f"Error while creating {file_path}: {e}")
                raise TenantDirCreationError
        return str(file_path)<|MERGE_RESOLUTION|>--- conflicted
+++ resolved
@@ -46,11 +46,7 @@
             raise ConnectorClassNotFound
         
     @staticmethod
-<<<<<<< HEAD
-    def get_file_path(file_system: UnstractFileSystem, path: str) -> Any:
-=======
     def list_files(file_system: UnstractFileSystem, path: str) -> list[FileInformation]:
->>>>>>> 72a860ae
         fs = file_system.get_fsspec_fs()
         file_path = f"{path}"
         # TODO: Add below logic by checking each connector?
@@ -161,7 +157,6 @@
                 file.close()
 
             file = fs.open(file_path, "rb")
-<<<<<<< HEAD
             if only_view:
                 response = HttpResponse(content_type="application/octet-stream")
                 response[
@@ -176,10 +171,8 @@
                     "Content-Disposition"
                 ] = f"attachment; filename={base_name}"
             file.close()
-=======
             response = StreamingHttpResponse(file, content_type=file_content_type)
             response["Content-Disposition"] = f"attachment; filename={base_name}"
->>>>>>> 72a860ae
             return response
         except ApiRequestError as exception:
             FileManagerHelper.logger.error(
