import logging
from typing import Any

from connector.models import ConnectorInstance
from django.http import HttpRequest
from file_management.exceptions import (
    ConnectorInstanceNotFound,
    ConnectorOAuthError,
    FileListError,
    InternalServerError,
)
from file_management.file_management_helper import FileManagerHelper
from file_management.serializer import (
    FileInfoIdeSerializer,
    FileInfoSerializer,
    FileListRequestSerializer,
    FileUploadSerializer,
)
from oauth2client.client import HttpAccessTokenRefreshError
from prompt_studio.prompt_studio_document_manager.models import DocumentManager
from rest_framework import serializers, status, viewsets
from rest_framework.decorators import action
from rest_framework.response import Response
from rest_framework.versioning import URLPathVersioning

from unstract.connectors.exceptions import ConnectorError
from unstract.connectors.filesystems.local_storage.local_storage import (
    LocalStorageFS,
)

logger = logging.getLogger(__name__)


class FileManagementViewSet(viewsets.ModelViewSet):
    """FileManagement view.

    Handles GET,POST,PUT,PATCH and DELETE
    """

    versioning_class = URLPathVersioning
    queryset = ConnectorInstance.objects.all()

    def get_serializer_class(self) -> serializers.Serializer:
        if self.action == "upload":
            return FileUploadSerializer
        elif self.action == "download":
            return FileListRequestSerializer
        else:
            # Default serializer class
            return FileListRequestSerializer

    def list(self, request: HttpRequest) -> Response:
        serializer = FileListRequestSerializer(data=request.GET)

        serializer.is_valid(raise_exception=True)
        # Query params
        id: str = serializer.validated_data.get("connector_id")
        path: str = serializer.validated_data.get("path")
        try:
            connector_instance: ConnectorInstance = (
                ConnectorInstance.objects.get(pk=id)
            )
            file_system = FileManagerHelper.get_file_system(connector_instance)
            files = FileManagerHelper.list_files(file_system, path)
            serializer = FileInfoSerializer(files, many=True)
            return Response(serializer.data)
        except ConnectorInstance.DoesNotExist:
            raise ConnectorInstanceNotFound()
        except HttpAccessTokenRefreshError as error:
            logger.error(
                f"HttpAccessTokenRefreshError thrown\
                        from file list, error {error}"
            )
            raise ConnectorOAuthError()
        except ConnectorError as error:
            logger.error(
                f"ConnectorError thrown during file list, error {error}"
            )
            raise FileListError(core_err=error)
        except Exception as error:
            logger.error(f"Exception thrown from file list, error {error}")
            raise InternalServerError()

    @action(detail=True, methods=["get"])
    def download(self, request: HttpRequest) -> Response:
        serializer = FileListRequestSerializer(data=request.GET)
        serializer.is_valid(raise_exception=True)
        id: str = serializer.validated_data.get("connector_id")
        path: str = serializer.validated_data.get("path")
        connector_instance: ConnectorInstance = ConnectorInstance.objects.get(
            pk=id
        )
        file_system = FileManagerHelper.get_file_system(connector_instance)
        return FileManagerHelper.download_file(file_system, path)

    @action(detail=True, methods=["post"])
    def upload(self, request: HttpRequest) -> Response:
        serializer = FileUploadSerializer(data=request.data)
        serializer.is_valid(raise_exception=True)
        id: str = serializer.validated_data.get("connector_id")

        path: str = serializer.validated_data.get("path")
        uploaded_files: Any = serializer.validated_data.get("file")
        connector_instance: ConnectorInstance = ConnectorInstance.objects.get(
            pk=id
        )
        file_system = FileManagerHelper.get_file_system(connector_instance)

        for uploaded_file in uploaded_files:
            file_name = uploaded_file.name
            logger.info(
                f"Uploading file: {file_name}"
                if file_name
                else "Uploading file"
            )
            FileManagerHelper.upload_file(
                file_system, path, uploaded_file, file_name
            )
        return Response({"message": "Files are uploaded successfully!"})

<<<<<<< HEAD
=======
    @action(detail=True, methods=["post"])
    def upload_for_ide(self, request: HttpRequest) -> Response:
        serializer = FileUploadIdeSerializer(data=request.data)
        serializer.is_valid(raise_exception=True)
        uploaded_files: Any = serializer.validated_data.get("file")
        tool_id: str = request.query_params.get("tool_id")
        file_path = FileManagerHelper.handle_sub_directory_for_tenants(
            request.org_id,
            is_create=True,
            user_id=request.user.user_id,
            tool_id=tool_id,
        )
        file_system = LocalStorageFS(settings={"path": file_path})

        documents = []
        for uploaded_file in uploaded_files:
            file_name = uploaded_file.name

            # Create a record in the db for the file
            document = PromptStudioDocumentHelper.create(
                tool_id=tool_id, document_name=file_name
            )
            # Create a dictionary to store document data
            doc = {
                "document_id": document.document_id,
                "document_name": document.document_name,
                "tool": document.tool.tool_id,
            }
            # Store file
            logger.info(
                f"Uploading file: {file_name}"
                if file_name
                else "Uploading file"
            )
            FileManagerHelper.upload_file(
                file_system,
                file_path,
                uploaded_file,
                file_name,
            )
            documents.append(doc)
        return Response({"data": documents})

    @action(detail=True, methods=["get"])
    def fetch_contents_ide(self, request: HttpRequest) -> Response:
        serializer = FileInfoIdeSerializer(data=request.GET)
        serializer.is_valid(raise_exception=True)
        document_id: str = serializer.validated_data.get("document_id")
        document: DocumentManager = DocumentManager.objects.get(pk=document_id)
        file_name: str = document.document_name
        tool_id: str = serializer.validated_data.get("tool_id")
        view_type: str = serializer.validated_data.get("view_type")

        filename_without_extension = file_name.rsplit(".", 1)[0]
        if view_type == FileViewTypes.EXTRACT:
            file_name = (
                f"{FileViewTypes.EXTRACT.lower()}/"
                f"{filename_without_extension}.txt"
            )
        if view_type == FileViewTypes.SUMMARIZE:
            file_name = (
                f"{FileViewTypes.SUMMARIZE.lower()}/"
                f"{filename_without_extension}.txt"
            )

        file_path = file_path = (
            FileManagerHelper.handle_sub_directory_for_tenants(
                request.org_id,
                is_create=True,
                user_id=request.user.user_id,
                tool_id=tool_id,
            )
        )
        file_system = LocalStorageFS(settings={"path": file_path})
        if not file_path.endswith("/"):
            file_path += "/"
        file_path += file_name
        contents = FileManagerHelper.fetch_file_contents(file_system, file_path)
        return Response({"data": contents}, status=status.HTTP_200_OK)

    @action(detail=True, methods=["get"])
    def list_ide(self, request: HttpRequest) -> Response:
        serializer = FileListRequestIdeSerializer(data=request.GET)
        serializer.is_valid(raise_exception=True)
        tool_id: str = serializer.validated_data.get("tool_id")
        file_path = FileManagerHelper.handle_sub_directory_for_tenants(
            request.org_id,
            is_create=True,
            user_id=request.user.user_id,
            tool_id=tool_id,
        )
        file_system = LocalStorageFS(settings={"path": file_path})
        try:
            files = FileManagerHelper.list_files(file_system, file_path)
            serializer = FileInfoSerializer(files, many=True)
            # fetching only the name from path
            for file in serializer.data:
                file_name = os.path.basename(file.get("name"))
                file["name"] = file_name
            return Response(serializer.data)
        except Exception as error:
            logger.error(f"Exception thrown from file list, error {error}")
            raise InternalServerError()

>>>>>>> 8edade75
    @action(detail=True, methods=["get"])
    def delete(self, request: HttpRequest) -> Response:
        serializer = FileInfoIdeSerializer(data=request.GET)
        serializer.is_valid(raise_exception=True)
        document_id: str = serializer.validated_data.get("document_id")
        document: DocumentManager = DocumentManager.objects.get(pk=document_id)
        file_name: str = document.document_name
        tool_id: str = serializer.validated_data.get("tool_id")
        file_path = FileManagerHelper.handle_sub_directory_for_tenants(
            request.org_id,
            is_create=False,
            user_id=request.user.user_id,
            tool_id=tool_id,
        )
        path = file_path
        file_system = LocalStorageFS(settings={"path": path})
        try:
            # Delete the document record
            document.delete()

            # Delete the file
            FileManagerHelper.delete_file(file_system, path, file_name)
            return Response(
                {"data": "File deleted succesfully."},
                status=status.HTTP_200_OK,
            )
        except Exception as exc:
            logger.error(f"Exception thrown from file deletion, error {exc}")
            return Response(
                {"data": "File deletion failed."},
                status=status.HTTP_400_BAD_REQUEST,
            )<|MERGE_RESOLUTION|>--- conflicted
+++ resolved
@@ -118,113 +118,7 @@
             )
         return Response({"message": "Files are uploaded successfully!"})
 
-<<<<<<< HEAD
-=======
-    @action(detail=True, methods=["post"])
-    def upload_for_ide(self, request: HttpRequest) -> Response:
-        serializer = FileUploadIdeSerializer(data=request.data)
-        serializer.is_valid(raise_exception=True)
-        uploaded_files: Any = serializer.validated_data.get("file")
-        tool_id: str = request.query_params.get("tool_id")
-        file_path = FileManagerHelper.handle_sub_directory_for_tenants(
-            request.org_id,
-            is_create=True,
-            user_id=request.user.user_id,
-            tool_id=tool_id,
-        )
-        file_system = LocalStorageFS(settings={"path": file_path})
 
-        documents = []
-        for uploaded_file in uploaded_files:
-            file_name = uploaded_file.name
-
-            # Create a record in the db for the file
-            document = PromptStudioDocumentHelper.create(
-                tool_id=tool_id, document_name=file_name
-            )
-            # Create a dictionary to store document data
-            doc = {
-                "document_id": document.document_id,
-                "document_name": document.document_name,
-                "tool": document.tool.tool_id,
-            }
-            # Store file
-            logger.info(
-                f"Uploading file: {file_name}"
-                if file_name
-                else "Uploading file"
-            )
-            FileManagerHelper.upload_file(
-                file_system,
-                file_path,
-                uploaded_file,
-                file_name,
-            )
-            documents.append(doc)
-        return Response({"data": documents})
-
-    @action(detail=True, methods=["get"])
-    def fetch_contents_ide(self, request: HttpRequest) -> Response:
-        serializer = FileInfoIdeSerializer(data=request.GET)
-        serializer.is_valid(raise_exception=True)
-        document_id: str = serializer.validated_data.get("document_id")
-        document: DocumentManager = DocumentManager.objects.get(pk=document_id)
-        file_name: str = document.document_name
-        tool_id: str = serializer.validated_data.get("tool_id")
-        view_type: str = serializer.validated_data.get("view_type")
-
-        filename_without_extension = file_name.rsplit(".", 1)[0]
-        if view_type == FileViewTypes.EXTRACT:
-            file_name = (
-                f"{FileViewTypes.EXTRACT.lower()}/"
-                f"{filename_without_extension}.txt"
-            )
-        if view_type == FileViewTypes.SUMMARIZE:
-            file_name = (
-                f"{FileViewTypes.SUMMARIZE.lower()}/"
-                f"{filename_without_extension}.txt"
-            )
-
-        file_path = file_path = (
-            FileManagerHelper.handle_sub_directory_for_tenants(
-                request.org_id,
-                is_create=True,
-                user_id=request.user.user_id,
-                tool_id=tool_id,
-            )
-        )
-        file_system = LocalStorageFS(settings={"path": file_path})
-        if not file_path.endswith("/"):
-            file_path += "/"
-        file_path += file_name
-        contents = FileManagerHelper.fetch_file_contents(file_system, file_path)
-        return Response({"data": contents}, status=status.HTTP_200_OK)
-
-    @action(detail=True, methods=["get"])
-    def list_ide(self, request: HttpRequest) -> Response:
-        serializer = FileListRequestIdeSerializer(data=request.GET)
-        serializer.is_valid(raise_exception=True)
-        tool_id: str = serializer.validated_data.get("tool_id")
-        file_path = FileManagerHelper.handle_sub_directory_for_tenants(
-            request.org_id,
-            is_create=True,
-            user_id=request.user.user_id,
-            tool_id=tool_id,
-        )
-        file_system = LocalStorageFS(settings={"path": file_path})
-        try:
-            files = FileManagerHelper.list_files(file_system, file_path)
-            serializer = FileInfoSerializer(files, many=True)
-            # fetching only the name from path
-            for file in serializer.data:
-                file_name = os.path.basename(file.get("name"))
-                file["name"] = file_name
-            return Response(serializer.data)
-        except Exception as error:
-            logger.error(f"Exception thrown from file list, error {error}")
-            raise InternalServerError()
-
->>>>>>> 8edade75
     @action(detail=True, methods=["get"])
     def delete(self, request: HttpRequest) -> Response:
         serializer = FileInfoIdeSerializer(data=request.GET)
