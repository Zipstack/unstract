--- conflicted
+++ resolved
@@ -4053,7 +4053,7 @@
     { name = "unstract-core" },
     { name = "unstract-filesystem" },
     { name = "unstract-flags" },
-    { name = "unstract-sdk", extra = ["azure"] },
+    { name = "unstract-sdk", extra = ["aws", "azure", "gcs"] },
     { name = "unstract-sdk1", extra = ["aws", "azure", "gcs"] },
     { name = "unstract-tool-registry" },
     { name = "unstract-tool-sandbox" },
@@ -4121,13 +4121,8 @@
     { name = "unstract-core", editable = "../unstract/core" },
     { name = "unstract-filesystem", editable = "../unstract/filesystem" },
     { name = "unstract-flags", editable = "../unstract/flags" },
-<<<<<<< HEAD
-    { name = "unstract-sdk", extras = ["azure"], specifier = "~=0.78.0" },
-    { name = "unstract-sdk1", editable = "../unstract/sdk1" },
-=======
-    { name = "unstract-sdk", extras = ["azure"], specifier = "~=0.77.3" },
+    { name = "unstract-sdk", extras = ["aws", "gcs", "azure"], specifier = "~=0.78.0" },
     { name = "unstract-sdk1", extras = ["aws", "gcs", "azure"], editable = "../unstract/sdk1" },
->>>>>>> 1c0eec75
     { name = "unstract-tool-registry", editable = "../unstract/tool-registry" },
     { name = "unstract-tool-sandbox", editable = "../unstract/tool-sandbox" },
     { name = "unstract-workflow-execution", editable = "../unstract/workflow-execution" },
@@ -4300,8 +4295,15 @@
 ]
 
 [package.optional-dependencies]
+aws = [
+    { name = "boto3" },
+    { name = "s3fs", extra = ["boto3"] },
+]
 azure = [
     { name = "adlfs" },
+]
+gcs = [
+    { name = "gcsfs" },
 ]
 
 [[package]]
