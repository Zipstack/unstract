version: '3.7'
include:
  - docker-compose-dev-essentials.yaml

services:
  # Backend service
  backend:
    image: unstract/backend:${VERSION}
    container_name: unstract-backend
    command: migrate  
    ports:
      - "8000:8000"
    env_file:
      - ../backend/.env
    depends_on:
      - db
      - redis
      - reverse-proxy
      - minio
    volumes:  
      - ./workflow_data:/data
    environment:
      - ENVIRONMENT=development
    labels:
      - traefik.enable=true
      - traefik.http.routers.backend.rule=Host(`frontend.unstract.localhost`) && PathPrefix(`/api/v1`, `/deployment`)
<<<<<<< HEAD
      - traefik.http.routers.app_deployment_backend.rule=HostRegexp(`{subdomain:[a-zA-Z0-9.-]+}.unstractapp.localhost`) && PathPrefix(`/api/v1`)
  
=======
    extra_hosts:
      # "host-gateway" is a special string that translates to host docker0 i/f IP.
      - "host.docker.internal:host-gateway"

>>>>>>> 2ddc1c04
  # Celery execution consumer
  execution-consumer:
    image: unstract/backend:${VERSION}
    container_name: unstract-execution-consumer    
    entrypoint: /app/.venv/bin/celery   
    command: "-A backend worker --loglevel=info"
    env_file:
      - ../backend/.env
    depends_on:
      - redis
    environment:
      - ENVIRONMENT=development
    labels:
      - traefik.enable=false
    volumes:
      - ./workflow_data:/data

  # Celery Flower
  celery-flower:
    image: unstract/backend:${VERSION}
    container_name: unstract-celery-flower
    entrypoint: /app/.venv/bin/celery
    command: "-A backend flower --port=5555"
    env_file:
      - ../backend/.env
    depends_on:
      - execution-consumer
      - redis
    labels:
      - traefik.enable=false
    ports:
      - "5555:5555"
    environment:
      - ENVIRONMENT=development
    volumes:
      - unstract_data:/data

  # Celery Beat
  celery-beat:
    image: unstract/backend:${VERSION}
    container_name: unstract-celery-beat
    entrypoint: /app/.venv/bin/celery
    command: "-A backend beat --scheduler django_celery_beat.schedulers:DatabaseScheduler -l INFO"
    env_file:
      - ../backend/.env
      - ./essentials.env
    restart: on-failure
    depends_on:
        - db
        - redis

  # Frontend React app
  frontend:
    image: unstract/frontend:${VERSION}
    container_name: unstract-frontend
    ports:
      - "3000:80"
    depends_on:
      - backend
      - reverse-proxy
    environment:
      - ENVIRONMENT=development
    labels:
      - traefik.enable=true
      - traefik.http.routers.frontend.rule=Host(`frontend.unstract.localhost`)

  platform-service:
    image: unstract/platform-service:${VERSION}
    container_name: unstract-platform-service
    ports:
      - "3001:3001"
    env_file:
      - ../platform-service/.env
    depends_on:
      - redis
      - db
    labels:
      - traefik.enable=false

  prompt-service:
    image: unstract/prompt-service:${VERSION}
    container_name: unstract-prompt-service
    ports:
      - "3003:3003"
    env_file:
      - ../prompt-service/.env
    labels:
      - traefik.enable=false

  x2text-service:
    image: unstract/x2text-service:${VERSION}
    container_name: unstract-x2text-service
    ports:
      - "3004:3004"
    env_file:
      - ../x2text-service/.env
    depends_on:
      - db
    labels:
      - traefik.enable=false

  worker:
    image: unstract/worker:${VERSION}
    container_name: unstract-worker
    ports:
      - 5002:5002
    env_file:
      - ../worker/.env
    volumes:
      - ./workflow_data:/data
      - /var/run/docker.sock:/var/run/docker.sock
    depends_on:
      - redis
    labels:
      - traefik.enable=false

  document-service:
    image: unstract/document-service:${VERSION}
    container_name: unstract-document-service
    ports:
      - 3002:3002
    depends_on:
      - redis
    env_file:
      - ../document-service/.env
    environment:
      - ENVIRONMENT=development
    labels:
      - traefik.enable=false
  
  # app template react app
  app-deployment:
    image: unstract/app-deployment:${VERSION}
    container_name: unstract-app-deployment
    # network_mode: host
    ports:
      - "3005:80"
    depends_on:
      - backend
    environment:
      - ENVIRONMENT=development
    labels:
      - traefik.enable=true
      - traefik.http.services.app-deployment.loadbalancer.server.port=80

volumes:   
  unstract_data:

networks:
  default:
    # NOTE:
    # Any changes need to be reflected in proxy service too.
    name: unstract-network<|MERGE_RESOLUTION|>--- conflicted
+++ resolved
@@ -24,15 +24,12 @@
     labels:
       - traefik.enable=true
       - traefik.http.routers.backend.rule=Host(`frontend.unstract.localhost`) && PathPrefix(`/api/v1`, `/deployment`)
-<<<<<<< HEAD
       - traefik.http.routers.app_deployment_backend.rule=HostRegexp(`{subdomain:[a-zA-Z0-9.-]+}.unstractapp.localhost`) && PathPrefix(`/api/v1`)
   
-=======
     extra_hosts:
       # "host-gateway" is a special string that translates to host docker0 i/f IP.
       - "host.docker.internal:host-gateway"
 
->>>>>>> 2ddc1c04
   # Celery execution consumer
   execution-consumer:
     image: unstract/backend:${VERSION}
