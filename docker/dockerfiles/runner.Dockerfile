--- conflicted
+++ resolved
@@ -12,30 +12,20 @@
     PYTHONPATH=/unstract \
     BUILD_CONTEXT_PATH=runner \
     BUILD_PACKAGES_PATH=unstract \
-<<<<<<< HEAD
-    APP_HOME=/app
-=======
-    PDM_VERSION=2.16.1 \
+    APP_HOME=/app \
     # OpenTelemetry configuration (disabled by default, enable in docker-compose)
     OTEL_TRACES_EXPORTER=none \
     OTEL_METRICS_EXPORTER=none \
     OTEL_LOGS_EXPORTER=none \
     OTEL_SERVICE_NAME=unstract_runner
->>>>>>> 92bd819e
 
 RUN apt-get update \
     && apt-get --no-install-recommends install -y docker git\
     && apt-get clean && rm -rf /var/lib/apt/lists/* /var/cache/apt/archives/*
 
 
-<<<<<<< HEAD
 # Install uv package manager
 COPY --from=ghcr.io/astral-sh/uv:latest /uv /uvx /bin/
-=======
-# Create venv and install gunicorn and other deps in it
-RUN pdm venv create -w virtualenv --with-pip && \
-    . .venv/bin/activate
->>>>>>> 92bd819e
 
 WORKDIR ${APP_HOME}
 
@@ -56,27 +46,13 @@
 
 
 RUN \
-<<<<<<< HEAD
     uv pip install --system; \
-=======
-    # source command may not be availble in sh
-    . .venv/bin/activate; \
-    \
-    pdm sync --prod --no-editable --with deploy; \
->>>>>>> 92bd819e
     \
     if [ -f cloud_requirements.txt ]; then \
     uv pip install --no-cache-dir -r cloud_requirements.txt; \
     else \
-<<<<<<< HEAD
     echo "cloud_requirements.txt does not exist"; \
     fi
-=======
-        echo "cloud_requirements.txt does not exist"; \
-    fi; \
-    \
-    opentelemetry-bootstrap -a install
->>>>>>> 92bd819e
 
 EXPOSE 5002
 
