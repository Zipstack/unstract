--- conflicted
+++ resolved
@@ -110,11 +110,7 @@
 
   qdrant:
     # Vector DB for doc indexer
-<<<<<<< HEAD
-    image: qdrant/qdrant:v1.8.2
-=======
     image: 'qdrant/qdrant:v1.8.3'
->>>>>>> 8edade75
     container_name: unstract-vector-db
     restart: always
     ports:
