REDIS_HOST="unstract-redis"
REDIS_PORT=6379
REDIS_PASSWORD=""
REDIS_USER=default

TOOL_CONTAINER_NETWORK="unstract-network"
TOOL_CONTAINER_LABELS="[]"

WORKFLOW_DATA_DIR="${PWD}/workflow_data/execution"
TOOL_DATA_DIR="/data"
PRIVATE_REGISTRY_CREDENTIAL_PATH=
PRIVATE_REGISTRY_USERNAME=
PRIVATE_REGISTRY_URL=

# Log level for worker (Options: INFO, WARNING, ERROR, DEBUG, etc.)
LOG_LEVEL="INFO"

# Flag to decide whether to clean up/ remove the tool container after execution.
# (Default: True)
<<<<<<< HEAD
REMOVE_CONTAINER_ON_EXIT=True
=======
REMOVE_CONTAINER_ON_EXIT = True

# Client module path of the container engine to be used.
CONTAINER_CLIENT_PATH=unstract.worker.clients.docker
>>>>>>> ae744cdf
<|MERGE_RESOLUTION|>--- conflicted
+++ resolved
@@ -17,11 +17,8 @@
 
 # Flag to decide whether to clean up/ remove the tool container after execution.
 # (Default: True)
-<<<<<<< HEAD
+
 REMOVE_CONTAINER_ON_EXIT=True
-=======
-REMOVE_CONTAINER_ON_EXIT = True
 
 # Client module path of the container engine to be used.
-CONTAINER_CLIENT_PATH=unstract.worker.clients.docker
->>>>>>> ae744cdf
+CONTAINER_CLIENT_PATH=unstract.worker.clients.docker